lockfileVersion: '9.0'

settings:
  autoInstallPeers: true
  excludeLinksFromLockfile: false

importers:

  .:
    dependencies:
      typescript:
        specifier: ^5.9.2
        version: 5.9.2
    devDependencies:
      cross-env:
        specifier: ^7.0.2
        version: 7.0.3
      prettier:
        specifier: ~3.3.3
        version: 3.3.3
      ts-node:
        specifier: ^10.0.0
<<<<<<< HEAD
        version: 10.9.1(@types/node@18.19.46)(typescript@5.8.2)
      vitest:
        specifier: ^3.2.4
        version: 3.2.4(@types/node@18.19.46)
=======
        version: 10.9.1(@types/node@18.19.46)(typescript@5.9.2)
>>>>>>> 2c99c58a

  packages/language-server:
    dependencies:
      '@jridgewell/trace-mapping':
        specifier: ^0.3.25
        version: 0.3.25
      '@vscode/emmet-helper':
        specifier: 2.8.4
        version: 2.8.4
      chokidar:
        specifier: ^4.0.1
        version: 4.0.1
      estree-walker:
        specifier: ^2.0.1
        version: 2.0.2
      fdir:
        specifier: ^6.2.0
        version: 6.2.0(picomatch@4.0.3)
      globrex:
        specifier: ^0.1.2
        version: 0.1.2
      lodash:
        specifier: ^4.17.21
        version: 4.17.21
      prettier:
        specifier: ~3.3.3
        version: 3.3.3
      prettier-plugin-svelte:
        specifier: ^3.4.0
        version: 3.4.0(prettier@3.3.3)(svelte@4.2.20)
      svelte:
        specifier: ^4.2.19
        version: 4.2.20
      svelte2tsx:
        specifier: workspace:~
        version: link:../svelte2tsx
      typescript:
        specifier: ^5.9.2
        version: 5.9.2
      typescript-auto-import-cache:
        specifier: ^0.3.6
        version: 0.3.6
      vscode-css-languageservice:
        specifier: ~6.3.5
        version: 6.3.5
      vscode-html-languageservice:
        specifier: ~5.4.0
        version: 5.4.0
      vscode-languageserver:
        specifier: 9.0.1
        version: 9.0.1
      vscode-languageserver-protocol:
        specifier: 3.17.5
        version: 3.17.5
      vscode-languageserver-types:
        specifier: 3.17.5
        version: 3.17.5
      vscode-uri:
        specifier: ~3.1.0
        version: 3.1.0
    devDependencies:
      '@types/estree':
        specifier: ^0.0.42
        version: 0.0.42
      '@types/globrex':
        specifier: ^0.1.4
        version: 0.1.4
      '@types/lodash':
        specifier: ^4.14.116
        version: 4.14.194
      '@types/node':
        specifier: ^18.0.0
        version: 18.19.46
      '@types/sinon':
        specifier: ^7.5.2
        version: 7.5.2
      sinon:
        specifier: ^11.0.0
        version: 11.1.2
<<<<<<< HEAD
      vitest:
        specifier: ^3.2.4
        version: 3.2.4(@types/node@18.19.46)
=======
      ts-node:
        specifier: ^10.0.0
        version: 10.9.1(@types/node@18.19.46)(typescript@5.9.2)
>>>>>>> 2c99c58a

  packages/svelte-check:
    dependencies:
      '@jridgewell/trace-mapping':
        specifier: ^0.3.25
        version: 0.3.25
      chokidar:
        specifier: ^4.0.1
        version: 4.0.1
      fdir:
        specifier: ^6.2.0
        version: 6.2.0(picomatch@4.0.3)
      picocolors:
        specifier: ^1.0.0
        version: 1.0.0
      sade:
        specifier: ^1.7.4
        version: 1.8.1
    devDependencies:
      '@rollup/plugin-commonjs':
        specifier: ^24.0.0
        version: 24.1.0(rollup@3.7.5)
      '@rollup/plugin-json':
        specifier: ^6.0.0
        version: 6.0.0(rollup@3.7.5)
      '@rollup/plugin-node-resolve':
        specifier: ^15.0.0
        version: 15.0.2(rollup@3.7.5)
      '@rollup/plugin-replace':
        specifier: 5.0.2
        version: 5.0.2(rollup@3.7.5)
      '@rollup/plugin-typescript':
        specifier: ^10.0.0
        version: 10.0.1(rollup@3.7.5)(tslib@2.5.2)(typescript@5.9.2)
      '@types/sade':
        specifier: ^1.7.2
        version: 1.7.4
      builtin-modules:
        specifier: ^3.3.0
        version: 3.3.0
      rollup:
        specifier: 3.7.5
        version: 3.7.5
      rollup-plugin-cleanup:
        specifier: ^3.2.0
        version: 3.2.1(rollup@3.7.5)
      rollup-plugin-copy:
        specifier: ^3.4.0
        version: 3.4.0
      svelte:
        specifier: ^4.2.19
        version: 4.2.19
      svelte-language-server:
        specifier: workspace:*
        version: link:../language-server
      typescript:
        specifier: ^5.9.2
        version: 5.9.2
      vscode-languageserver:
        specifier: 8.0.2
        version: 8.0.2
      vscode-languageserver-protocol:
        specifier: 3.17.2
        version: 3.17.2
      vscode-languageserver-types:
        specifier: 3.17.2
        version: 3.17.2
      vscode-uri:
        specifier: ~3.1.0
        version: 3.1.0

  packages/svelte-vscode:
    dependencies:
      lodash:
        specifier: ^4.17.21
        version: 4.17.21
      svelte-language-server:
        specifier: workspace:*
        version: link:../language-server
      typescript-svelte-plugin:
        specifier: workspace:*
        version: link:../typescript-plugin
      vscode-languageclient:
        specifier: ^9.0.1
        version: 9.0.1
      vscode-languageserver-protocol:
        specifier: 3.17.5
        version: 3.17.5
    devDependencies:
      '@types/lodash':
        specifier: ^4.14.116
        version: 4.14.194
      '@types/node':
        specifier: ^18.0.0
        version: 18.19.46
      '@types/semver':
        specifier: ^7.7.0
        version: 7.7.0
      '@types/vscode':
        specifier: ^1.67
        version: 1.78.0
      js-yaml:
        specifier: ^3.14.0
        version: 3.14.1
      semver:
        specifier: ^7.7.2
        version: 7.7.2
      tslib:
        specifier: ^2.4.0
        version: 2.5.2
      typescript:
        specifier: ^5.9.2
        version: 5.9.2
      vitest:
        specifier: ^3.2.4
        version: 3.2.4(@types/node@18.19.46)
      vscode-tmgrammar-test:
        specifier: ^0.0.11
        version: 0.0.11

  packages/svelte2tsx:
    dependencies:
      dedent-js:
        specifier: ^1.0.1
        version: 1.0.1
      pascal-case:
        specifier: ^3.1.1
        version: 3.1.2
    devDependencies:
      '@jridgewell/sourcemap-codec':
        specifier: ^1.5.0
        version: 1.5.0
      '@jridgewell/trace-mapping':
        specifier: ^0.3.25
        version: 0.3.25
      '@rollup/plugin-commonjs':
        specifier: ^24.0.0
        version: 24.1.0(rollup@3.7.5)
      '@rollup/plugin-json':
        specifier: ^6.0.0
        version: 6.0.0(rollup@3.7.5)
      '@rollup/plugin-node-resolve':
        specifier: ^15.0.0
        version: 15.0.2(rollup@3.7.5)
      '@rollup/plugin-typescript':
        specifier: ^10.0.0
        version: 10.0.1(rollup@3.7.5)(tslib@2.5.2)(typescript@5.9.2)
      '@types/estree':
        specifier: ^0.0.42
        version: 0.0.42
      '@types/node':
        specifier: ^18.0.0
        version: 18.19.46
      '@types/unist':
        specifier: ^2.0.3
        version: 2.0.6
      '@types/vfile':
        specifier: ^3.0.2
        version: 3.0.2
      builtin-modules:
        specifier: ^3.3.0
        version: 3.3.0
      estree-walker:
        specifier: ^2.0.1
        version: 2.0.2
      magic-string:
        specifier: ^0.30.11
        version: 0.30.11
      periscopic:
        specifier: ^2.0.2
        version: 2.0.3
      rollup:
        specifier: 3.7.5
        version: 3.7.5
      rollup-plugin-delete:
        specifier: ^2.0.0
        version: 2.0.0
      source-map-support:
        specifier: ^0.5.16
        version: 0.5.21
      svelte:
        specifier: ~4.2.19
        version: 4.2.19
      tiny-glob:
        specifier: ^0.2.6
        version: 0.2.9
      tslib:
        specifier: ^2.4.0
        version: 2.5.2
      typescript:
<<<<<<< HEAD
        specifier: ^5.8.2
        version: 5.8.2
      vitest:
        specifier: ^3.2.4
        version: 3.2.4(@types/node@18.19.46)
=======
        specifier: ^5.9.2
        version: 5.9.2
>>>>>>> 2c99c58a

  packages/typescript-plugin:
    dependencies:
      '@jridgewell/sourcemap-codec':
        specifier: ^1.5.0
        version: 1.5.0
      svelte2tsx:
        specifier: workspace:~
        version: link:../svelte2tsx
    devDependencies:
      '@types/node':
        specifier: ^18.0.0
        version: 18.19.46
      svelte:
        specifier: ^4.2.19
        version: 4.2.19
      typescript:
        specifier: ^5.9.2
        version: 5.9.2

packages:

  '@ampproject/remapping@2.3.0':
    resolution: {integrity: sha512-30iZtAPgz+LTIYoeivqYo853f02jBYSd5uGnGpkFV0M3xOt9aN73erkgYAmZU43x4VfqcnLxW9Kpg3R5LC4YYw==}
    engines: {node: '>=6.0.0'}

  '@cspotcode/source-map-support@0.8.1':
    resolution: {integrity: sha512-IchNf6dN4tHoMFIn/7OE8LWZ19Y6q/67Bmf6vnGREv8RSbBVb9LPJxEcnwrcwX6ixSvaiGoomAUvu4YSxXrVgw==}
    engines: {node: '>=12'}

  '@emmetio/abbreviation@2.3.3':
    resolution: {integrity: sha512-mgv58UrU3rh4YgbE/TzgLQwJ3pFsHHhCLqY20aJq+9comytTXUDNGG/SMtSeMJdkpxgXSXunBGLD8Boka3JyVA==}

  '@emmetio/css-abbreviation@2.1.8':
    resolution: {integrity: sha512-s9yjhJ6saOO/uk1V74eifykk2CBYi01STTK3WlXWGOepyKa23ymJ053+DNQjpFcy1ingpaO7AxCcwLvHFY9tuw==}

  '@emmetio/scanner@1.0.4':
    resolution: {integrity: sha512-IqRuJtQff7YHHBk4G8YZ45uB9BaAGcwQeVzgj/zj8/UdOhtQpEIupUhSk8dys6spFIWVZVeK20CzGEnqR5SbqA==}

  '@esbuild/aix-ppc64@0.25.6':
    resolution: {integrity: sha512-ShbM/3XxwuxjFiuVBHA+d3j5dyac0aEVVq1oluIDf71hUw0aRF59dV/efUsIwFnR6m8JNM2FjZOzmaZ8yG61kw==}
    engines: {node: '>=18'}
    cpu: [ppc64]
    os: [aix]

  '@esbuild/android-arm64@0.25.6':
    resolution: {integrity: sha512-hd5zdUarsK6strW+3Wxi5qWws+rJhCCbMiC9QZyzoxfk5uHRIE8T287giQxzVpEvCwuJ9Qjg6bEjcRJcgfLqoA==}
    engines: {node: '>=18'}
    cpu: [arm64]
    os: [android]

  '@esbuild/android-arm@0.25.6':
    resolution: {integrity: sha512-S8ToEOVfg++AU/bHwdksHNnyLyVM+eMVAOf6yRKFitnwnbwwPNqKr3srzFRe7nzV69RQKb5DgchIX5pt3L53xg==}
    engines: {node: '>=18'}
    cpu: [arm]
    os: [android]

  '@esbuild/android-x64@0.25.6':
    resolution: {integrity: sha512-0Z7KpHSr3VBIO9A/1wcT3NTy7EB4oNC4upJ5ye3R7taCc2GUdeynSLArnon5G8scPwaU866d3H4BCrE5xLW25A==}
    engines: {node: '>=18'}
    cpu: [x64]
    os: [android]

  '@esbuild/darwin-arm64@0.25.6':
    resolution: {integrity: sha512-FFCssz3XBavjxcFxKsGy2DYK5VSvJqa6y5HXljKzhRZ87LvEi13brPrf/wdyl/BbpbMKJNOr1Sd0jtW4Ge1pAA==}
    engines: {node: '>=18'}
    cpu: [arm64]
    os: [darwin]

  '@esbuild/darwin-x64@0.25.6':
    resolution: {integrity: sha512-GfXs5kry/TkGM2vKqK2oyiLFygJRqKVhawu3+DOCk7OxLy/6jYkWXhlHwOoTb0WqGnWGAS7sooxbZowy+pK9Yg==}
    engines: {node: '>=18'}
    cpu: [x64]
    os: [darwin]

  '@esbuild/freebsd-arm64@0.25.6':
    resolution: {integrity: sha512-aoLF2c3OvDn2XDTRvn8hN6DRzVVpDlj2B/F66clWd/FHLiHaG3aVZjxQX2DYphA5y/evbdGvC6Us13tvyt4pWg==}
    engines: {node: '>=18'}
    cpu: [arm64]
    os: [freebsd]

  '@esbuild/freebsd-x64@0.25.6':
    resolution: {integrity: sha512-2SkqTjTSo2dYi/jzFbU9Plt1vk0+nNg8YC8rOXXea+iA3hfNJWebKYPs3xnOUf9+ZWhKAaxnQNUf2X9LOpeiMQ==}
    engines: {node: '>=18'}
    cpu: [x64]
    os: [freebsd]

  '@esbuild/linux-arm64@0.25.6':
    resolution: {integrity: sha512-b967hU0gqKd9Drsh/UuAm21Khpoh6mPBSgz8mKRq4P5mVK8bpA+hQzmm/ZwGVULSNBzKdZPQBRT3+WuVavcWsQ==}
    engines: {node: '>=18'}
    cpu: [arm64]
    os: [linux]

  '@esbuild/linux-arm@0.25.6':
    resolution: {integrity: sha512-SZHQlzvqv4Du5PrKE2faN0qlbsaW/3QQfUUc6yO2EjFcA83xnwm91UbEEVx4ApZ9Z5oG8Bxz4qPE+HFwtVcfyw==}
    engines: {node: '>=18'}
    cpu: [arm]
    os: [linux]

  '@esbuild/linux-ia32@0.25.6':
    resolution: {integrity: sha512-aHWdQ2AAltRkLPOsKdi3xv0mZ8fUGPdlKEjIEhxCPm5yKEThcUjHpWB1idN74lfXGnZ5SULQSgtr5Qos5B0bPw==}
    engines: {node: '>=18'}
    cpu: [ia32]
    os: [linux]

  '@esbuild/linux-loong64@0.25.6':
    resolution: {integrity: sha512-VgKCsHdXRSQ7E1+QXGdRPlQ/e08bN6WMQb27/TMfV+vPjjTImuT9PmLXupRlC90S1JeNNW5lzkAEO/McKeJ2yg==}
    engines: {node: '>=18'}
    cpu: [loong64]
    os: [linux]

  '@esbuild/linux-mips64el@0.25.6':
    resolution: {integrity: sha512-WViNlpivRKT9/py3kCmkHnn44GkGXVdXfdc4drNmRl15zVQ2+D2uFwdlGh6IuK5AAnGTo2qPB1Djppj+t78rzw==}
    engines: {node: '>=18'}
    cpu: [mips64el]
    os: [linux]

  '@esbuild/linux-ppc64@0.25.6':
    resolution: {integrity: sha512-wyYKZ9NTdmAMb5730I38lBqVu6cKl4ZfYXIs31Baf8aoOtB4xSGi3THmDYt4BTFHk7/EcVixkOV2uZfwU3Q2Jw==}
    engines: {node: '>=18'}
    cpu: [ppc64]
    os: [linux]

  '@esbuild/linux-riscv64@0.25.6':
    resolution: {integrity: sha512-KZh7bAGGcrinEj4qzilJ4hqTY3Dg2U82c8bv+e1xqNqZCrCyc+TL9AUEn5WGKDzm3CfC5RODE/qc96OcbIe33w==}
    engines: {node: '>=18'}
    cpu: [riscv64]
    os: [linux]

  '@esbuild/linux-s390x@0.25.6':
    resolution: {integrity: sha512-9N1LsTwAuE9oj6lHMyyAM+ucxGiVnEqUdp4v7IaMmrwb06ZTEVCIs3oPPplVsnjPfyjmxwHxHMF8b6vzUVAUGw==}
    engines: {node: '>=18'}
    cpu: [s390x]
    os: [linux]

  '@esbuild/linux-x64@0.25.6':
    resolution: {integrity: sha512-A6bJB41b4lKFWRKNrWoP2LHsjVzNiaurf7wyj/XtFNTsnPuxwEBWHLty+ZE0dWBKuSK1fvKgrKaNjBS7qbFKig==}
    engines: {node: '>=18'}
    cpu: [x64]
    os: [linux]

  '@esbuild/netbsd-arm64@0.25.6':
    resolution: {integrity: sha512-IjA+DcwoVpjEvyxZddDqBY+uJ2Snc6duLpjmkXm/v4xuS3H+3FkLZlDm9ZsAbF9rsfP3zeA0/ArNDORZgrxR/Q==}
    engines: {node: '>=18'}
    cpu: [arm64]
    os: [netbsd]

  '@esbuild/netbsd-x64@0.25.6':
    resolution: {integrity: sha512-dUXuZr5WenIDlMHdMkvDc1FAu4xdWixTCRgP7RQLBOkkGgwuuzaGSYcOpW4jFxzpzL1ejb8yF620UxAqnBrR9g==}
    engines: {node: '>=18'}
    cpu: [x64]
    os: [netbsd]

  '@esbuild/openbsd-arm64@0.25.6':
    resolution: {integrity: sha512-l8ZCvXP0tbTJ3iaqdNf3pjaOSd5ex/e6/omLIQCVBLmHTlfXW3zAxQ4fnDmPLOB1x9xrcSi/xtCWFwCZRIaEwg==}
    engines: {node: '>=18'}
    cpu: [arm64]
    os: [openbsd]

  '@esbuild/openbsd-x64@0.25.6':
    resolution: {integrity: sha512-hKrmDa0aOFOr71KQ/19JC7az1P0GWtCN1t2ahYAf4O007DHZt/dW8ym5+CUdJhQ/qkZmI1HAF8KkJbEFtCL7gw==}
    engines: {node: '>=18'}
    cpu: [x64]
    os: [openbsd]

  '@esbuild/openharmony-arm64@0.25.6':
    resolution: {integrity: sha512-+SqBcAWoB1fYKmpWoQP4pGtx+pUUC//RNYhFdbcSA16617cchuryuhOCRpPsjCblKukAckWsV+aQ3UKT/RMPcA==}
    engines: {node: '>=18'}
    cpu: [arm64]
    os: [openharmony]

  '@esbuild/sunos-x64@0.25.6':
    resolution: {integrity: sha512-dyCGxv1/Br7MiSC42qinGL8KkG4kX0pEsdb0+TKhmJZgCUDBGmyo1/ArCjNGiOLiIAgdbWgmWgib4HoCi5t7kA==}
    engines: {node: '>=18'}
    cpu: [x64]
    os: [sunos]

  '@esbuild/win32-arm64@0.25.6':
    resolution: {integrity: sha512-42QOgcZeZOvXfsCBJF5Afw73t4veOId//XD3i+/9gSkhSV6Gk3VPlWncctI+JcOyERv85FUo7RxuxGy+z8A43Q==}
    engines: {node: '>=18'}
    cpu: [arm64]
    os: [win32]

  '@esbuild/win32-ia32@0.25.6':
    resolution: {integrity: sha512-4AWhgXmDuYN7rJI6ORB+uU9DHLq/erBbuMoAuB4VWJTu5KtCgcKYPynF0YI1VkBNuEfjNlLrFr9KZPJzrtLkrQ==}
    engines: {node: '>=18'}
    cpu: [ia32]
    os: [win32]

  '@esbuild/win32-x64@0.25.6':
    resolution: {integrity: sha512-NgJPHHbEpLQgDH2MjQu90pzW/5vvXIZ7KOnPyNBm92A6WgZ/7b6fJyUBjoumLqeOQQGqY2QjQxRo97ah4Sj0cA==}
    engines: {node: '>=18'}
    cpu: [x64]
    os: [win32]

  '@jridgewell/gen-mapping@0.3.5':
    resolution: {integrity: sha512-IzL8ZoEDIBRWEzlCcRhOaCupYyN5gdIK+Q6fbFdPDg6HqX6jpkItn7DFIpW9LQzXG6Df9sA7+OKnq0qlz/GaQg==}
    engines: {node: '>=6.0.0'}

  '@jridgewell/resolve-uri@3.1.1':
    resolution: {integrity: sha512-dSYZh7HhCDtCKm4QakX0xFpsRDqjjtZf/kjI/v3T3Nwt5r8/qz/M19F9ySyOqU94SXBmeG9ttTul+YnR4LOxFA==}
    engines: {node: '>=6.0.0'}

  '@jridgewell/set-array@1.2.1':
    resolution: {integrity: sha512-R8gLRTZeyp03ymzP/6Lil/28tGeGEzhx1q2k703KGWRAI1VdvPIXdG70VJc2pAMw3NA6JKL5hhFu1sJX0Mnn/A==}
    engines: {node: '>=6.0.0'}

  '@jridgewell/sourcemap-codec@1.4.15':
    resolution: {integrity: sha512-eF2rxCRulEKXHTRiDrDy6erMYWqNw4LPdQ8UQA4huuxaQsVeRPFl2oM8oDGxMFhJUWZf9McpLtJasDDZb/Bpeg==}

  '@jridgewell/sourcemap-codec@1.5.0':
    resolution: {integrity: sha512-gv3ZRaISU3fjPAgNsriBRqGWQL6quFx04YMPW/zD8XMLsU32mhCCbfbO6KZFLjvYpCZ8zyDEgqsgf+PwPaM7GQ==}

  '@jridgewell/trace-mapping@0.3.25':
    resolution: {integrity: sha512-vNk6aEwybGtawWmy/PzwnGDOjCkLWSD2wqvjGGAgOAwCGWySYXfYoxt00IJkTF+8Lb57DwOb3Aa0o9CApepiYQ==}

  '@jridgewell/trace-mapping@0.3.9':
    resolution: {integrity: sha512-3Belt6tdc8bPgAtbcmdtNJlirVoTmEb5e2gC94PnkwEW9jI6CAHUeoG85tjWP5WquqfavoMtMwiG4P926ZKKuQ==}

  '@nodelib/fs.scandir@2.1.5':
    resolution: {integrity: sha512-vq24Bq3ym5HEQm2NKCr3yXDwjc7vTsEThRDnkp2DK9p1uqLR+DHurm/NOTo0KG7HYHU7eppKZj3MyqYuMBf62g==}
    engines: {node: '>= 8'}

  '@nodelib/fs.stat@2.0.5':
    resolution: {integrity: sha512-RkhPPp2zrqDAQA/2jNhnztcPAlv64XdhIp7a7454A5ovI7Bukxgt7MX7udwAu3zg1DcpPU0rz3VV1SeaqvY4+A==}
    engines: {node: '>= 8'}

  '@nodelib/fs.walk@1.2.8':
    resolution: {integrity: sha512-oGB+UxlgWcgQkgwo8GcEGwemoTFt3FIO9ababBmaGwXIoBKZ+GTy0pP185beGg7Llih/NSHSV2XAs1lnznocSg==}
    engines: {node: '>= 8'}

  '@rollup/plugin-commonjs@24.1.0':
    resolution: {integrity: sha512-eSL45hjhCWI0jCCXcNtLVqM5N1JlBGvlFfY0m6oOYnLCJ6N0qEXoZql4sY2MOUArzhH4SA/qBpTxvvZp2Sc+DQ==}
    engines: {node: '>=14.0.0'}
    peerDependencies:
      rollup: ^2.68.0||^3.0.0
    peerDependenciesMeta:
      rollup:
        optional: true

  '@rollup/plugin-json@6.0.0':
    resolution: {integrity: sha512-i/4C5Jrdr1XUarRhVu27EEwjt4GObltD7c+MkCIpO2QIbojw8MUs+CCTqOphQi3Qtg1FLmYt+l+6YeoIf51J7w==}
    engines: {node: '>=14.0.0'}
    peerDependencies:
      rollup: ^1.20.0||^2.0.0||^3.0.0
    peerDependenciesMeta:
      rollup:
        optional: true

  '@rollup/plugin-node-resolve@15.0.2':
    resolution: {integrity: sha512-Y35fRGUjC3FaurG722uhUuG8YHOJRJQbI6/CkbRkdPotSpDj9NtIN85z1zrcyDcCQIW4qp5mgG72U+gJ0TAFEg==}
    engines: {node: '>=14.0.0'}
    peerDependencies:
      rollup: ^2.78.0||^3.0.0
    peerDependenciesMeta:
      rollup:
        optional: true

  '@rollup/plugin-replace@5.0.2':
    resolution: {integrity: sha512-M9YXNekv/C/iHHK+cvORzfRYfPbq0RDD8r0G+bMiTXjNGKulPnCT9O3Ss46WfhI6ZOCgApOP7xAdmCQJ+U2LAA==}
    engines: {node: '>=14.0.0'}
    peerDependencies:
      rollup: ^1.20.0||^2.0.0||^3.0.0
    peerDependenciesMeta:
      rollup:
        optional: true

  '@rollup/plugin-typescript@10.0.1':
    resolution: {integrity: sha512-wBykxRLlX7EzL8BmUqMqk5zpx2onnmRMSw/l9M1sVfkJvdwfxogZQVNUM9gVMJbjRLDR5H6U0OMOrlDGmIV45A==}
    engines: {node: '>=14.0.0'}
    peerDependencies:
      rollup: ^2.14.0||^3.0.0
      tslib: '*'
      typescript: '>=3.7.0'
    peerDependenciesMeta:
      rollup:
        optional: true
      tslib:
        optional: true

  '@rollup/pluginutils@5.0.2':
    resolution: {integrity: sha512-pTd9rIsP92h+B6wWwFbW8RkZv4hiR/xKsqre4SIuAOaOEQRxi0lqLke9k2/7WegC85GgUs9pjmOjCUi3In4vwA==}
    engines: {node: '>=14.0.0'}
    peerDependencies:
      rollup: ^1.20.0||^2.0.0||^3.0.0
    peerDependenciesMeta:
      rollup:
        optional: true

  '@rollup/rollup-android-arm-eabi@4.45.1':
    resolution: {integrity: sha512-NEySIFvMY0ZQO+utJkgoMiCAjMrGvnbDLHvcmlA33UXJpYBCvlBEbMMtV837uCkS+plG2umfhn0T5mMAxGrlRA==}
    cpu: [arm]
    os: [android]

  '@rollup/rollup-android-arm64@4.45.1':
    resolution: {integrity: sha512-ujQ+sMXJkg4LRJaYreaVx7Z/VMgBBd89wGS4qMrdtfUFZ+TSY5Rs9asgjitLwzeIbhwdEhyj29zhst3L1lKsRQ==}
    cpu: [arm64]
    os: [android]

  '@rollup/rollup-darwin-arm64@4.45.1':
    resolution: {integrity: sha512-FSncqHvqTm3lC6Y13xncsdOYfxGSLnP+73k815EfNmpewPs+EyM49haPS105Rh4aF5mJKywk9X0ogzLXZzN9lA==}
    cpu: [arm64]
    os: [darwin]

  '@rollup/rollup-darwin-x64@4.45.1':
    resolution: {integrity: sha512-2/vVn/husP5XI7Fsf/RlhDaQJ7x9zjvC81anIVbr4b/f0xtSmXQTFcGIQ/B1cXIYM6h2nAhJkdMHTnD7OtQ9Og==}
    cpu: [x64]
    os: [darwin]

  '@rollup/rollup-freebsd-arm64@4.45.1':
    resolution: {integrity: sha512-4g1kaDxQItZsrkVTdYQ0bxu4ZIQ32cotoQbmsAnW1jAE4XCMbcBPDirX5fyUzdhVCKgPcrwWuucI8yrVRBw2+g==}
    cpu: [arm64]
    os: [freebsd]

  '@rollup/rollup-freebsd-x64@4.45.1':
    resolution: {integrity: sha512-L/6JsfiL74i3uK1Ti2ZFSNsp5NMiM4/kbbGEcOCps99aZx3g8SJMO1/9Y0n/qKlWZfn6sScf98lEOUe2mBvW9A==}
    cpu: [x64]
    os: [freebsd]

  '@rollup/rollup-linux-arm-gnueabihf@4.45.1':
    resolution: {integrity: sha512-RkdOTu2jK7brlu+ZwjMIZfdV2sSYHK2qR08FUWcIoqJC2eywHbXr0L8T/pONFwkGukQqERDheaGTeedG+rra6Q==}
    cpu: [arm]
    os: [linux]

  '@rollup/rollup-linux-arm-musleabihf@4.45.1':
    resolution: {integrity: sha512-3kJ8pgfBt6CIIr1o+HQA7OZ9mp/zDk3ctekGl9qn/pRBgrRgfwiffaUmqioUGN9hv0OHv2gxmvdKOkARCtRb8Q==}
    cpu: [arm]
    os: [linux]

  '@rollup/rollup-linux-arm64-gnu@4.45.1':
    resolution: {integrity: sha512-k3dOKCfIVixWjG7OXTCOmDfJj3vbdhN0QYEqB+OuGArOChek22hn7Uy5A/gTDNAcCy5v2YcXRJ/Qcnm4/ma1xw==}
    cpu: [arm64]
    os: [linux]

  '@rollup/rollup-linux-arm64-musl@4.45.1':
    resolution: {integrity: sha512-PmI1vxQetnM58ZmDFl9/Uk2lpBBby6B6rF4muJc65uZbxCs0EA7hhKCk2PKlmZKuyVSHAyIw3+/SiuMLxKxWog==}
    cpu: [arm64]
    os: [linux]

  '@rollup/rollup-linux-loongarch64-gnu@4.45.1':
    resolution: {integrity: sha512-9UmI0VzGmNJ28ibHW2GpE2nF0PBQqsyiS4kcJ5vK+wuwGnV5RlqdczVocDSUfGX/Na7/XINRVoUgJyFIgipoRg==}
    cpu: [loong64]
    os: [linux]

  '@rollup/rollup-linux-powerpc64le-gnu@4.45.1':
    resolution: {integrity: sha512-7nR2KY8oEOUTD3pBAxIBBbZr0U7U+R9HDTPNy+5nVVHDXI4ikYniH1oxQz9VoB5PbBU1CZuDGHkLJkd3zLMWsg==}
    cpu: [ppc64]
    os: [linux]

  '@rollup/rollup-linux-riscv64-gnu@4.45.1':
    resolution: {integrity: sha512-nlcl3jgUultKROfZijKjRQLUu9Ma0PeNv/VFHkZiKbXTBQXhpytS8CIj5/NfBeECZtY2FJQubm6ltIxm/ftxpw==}
    cpu: [riscv64]
    os: [linux]

  '@rollup/rollup-linux-riscv64-musl@4.45.1':
    resolution: {integrity: sha512-HJV65KLS51rW0VY6rvZkiieiBnurSzpzore1bMKAhunQiECPuxsROvyeaot/tcK3A3aGnI+qTHqisrpSgQrpgA==}
    cpu: [riscv64]
    os: [linux]

  '@rollup/rollup-linux-s390x-gnu@4.45.1':
    resolution: {integrity: sha512-NITBOCv3Qqc6hhwFt7jLV78VEO/il4YcBzoMGGNxznLgRQf43VQDae0aAzKiBeEPIxnDrACiMgbqjuihx08OOw==}
    cpu: [s390x]
    os: [linux]

  '@rollup/rollup-linux-x64-gnu@4.45.1':
    resolution: {integrity: sha512-+E/lYl6qu1zqgPEnTrs4WysQtvc/Sh4fC2nByfFExqgYrqkKWp1tWIbe+ELhixnenSpBbLXNi6vbEEJ8M7fiHw==}
    cpu: [x64]
    os: [linux]

  '@rollup/rollup-linux-x64-musl@4.45.1':
    resolution: {integrity: sha512-a6WIAp89p3kpNoYStITT9RbTbTnqarU7D8N8F2CV+4Cl9fwCOZraLVuVFvlpsW0SbIiYtEnhCZBPLoNdRkjQFw==}
    cpu: [x64]
    os: [linux]

  '@rollup/rollup-win32-arm64-msvc@4.45.1':
    resolution: {integrity: sha512-T5Bi/NS3fQiJeYdGvRpTAP5P02kqSOpqiopwhj0uaXB6nzs5JVi2XMJb18JUSKhCOX8+UE1UKQufyD6Or48dJg==}
    cpu: [arm64]
    os: [win32]

  '@rollup/rollup-win32-ia32-msvc@4.45.1':
    resolution: {integrity: sha512-lxV2Pako3ujjuUe9jiU3/s7KSrDfH6IgTSQOnDWr9aJ92YsFd7EurmClK0ly/t8dzMkDtd04g60WX6yl0sGfdw==}
    cpu: [ia32]
    os: [win32]

  '@rollup/rollup-win32-x64-msvc@4.45.1':
    resolution: {integrity: sha512-M/fKi4sasCdM8i0aWJjCSFm2qEnYRR8AMLG2kxp6wD13+tMGA4Z1tVAuHkNRjud5SW2EM3naLuK35w9twvf6aA==}
    cpu: [x64]
    os: [win32]

  '@sinonjs/commons@1.8.6':
    resolution: {integrity: sha512-Ky+XkAkqPZSm3NLBeUng77EBQl3cmeJhITaGHdYH8kjVB+aun3S4XBRti2zt17mtt0mIUDiNxYeoJm6drVvBJQ==}

  '@sinonjs/commons@2.0.0':
    resolution: {integrity: sha512-uLa0j859mMrg2slwQYdO/AkrOfmH+X6LTVmNTS9CqexuE2IvVORIkSpJLqePAbEnKJ77aMmCwr1NUZ57120Xcg==}

  '@sinonjs/commons@3.0.0':
    resolution: {integrity: sha512-jXBtWAF4vmdNmZgD5FoKsVLv3rPgDnLgPbU84LIJ3otV44vJlDRokVng5v8NFJdCf/da9legHcKaRuZs4L7faA==}

  '@sinonjs/fake-timers@10.2.0':
    resolution: {integrity: sha512-OPwQlEdg40HAj5KNF8WW6q2KG4Z+cBCZb3m4ninfTZKaBmbIJodviQsDBoYMPHkOyJJMHnOJo5j2+LKDOhOACg==}

  '@sinonjs/fake-timers@7.1.2':
    resolution: {integrity: sha512-iQADsW4LBMISqZ6Ci1dupJL9pprqwcVFTcOsEmQOEhW+KLCVn/Y4Jrvg2k19fIHCp+iFprriYPTdRcQR8NbUPg==}

  '@sinonjs/samsam@6.1.3':
    resolution: {integrity: sha512-nhOb2dWPeb1sd3IQXL/dVPnKHDOAFfvichtBf4xV00/rU1QbPCQqKMbvIheIjqwVjh7qIgf2AHTHi391yMOMpQ==}

  '@sinonjs/text-encoding@0.7.2':
    resolution: {integrity: sha512-sXXKG+uL9IrKqViTtao2Ws6dy0znu9sOaP1di/jKGW1M6VssO8vlpXCQcpZ+jisQ1tTFAC5Jo/EOzFbggBagFQ==}

  '@tsconfig/node10@1.0.9':
    resolution: {integrity: sha512-jNsYVVxU8v5g43Erja32laIDHXeoNvFEpX33OK4d6hljo3jDhCBDhx5dhCCTMWUojscpAagGiRkBKxpdl9fxqA==}

  '@tsconfig/node12@1.0.11':
    resolution: {integrity: sha512-cqefuRsh12pWyGsIoBKJA9luFu3mRxCA+ORZvA4ktLSzIuCUtWVxGIuXigEwO5/ywWFMZ2QEGKWvkZG1zDMTag==}

  '@tsconfig/node14@1.0.3':
    resolution: {integrity: sha512-ysT8mhdixWK6Hw3i1V2AeRqZ5WfXg1G43mqoYlM2nc6388Fq5jcXyr5mRsqViLx/GJYdoL0bfXD8nmF+Zn/Iow==}

  '@tsconfig/node16@1.0.4':
    resolution: {integrity: sha512-vxhUy4J8lyeyinH7Azl1pdd43GJhZH/tP2weN8TntQblOY+A0XbT8DJk1/oCPuOOyg/Ja757rG0CgHcWC8OfMA==}

  '@types/chai@5.2.2':
    resolution: {integrity: sha512-8kB30R7Hwqf40JPiKhVzodJs2Qc1ZJ5zuT3uzw5Hq/dhNCl3G3l83jfpdI1e20BP348+fV7VIL/+FxaXkqBmWg==}

  '@types/deep-eql@4.0.2':
    resolution: {integrity: sha512-c9h9dVVMigMPc4bwTvC5dxqtqJZwQPePsWjPlpSOnojbor6pGqdk541lfA7AqFQr5pB1BRdq0juY9db81BwyFw==}

  '@types/estree@0.0.42':
    resolution: {integrity: sha512-K1DPVvnBCPxzD+G51/cxVIoc2X8uUVl1zpJeE6iKcgHMj4+tbat5Xu4TjV7v2QSDbIeAfLi2hIk+u2+s0MlpUQ==}

  '@types/estree@1.0.1':
    resolution: {integrity: sha512-LG4opVs2ANWZ1TJoKc937iMmNstM/d0ae1vNbnBvBhqCSezgVUOzcLCqbI5elV8Vy6WKwKjaqR+zO9VKirBBCA==}

  '@types/estree@1.0.8':
    resolution: {integrity: sha512-dWHzHa2WqEXI/O1E9OjrocMTKJl2mSrEolh1Iomrv6U+JuNwaHXsXx9bLu5gG7BUWFIN0skIQJQ/L1rIex4X6w==}

  '@types/fs-extra@8.1.2':
    resolution: {integrity: sha512-SvSrYXfWSc7R4eqnOzbQF4TZmfpNSM9FrSWLU3EUnWBuyZqNBOrv1B1JA3byUDPUl9z4Ab3jeZG2eDdySlgNMg==}

  '@types/glob@7.2.0':
    resolution: {integrity: sha512-ZUxbzKl0IfJILTS6t7ip5fQQM/J3TJYubDm3nMbgubNNYS62eXeUpoLUC8/7fJNiFYHTrGPQn7hspDUzIHX3UA==}

  '@types/globrex@0.1.4':
    resolution: {integrity: sha512-qm82zaOxfn8Us/GGjNrQQ1XfCBUDV86DxQgIQq/p1zGHlt0xnbUiabNjN9rZUhMNvvIE2gg8iTW+GMfw0TnnLg==}

  '@types/lodash@4.14.194':
    resolution: {integrity: sha512-r22s9tAS7imvBt2lyHC9B8AGwWnXaYb1tY09oyLkXDs4vArpYJzw09nj8MLx5VfciBPGIb+ZwG0ssYnEPJxn/g==}

  '@types/minimatch@5.1.2':
    resolution: {integrity: sha512-K0VQKziLUWkVKiRVrx4a40iPaxTUefQmjtkQofBkYRcoaaL/8rhwDWww9qWbrgicNOgnpIsMxyNIUM4+n6dUIA==}

  '@types/mri@1.1.1':
    resolution: {integrity: sha512-nJOuiTlsvmClSr3+a/trTSx4DTuY/VURsWGKSf/eeavh0LRMqdsK60ti0TlwM5iHiGOK3/Ibkxsbr7i9rzGreA==}

  '@types/node@18.19.46':
    resolution: {integrity: sha512-vnRgMS7W6cKa1/0G3/DTtQYpVrZ8c0Xm6UkLaVFrb9jtcVC3okokW09Ki1Qdrj9ISokszD69nY4WDLRlvHlhAA==}

  '@types/resolve@1.20.2':
    resolution: {integrity: sha512-60BCwRFOZCQhDncwQdxxeOEEkbc5dIMccYLwbxsS4TUNeVECQ/pBJ0j09mrHOl/JJvpRPGwO9SvE4nR2Nb/a4Q==}

  '@types/sade@1.7.4':
    resolution: {integrity: sha512-6ys13kmtlY0aIOz4KtMdeBD9BHs6vSE3aRcj4vAZqXjypT2el8WZt6799CMjElVgh1cbOH/t3vrpQ4IpwytcPA==}

  '@types/semver@7.7.0':
    resolution: {integrity: sha512-k107IF4+Xr7UHjwDc7Cfd6PRQfbdkiRabXGRjo07b4WyPahFBZCZ1sE+BNxYIJPPg73UkfOsVOLwqVc/6ETrIA==}

  '@types/sinon@7.5.2':
    resolution: {integrity: sha512-T+m89VdXj/eidZyejvmoP9jivXgBDdkOSBVQjU9kF349NEx10QdPNGxHeZUaj1IlJ32/ewdyXJjnJxyxJroYwg==}

  '@types/unist@2.0.6':
    resolution: {integrity: sha512-PBjIUxZHOuj0R15/xuwJYjFi+KZdNFrehocChv4g5hu6aFroHue8m0lBP0POdK2nKzbw0cgV1mws8+V/JAcEkQ==}

  '@types/vfile-message@2.0.0':
    resolution: {integrity: sha512-GpTIuDpb9u4zIO165fUy9+fXcULdD8HFRNli04GehoMVbeNq7D6OBnqSmg3lxZnC+UvgUhEWKxdKiwYUkGltIw==}
    deprecated: This is a stub types definition. vfile-message provides its own type definitions, so you do not need this installed.

  '@types/vfile@3.0.2':
    resolution: {integrity: sha512-b3nLFGaGkJ9rzOcuXRfHkZMdjsawuDD0ENL9fzTophtBg8FJHSGbH7daXkEpcwy3v7Xol3pAvsmlYyFhR4pqJw==}

  '@types/vscode@1.78.0':
    resolution: {integrity: sha512-LJZIJpPvKJ0HVQDqfOy6W4sNKUBBwyDu1Bs8chHBZOe9MNuKTJtidgZ2bqjhmmWpUb0TIIqv47BFUcVmAsgaVA==}

  '@vitest/expect@3.2.4':
    resolution: {integrity: sha512-Io0yyORnB6sikFlt8QW5K7slY4OjqNX9jmJQ02QDda8lyM6B5oNgVWoSoKPac8/kgnCUzuHQKrSLtu/uOqqrig==}

  '@vitest/mocker@3.2.4':
    resolution: {integrity: sha512-46ryTE9RZO/rfDd7pEqFl7etuyzekzEhUbTW3BvmeO/BcCMEgq59BKhek3dXDWgAj4oMK6OZi+vRr1wPW6qjEQ==}
    peerDependencies:
      msw: ^2.4.9
      vite: ^5.0.0 || ^6.0.0 || ^7.0.0-0
    peerDependenciesMeta:
      msw:
        optional: true
      vite:
        optional: true

  '@vitest/pretty-format@3.2.4':
    resolution: {integrity: sha512-IVNZik8IVRJRTr9fxlitMKeJeXFFFN0JaB9PHPGQ8NKQbGpfjlTx9zO4RefN8gp7eqjNy8nyK3NZmBzOPeIxtA==}

  '@vitest/runner@3.2.4':
    resolution: {integrity: sha512-oukfKT9Mk41LreEW09vt45f8wx7DordoWUZMYdY/cyAk7w5TWkTRCNZYF7sX7n2wB7jyGAl74OxgwhPgKaqDMQ==}

  '@vitest/snapshot@3.2.4':
    resolution: {integrity: sha512-dEYtS7qQP2CjU27QBC5oUOxLE/v5eLkGqPE0ZKEIDGMs4vKWe7IjgLOeauHsR0D5YuuycGRO5oSRXnwnmA78fQ==}

  '@vitest/spy@3.2.4':
    resolution: {integrity: sha512-vAfasCOe6AIK70iP5UD11Ac4siNUNJ9i/9PZ3NKx07sG6sUxeag1LWdNrMWeKKYBLlzuK+Gn65Yd5nyL6ds+nw==}

  '@vitest/utils@3.2.4':
    resolution: {integrity: sha512-fB2V0JFrQSMsCo9HiSq3Ezpdv4iYaXRG1Sx8edX3MwxfyNn83mKiGzOcH+Fkxt4MHxr3y42fQi1oeAInqgX2QA==}

  '@vscode/emmet-helper@2.8.4':
    resolution: {integrity: sha512-lUki5QLS47bz/U8IlG9VQ+1lfxMtxMZENmU5nu4Z71eOD5j9FK0SmYGL5NiVJg9WBWeAU0VxRADMY2Qpq7BfVg==}

  '@vscode/l10n@0.0.18':
    resolution: {integrity: sha512-KYSIHVmslkaCDyw013pphY+d7x1qV8IZupYfeIfzNA+nsaWHbn5uPuQRvdRFsa9zFzGeudPuoGoZ1Op4jrJXIQ==}

  acorn-walk@8.2.0:
    resolution: {integrity: sha512-k+iyHEuPgSw6SbuDpGQM+06HQUa04DZ3o+F6CSzXMvvI5KMvnaEqXe+YVe555R9nn6GPt404fos4wcgpw12SDA==}
    engines: {node: '>=0.4.0'}

  acorn@8.12.1:
    resolution: {integrity: sha512-tcpGyI9zbizT9JbV6oYE477V6mTlXvvi0T0G3SNIYE2apm/G5huBa1+K89VGeovbg+jycCrfhl3ADxErOuO6Jg==}
    engines: {node: '>=0.4.0'}
    hasBin: true

  acorn@8.8.2:
    resolution: {integrity: sha512-xjIYgE8HBrkpd/sJqOGNspf8uHG+NOHGOw6a/Urj8taM2EXfdNAH2oFcPeIFfsv3+kz/mJrS5VuMqbNLjCa2vw==}
    engines: {node: '>=0.4.0'}
    hasBin: true

  aggregate-error@3.1.0:
    resolution: {integrity: sha512-4I7Td01quW/RpocfNayFdFVk1qSuoh0E7JrbRJ16nH01HhKFQ88INq9Sd+nd72zqRySlr9BmDA8xlEJ6vJMrYA==}
    engines: {node: '>=8'}

  ansi-styles@3.2.1:
    resolution: {integrity: sha512-VT0ZI6kZRdTh8YyJw3SMbYm/u+NqfsAxEpWO0Pf9sq8/e94WxxOpPKx9FR1FlyCtOVDNOQ+8ntlqFxiRc+r5qA==}
    engines: {node: '>=4'}

  arg@4.1.3:
    resolution: {integrity: sha512-58S9QDqG0Xx27YwPSt9fJxivjYl432YCwfDMfZ+71RAqUrZef7LrKQZ3LHLOwCS4FLNBplP533Zx895SeOCHvA==}

  argparse@1.0.10:
    resolution: {integrity: sha512-o5Roy6tNG4SL/FOkCAN6RzjiakZS25RLYFrcMttJqbdd8BWrnA+fGz57iN5Pb06pvBGvl5gQ0B48dJlslXvoTg==}

  aria-query@5.3.0:
    resolution: {integrity: sha512-b0P0sZPKtyu8HkeRAfCq0IfURZK+SuwMjY1UXGBU27wpAiTwQAIlq56IbIO+ytk/JjS1fMR14ee5WBBfKi5J6A==}

  aria-query@5.3.2:
    resolution: {integrity: sha512-COROpnaoap1E2F000S62r6A60uHZnmlvomhfyT2DlTcrY1OrBKn2UhH7qn5wTC9zMvD0AY7csdPSNwKP+7WiQw==}
    engines: {node: '>= 0.4'}

  array-union@2.1.0:
    resolution: {integrity: sha512-HGyxoOTYUyCM6stUe6EJgnd4EoewAI7zMdfqO+kGjnlZmBDz/cR5pf8r/cR4Wq60sL/p0IkcjUEEPwS3GFrIyw==}
    engines: {node: '>=8'}

  assertion-error@2.0.1:
    resolution: {integrity: sha512-Izi8RQcffqCeNVgFigKli1ssklIbpHnCYc6AknXGYoB6grJqyeby7jv12JUQgmTAnIDnbck1uxksT4dzN3PWBA==}
    engines: {node: '>=12'}

  axobject-query@4.1.0:
    resolution: {integrity: sha512-qIj0G9wZbMGNLjLmg1PT6v2mE9AH2zlnADJD/2tC6E00hgmhUOfEB6greHPAfLRSufHqROIUTkw6E+M3lH0PTQ==}
    engines: {node: '>= 0.4'}

  balanced-match@1.0.2:
    resolution: {integrity: sha512-3oSeUO0TMV67hN1AmbXsK4yaqU7tjiHlbxRDZOpH0KW9+CeX4bRAaX0Anxt0tx2MrpRpWwQaPwIlISEJhYU5Pw==}

  brace-expansion@1.1.11:
    resolution: {integrity: sha512-iCuPHDFgrHX7H2vEI/5xpz07zSHB00TpugqhmYtVmMO6518mCuRMoOYFldEBl0g187ufozdaHgWKcYFb61qGiA==}

  brace-expansion@2.0.1:
    resolution: {integrity: sha512-XnAIvQ8eM+kC6aULx6wuQiwVsnzsi9d3WxzV3FpWTGA19F621kwdbsAcFKXgKUHZWsy+mY6iL1sHTxWEFCytDA==}

  braces@3.0.2:
    resolution: {integrity: sha512-b8um+L1RzM3WDSzvhm6gIz1yfTbBt6YTlcEKAvsmqCZZFw46z626lVj9j1yEPW33H5H+lBQpZMP1k8l+78Ha0A==}
    engines: {node: '>=8'}

  buffer-from@1.1.2:
    resolution: {integrity: sha512-E+XQCRwSbaaiChtv6k6Dwgc+bx+Bs6vuKJHHl5kox/BaKbhiXzqQOwK4cO22yElGp2OCmjwVhT3HmxgyPGnJfQ==}

  builtin-modules@3.3.0:
    resolution: {integrity: sha512-zhaCDicdLuWN5UbN5IMnFqNMhNfo919sH85y2/ea+5Yg9TsTkeZxpL+JLbp6cgYFS4sRLp3YV4S6yDuqVWHYOw==}
    engines: {node: '>=6'}

  cac@6.7.14:
    resolution: {integrity: sha512-b6Ilus+c3RrdDk+JhLKUAQfzzgLEPy6wcXqS7f/xe1EETvsDP6GORG7SFuOs6cID5YkqchW/LXZbX5bc8j7ZcQ==}
    engines: {node: '>=8'}

  chai@5.2.1:
    resolution: {integrity: sha512-5nFxhUrX0PqtyogoYOA8IPswy5sZFTOsBFl/9bNsmDLgsxYTzSZQJDPppDnZPTQbzSEm0hqGjWPzRemQCYbD6A==}
    engines: {node: '>=18'}

  chalk@2.4.2:
    resolution: {integrity: sha512-Mti+f9lpJNcwF4tWV8/OrTTtF1gZi+f8FqlyAdouralcFWFQWF2+NgCHShjkCb+IFBLq9buZwE1xckQU4peSuQ==}
    engines: {node: '>=4'}

  check-error@2.1.1:
    resolution: {integrity: sha512-OAlb+T7V4Op9OwdkjmguYRqncdlx5JiofwOAUkmTF+jNdHwzTaTs4sRAGpzLF3oOz5xAyDGrPgeIDFQmDOTiJw==}
    engines: {node: '>= 16'}

  chokidar@4.0.1:
    resolution: {integrity: sha512-n8enUVCED/KVRQlab1hr3MVpcVMvxtZjmEa956u+4YijlmQED223XMSYj2tLuKvr4jcCTzNNMpQDUer72MMmzA==}
    engines: {node: '>= 14.16.0'}

  clean-stack@2.2.0:
    resolution: {integrity: sha512-4diC9HaTE+KRAMWhDhrGOECgWZxoevMc5TlkObMqNSsVU62PYzXZ/SMTjzyGAFF1YusgxGcSWTEXBhp0CPwQ1A==}
    engines: {node: '>=6'}

  code-red@1.0.4:
    resolution: {integrity: sha512-7qJWqItLA8/VPVlKJlFXU+NBlo/qyfs39aJcuMT/2ere32ZqvF5OSxgdM5xOfJJ7O429gg2HM47y8v9P+9wrNw==}

  color-convert@1.9.3:
    resolution: {integrity: sha512-QfAUtd+vFdAtFQcC8CCyYt1fYWxSqAiK2cSD6zDB8N3cpsEBAvRxp9zOGg6G/SHHJYAT88/az/IuDGALsNVbGg==}

  color-name@1.1.3:
    resolution: {integrity: sha512-72fSenhMw2HZMTVHeCA9KCmpEIbzWiQsjN+BHcBbS9vr1mtt+vJjPdksIBNUmKAW8TFUDPJK5SUU3QhE9NEXDw==}

  colorette@1.4.0:
    resolution: {integrity: sha512-Y2oEozpomLn7Q3HFP7dpww7AtMJplbM9lGZP6RDfHqmbeRjiwRg4n6VM6j4KLmRke85uWEI7JqF17f3pqdRA0g==}

  commander@2.20.3:
    resolution: {integrity: sha512-GpVkmM8vF2vQUkj2LvZmD35JxeJOLCwJ9cUkugyk2nuhbv3+mJvpLYYt+0+USMxE+oj+ey/lJEnhZw75x/OMcQ==}

  commondir@1.0.1:
    resolution: {integrity: sha512-W9pAhw0ja1Edb5GVdIF1mjZw/ASI0AlShXM83UUGe2DVr5TdAPEA1OA8m/g8zWp9x6On7gqufY+FatDbC3MDQg==}

  concat-map@0.0.1:
    resolution: {integrity: sha512-/Srv4dswyQNBfohGpz9o6Yb3Gz3SrUDqBH5rTuhGR7ahtlbYKnVxw2bCFMRljaA7EXHaXZ8wsHdodFvbkhKmqg==}

  create-require@1.1.1:
    resolution: {integrity: sha512-dcKFX3jn0MpIaXjisoRvexIJVEKzaq7z2rZKxf+MSr9TkdmHmsU4m2lcLojrj/FHl8mk5VxMmYA+ftRkP/3oKQ==}

  cross-env@7.0.3:
    resolution: {integrity: sha512-+/HKd6EgcQCJGh2PSjZuUitQBQynKor4wrFbRg4DtAgS1aWO+gU52xpH7M9ScGgXSYmAVS9bIJ8EzuaGw0oNAw==}
    engines: {node: '>=10.14', npm: '>=6', yarn: '>=1'}
    hasBin: true

  cross-spawn@7.0.3:
    resolution: {integrity: sha512-iRDPJKUPVEND7dHPO8rkbOnPpyDygcDFtWjpeWNCgy8WP2rXcxXL8TskReQl6OrB2G7+UJrags1q15Fudc7G6w==}
    engines: {node: '>= 8'}

  css-tree@2.3.1:
    resolution: {integrity: sha512-6Fv1DV/TYw//QF5IzQdqsNDjx/wc8TrMBZsqjL9eW01tWb7R7k/mq+/VXfJCl7SoD5emsJop9cOByJZfs8hYIw==}
    engines: {node: ^10 || ^12.20.0 || ^14.13.0 || >=15.0.0}

  debug@4.4.1:
    resolution: {integrity: sha512-KcKCqiftBJcZr++7ykoDIEwSa3XWowTfNPo92BYxjXiyYEVrUQh2aLyhxBCwww+heortUFxEJYcRzosstTEBYQ==}
    engines: {node: '>=6.0'}
    peerDependencies:
      supports-color: '*'
    peerDependenciesMeta:
      supports-color:
        optional: true

  dedent-js@1.0.1:
    resolution: {integrity: sha512-OUepMozQULMLUmhxS95Vudo0jb0UchLimi3+pQ2plj61Fcy8axbP9hbiD4Sz6DPqn6XG3kfmziVfQ1rSys5AJQ==}

  deep-eql@5.0.2:
    resolution: {integrity: sha512-h5k/5U50IJJFpzfL6nO9jaaumfjO/f2NjK/oYB2Djzm4p9L+3T9qWpZqZ2hAbLPuuYq9wrU08WQyBTL5GbPk5Q==}
    engines: {node: '>=6'}

  deepmerge@4.3.1:
    resolution: {integrity: sha512-3sUqbMEc77XqpdNO7FRyRog+eW3ph+GYCbj+rK+uYyRMuwsVy0rMiVtPn+QJlKFvWP/1PYpapqYn0Me2knFn+A==}
    engines: {node: '>=0.10.0'}

  del@5.1.0:
    resolution: {integrity: sha512-wH9xOVHnczo9jN2IW68BabcecVPxacIA3g/7z6vhSU/4stOKQzeCRK0yD0A24WiAAUJmmVpWqrERcTxnLo3AnA==}
    engines: {node: '>=8'}

  dequal@2.0.3:
    resolution: {integrity: sha512-0je+qPKHEMohvfRTCEo3CrPG6cAzAYgmzKyxRiYSSDkS6eGJdyVJm7WaYA5ECaAD9wLB2T4EEeymA5aFVcYXCA==}
    engines: {node: '>=6'}

  diff@4.0.2:
    resolution: {integrity: sha512-58lmxKSA4BNyLz+HHMUzlOEpg09FV+ev6ZMe3vJihgdxzgcwZ8VoEEPmALCZG9LmqfVoNMMKpttIYTVG6uDY7A==}
    engines: {node: '>=0.3.1'}

  diff@5.1.0:
    resolution: {integrity: sha512-D+mk+qE8VC/PAUrlAU34N+VfXev0ghe5ywmpqrawphmVZc1bEfn56uo9qpyGp1p4xpzOHkSW4ztBd6L7Xx4ACw==}
    engines: {node: '>=0.3.1'}

  dir-glob@3.0.1:
    resolution: {integrity: sha512-WkrWp9GR4KXfKGYzOLmTuGVi1UWFfws377n9cc55/tb6DuqyF6pcQ5AbiHEshaDpY9v6oaSr2XCDidGmMwdzIA==}
    engines: {node: '>=8'}

  emmet@2.4.4:
    resolution: {integrity: sha512-v8Mwpjym55CS3EjJgiCLWUB3J2HSR93jhzXW325720u8KvYxdI2voYLstW3pHBxFz54H6jFjayR9G4LfTG0q+g==}

  es-module-lexer@1.7.0:
    resolution: {integrity: sha512-jEQoCwk8hyb2AZziIOLhDqpm5+2ww5uIE6lkO/6jcOCusfk6LhMHpXXfBLXTZ7Ydyt0j4VoUQv6uGNYbdW+kBA==}

  esbuild@0.25.6:
    resolution: {integrity: sha512-GVuzuUwtdsghE3ocJ9Bs8PNoF13HNQ5TXbEi2AhvVb8xU1Iwt9Fos9FEamfoee+u/TOsn7GUWc04lz46n2bbTg==}
    engines: {node: '>=18'}
    hasBin: true

  escape-string-regexp@1.0.5:
    resolution: {integrity: sha512-vbRorB5FUQWvla16U8R/qgaFIya2qGzwDrNmCZuYKrbdSUMG6I1ZCGQRefkRVhuOkIGVne7BQ35DSfo1qvJqFg==}
    engines: {node: '>=0.8.0'}

  esprima@4.0.1:
    resolution: {integrity: sha512-eGuFFw7Upda+g4p+QHvnW0RyTX/SVeJBDM/gCtMARO0cLuT2HcEKnTPvhjV6aGeqrCB/sbNop0Kszm0jsaWU4A==}
    engines: {node: '>=4'}
    hasBin: true

  estree-walker@0.6.1:
    resolution: {integrity: sha512-SqmZANLWS0mnatqbSfRP5g8OXZC12Fgg1IwNtLsyHDzJizORW4khDfjPqJZsemPWBB2uqykUah5YpQ6epsqC/w==}

  estree-walker@2.0.2:
    resolution: {integrity: sha512-Rfkk/Mp/DL7JVje3u18FxFujQlTNR2q6QfMSMB7AvCBx91NGj/ba3kCfza0f6dVDbw7YlRf/nDrn7pQrCCyQ/w==}

  estree-walker@3.0.3:
    resolution: {integrity: sha512-7RUKfXgSMMkzt6ZuXmqapOurLGPPfgj6l9uRZ7lRGolvk0y2yocc35LdcxKC5PQZdn2DMqioAQ2NoWcrTKmm6g==}

  expect-type@1.2.2:
    resolution: {integrity: sha512-JhFGDVJ7tmDJItKhYgJCGLOWjuK9vPxiXoUFLwLDc99NlmklilbiQJwoctZtt13+xMw91MCk/REan6MWHqDjyA==}
    engines: {node: '>=12.0.0'}

  fast-glob@3.2.12:
    resolution: {integrity: sha512-DVj4CQIYYow0BlaelwK1pHl5n5cRSJfM60UA0zK891sVInoPri2Ekj7+e1CT3/3qxXenpI+nBBmQAcJPJgaj4w==}
    engines: {node: '>=8.6.0'}

  fastq@1.15.0:
    resolution: {integrity: sha512-wBrocU2LCXXa+lWBt8RoIRD89Fi8OdABODa/kEnyeyjS5aZO5/GNvI5sEINADqP/h8M29UHTHUb53sUu5Ihqdw==}

  fdir@6.2.0:
    resolution: {integrity: sha512-9XaWcDl0riOX5j2kYfy0kKdg7skw3IY6kA4LFT8Tk2yF9UdrADUy8D6AJuBLtf7ISm/MksumwAHE3WVbMRyCLw==}
    peerDependencies:
      picomatch: ^3 || ^4
    peerDependenciesMeta:
      picomatch:
        optional: true

  fdir@6.4.6:
    resolution: {integrity: sha512-hiFoqpyZcfNm1yc4u8oWCf9A2c4D3QjCrks3zmoVKVxpQRzmPNar1hUJcBG2RQHvEVGDN+Jm81ZheVLAQMK6+w==}
    peerDependencies:
      picomatch: ^3 || ^4
    peerDependenciesMeta:
      picomatch:
        optional: true

  fill-range@7.0.1:
    resolution: {integrity: sha512-qOo9F+dMUmC2Lcb4BbVvnKJxTPjCm+RRpe4gDuGrzkL7mEVl/djYSu2OdQ2Pa302N4oqkSg9ir6jaLWJ2USVpQ==}
    engines: {node: '>=8'}

  fs-extra@8.1.0:
    resolution: {integrity: sha512-yhlQgA6mnOJUKOsRUFsgJdQCvkKhcz8tlZG5HBQfReYZy46OwLcY+Zia0mtdHsOo9y/hP+CxMN0TU9QxoOtG4g==}
    engines: {node: '>=6 <7 || >=8'}

  fs.realpath@1.0.0:
    resolution: {integrity: sha512-OO0pH2lK6a0hZnAdau5ItzHPI6pUlvI7jMVnxUQRtw4owF2wk8lOSabtGDCTP4Ggrg2MbGnWO9X8K1t4+fGMDw==}

  fsevents@2.3.3:
    resolution: {integrity: sha512-5xoDfX+fL7faATnagmWPpbFtwh/R77WmMMqqHGS65C3vvB0YHrgF+B1YmZ3441tMj5n63k0212XNoJwzlhffQw==}
    engines: {node: ^8.16.0 || ^10.6.0 || >=11.0.0}
    os: [darwin]

  function-bind@1.1.1:
    resolution: {integrity: sha512-yIovAzMX49sF8Yl58fSCWJ5svSLuaibPxXQJFLmBObTuCr0Mf1KiPopGM9NiFjiYBCbfaa2Fh6breQ6ANVTI0A==}

  glob-parent@5.1.2:
    resolution: {integrity: sha512-AOIgSQCepiJYwP3ARnGx+5VnTu2HBYdzbGP45eLw1vr3zB3vZLeyed1sC9hnbcOc9/SrMyM5RPQrkGz4aS9Zow==}
    engines: {node: '>= 6'}

  glob@7.2.3:
    resolution: {integrity: sha512-nFR0zLpU2YCaRxwoCJvL6UvCH2JFyFVIvwTLsIf21AuHlMskA1hhTdk+LlYJtOlYt9v6dvszD2BGRqBL+iQK9Q==}

  glob@8.1.0:
    resolution: {integrity: sha512-r8hpEjiQEYlF2QU0df3dS+nxxSIreXQS1qRhMJM0Q5NDdR386C7jb7Hwwod8Fgiuex+k0GFjgft18yvxm5XoCQ==}
    engines: {node: '>=12'}

  globalyzer@0.1.0:
    resolution: {integrity: sha512-40oNTM9UfG6aBmuKxk/giHn5nQ8RVz/SS4Ir6zgzOv9/qC3kKZ9v4etGTcJbEl/NyVQH7FGU7d+X1egr57Md2Q==}

  globby@10.0.1:
    resolution: {integrity: sha512-sSs4inE1FB2YQiymcmTv6NWENryABjUNPeWhOvmn4SjtKybglsyPZxFB3U1/+L1bYi0rNZDqCLlHyLYDl1Pq5A==}
    engines: {node: '>=8'}

  globby@10.0.2:
    resolution: {integrity: sha512-7dUi7RvCoT/xast/o/dLN53oqND4yk0nsHkhRgn9w65C4PofCLOoJ39iSOg+qVDdWQPIEj+eszMHQ+aLVwwQSg==}
    engines: {node: '>=8'}

  globrex@0.1.2:
    resolution: {integrity: sha512-uHJgbwAMwNFf5mLst7IWLNg14x1CkeqglJb/K3doi4dw6q2IvAAmM/Y81kevy83wP+Sst+nutFTYOGg3d1lsxg==}

  graceful-fs@4.2.11:
    resolution: {integrity: sha512-RbJ5/jmFcNNCcDV5o9eTnBLJ/HszWV0P73bc+Ff4nS/rJj+YaS6IGyiOL0VoBYX+l1Wrl3k63h/KrH+nhJ0XvQ==}

  has-flag@3.0.0:
    resolution: {integrity: sha512-sKJf1+ceQBr4SMkvQnBDNDtf4TXpVhVGateu0t918bl30FnbE2m4vNLX+VWe/dpjlb+HugGYzW7uQXH98HPEYw==}
    engines: {node: '>=4'}

  has-flag@4.0.0:
    resolution: {integrity: sha512-EykJT/Q1KjTWctppgIAgfSO0tKVuZUjhgMr17kqTumMl6Afv3EISleU7qZUzoXDFTAHTDC4NOoG/ZxU3EvlMPQ==}
    engines: {node: '>=8'}

  has@1.0.3:
    resolution: {integrity: sha512-f2dvO0VU6Oej7RkWJGrehjbzMAjFp5/VKPp5tTpWIV4JHHZK1/BxbFRtf/siA2SWTe09caDmVtYYzWEIbBS4zw==}
    engines: {node: '>= 0.4.0'}

  ignore@5.2.4:
    resolution: {integrity: sha512-MAb38BcSbH0eHNBxn7ql2NH/kX33OkB3lZ1BNdh7ENeRChHTYsTvWrMubiIAMNS2llXEEgZ1MUOBtXChP3kaFQ==}
    engines: {node: '>= 4'}

  indent-string@4.0.0:
    resolution: {integrity: sha512-EdDDZu4A2OyIK7Lr/2zG+w5jmbuk1DVBnEwREQvBzspBJkCEbRa8GxU1lghYcaGJCnRWibjDXlq779X1/y5xwg==}
    engines: {node: '>=8'}

  inflight@1.0.6:
    resolution: {integrity: sha512-k92I/b08q4wvFscXCLvqfsHCrjrF7yiXsQuIVvVE7N82W3+aqpzuUdBbfhWcy/FZR3/4IgflMgKLOsvPDrGCJA==}

  inherits@2.0.4:
    resolution: {integrity: sha512-k/vGaX4/Yla3WzyMCvTQOXYeIHvqOKtnqBduzTHpzpQZzAskKMhZ2K+EnBiSM9zGSoIFeMpXKxa4dYeZIQqewQ==}

  is-builtin-module@3.2.1:
    resolution: {integrity: sha512-BSLE3HnV2syZ0FK0iMA/yUGplUeMmNz4AW5fnTunbCIqZi4vG3WjJT9FHMy5D69xmAYBHXQhJdALdpwVxV501A==}
    engines: {node: '>=6'}

  is-core-module@2.12.1:
    resolution: {integrity: sha512-Q4ZuBAe2FUsKtyQJoQHlvP8OvBERxO3jEmy1I7hcRXcJBGGHFh/aJBswbXuS9sgrDH2QUO8ilkwNPHvHMd8clg==}

  is-extglob@2.1.1:
    resolution: {integrity: sha512-SbKbANkN603Vi4jEZv49LeVJMn4yGwsbzZworEoyEiutsN3nJYdbO36zfhGJ6QEDpOZIFkDtnq5JRxmvl3jsoQ==}
    engines: {node: '>=0.10.0'}

  is-glob@4.0.3:
    resolution: {integrity: sha512-xelSayHH36ZgE7ZWhli7pW34hNbNl8Ojv5KVmkJD4hBdD3th8Tfk9vYasLM+mXWOZhFkgZfxhLSnrwRr4elSSg==}
    engines: {node: '>=0.10.0'}

  is-module@1.0.0:
    resolution: {integrity: sha512-51ypPSPCoTEIN9dy5Oy+h4pShgJmPCygKfyRCISBI+JoWT/2oJvK8QPxmwv7b/p239jXrm9M1mlQbyKJ5A152g==}

  is-number@7.0.0:
    resolution: {integrity: sha512-41Cifkg6e8TylSpdtTpeLVMqvSBEVzTttHvERD741+pnZ8ANv0004MRL43QKPDlK9cGvNp6NZWZUBlbGXYxxng==}
    engines: {node: '>=0.12.0'}

  is-path-cwd@2.2.0:
    resolution: {integrity: sha512-w942bTcih8fdJPJmQHFzkS76NEP8Kzzvmw92cXsazb8intwLqPibPPdXf4ANdKV3rYMuuQYGIWtvz9JilB3NFQ==}
    engines: {node: '>=6'}

  is-path-inside@3.0.3:
    resolution: {integrity: sha512-Fd4gABb+ycGAmKou8eMftCupSir5lRxqf4aD/vd0cD2qc4HL07OjCeuHMr8Ro4CoMaeCKDB0/ECBOVWjTwUvPQ==}
    engines: {node: '>=8'}

  is-plain-object@3.0.1:
    resolution: {integrity: sha512-Xnpx182SBMrr/aBik8y+GuR4U1L9FqMSojwDQwPMmxyC6bvEqly9UBCxhauBF5vNh2gwWJNX6oDV7O+OM4z34g==}
    engines: {node: '>=0.10.0'}

  is-reference@1.2.1:
    resolution: {integrity: sha512-U82MsXXiFIrjCK4otLT+o2NA2Cd2g5MLoOVXUZjIOhLurrRxpEXzI8O0KZHr3IjLvlAH1kTPYSuqer5T9ZVBKQ==}

  is-reference@3.0.2:
    resolution: {integrity: sha512-v3rht/LgVcsdZa3O2Nqs+NMowLOxeOm7Ay9+/ARQ2F+qEoANRcqrjAZKGN0v8ymUetZGgkp26LTnGT7H0Qo9Pg==}

  is-reference@3.0.3:
    resolution: {integrity: sha512-ixkJoqQvAP88E6wLydLGGqCJsrFUnqoH6HnaczB8XmDH1oaWU+xxdptvikTgaEhtZ53Ky6YXiBuUI2WXLMCwjw==}

  isarray@0.0.1:
    resolution: {integrity: sha512-D2S+3GLxWH+uhrNEcoh/fnmYeP8E8/zHl644d/jdA0g2uyXvy3sb0qxotE+ne0LtccHknQzWwZEzhak7oJ0COQ==}

  isexe@2.0.0:
    resolution: {integrity: sha512-RHxMLp9lnKHGHRng9QFhRCMbYAcVpn69smSGcq3f36xjgVVWThj4qqLbTLlq7Ssj8B+fIQ1EuCEGI2lKsyQeIw==}

  js-cleanup@1.2.0:
    resolution: {integrity: sha512-JeDD0yiiSt80fXzAVa/crrS0JDPQljyBG/RpOtaSbyDq03VHa9szJWMaWOYU/bcTn412uMN2MxApXq8v79cUiQ==}
    engines: {node: ^10.14.2 || >=12.0.0}

  js-tokens@9.0.1:
    resolution: {integrity: sha512-mxa9E9ITFOt0ban3j6L5MpjwegGz6lBQmM1IJkWeBZGcMxto50+eWdjC/52xDbS2vy0k7vIMK0Fe2wfL9OQSpQ==}

  js-yaml@3.14.1:
    resolution: {integrity: sha512-okMH7OXXJ7YrN9Ok3/SXrnu4iX9yOk+25nqX4imS2npuvTYDmo/QEZoqwZkYaIDk3jVvBOTOIEgEhaLOynBS9g==}
    hasBin: true

  jsonc-parser@2.3.1:
    resolution: {integrity: sha512-H8jvkz1O50L3dMZCsLqiuB2tA7muqbSg1AtGEkN0leAqGjsUzDJir3Zwr02BhqdcITPg3ei3mZ+HjMocAknhhg==}

  jsonfile@4.0.0:
    resolution: {integrity: sha512-m6F1R3z8jjlf2imQHS2Qez5sjKWQzbuuhuJ/FKYFRZvPE3PuHcSMVZzfsLhGVOkfd20obL5SWEBew5ShlquNxg==}

  just-extend@4.2.1:
    resolution: {integrity: sha512-g3UB796vUFIY90VIv/WX3L2c8CS2MdWUww3CNrYmqza1Fg0DURc2K/O4YrnklBdQarSJ/y8JnJYDGc+1iumQjg==}

  locate-character@3.0.0:
    resolution: {integrity: sha512-SW13ws7BjaeJ6p7Q6CO2nchbYEc3X3J6WrmTTDto7yMPqVSZTUyY5Tjbid+Ab8gLnATtygYtiDIJGQRRn2ZOiA==}

  lodash.get@4.4.2:
    resolution: {integrity: sha512-z+Uw/vLuy6gQe8cfaFWD7p0wVv8fJl3mbzXh33RS+0oW2wvUqiRXiQ69gLWSLpgB5/6sU+r6BlQR0MBILadqTQ==}

  lodash@4.17.21:
    resolution: {integrity: sha512-v2kDEe57lecTulaDIuNTPy3Ry4gLGJ6Z1O3vE1krgXZNrsQ+LFTGHVxVjcXPs17LhbZVGedAJv8XZ1tvj5FvSg==}

  loupe@3.1.4:
    resolution: {integrity: sha512-wJzkKwJrheKtknCOKNEtDK4iqg/MxmZheEMtSTYvnzRdEYaZzmgH976nenp8WdJRdx5Vc1X/9MO0Oszl6ezeXg==}

  lower-case@2.0.2:
    resolution: {integrity: sha512-7fm3l3NAF9WfN6W3JOmf5drwpVqX78JtoGJ3A6W0a6ZnldM41w2fV5D490psKFTpMds8TJse/eHLFFsNHHjHgg==}

  lru-cache@6.0.0:
    resolution: {integrity: sha512-Jo6dJ04CmSjuznwJSS3pUeWmd/H0ffTlkXXgwZi+eq1UCmqQwCh+eLsYOYCwY991i2Fah4h1BEMCx4qThGbsiA==}
    engines: {node: '>=10'}

  magic-string@0.25.9:
    resolution: {integrity: sha512-RmF0AsMzgt25qzqqLc1+MbHmhdx0ojF2Fvs4XnOqz2ZOBXzzkEwc/dJQZCYHAn7v1jbVOjAZfK8msRn4BxO4VQ==}

  magic-string@0.27.0:
    resolution: {integrity: sha512-8UnnX2PeRAPZuN12svgR9j7M1uWMovg/CEnIwIG0LFkXSJJe4PdfUGiTGl8V9bsBHFUtfVINcSyYxd7q+kx9fA==}
    engines: {node: '>=12'}

  magic-string@0.30.11:
    resolution: {integrity: sha512-+Wri9p0QHMy+545hKww7YAu5NyzF8iomPL/RQazugQ9+Ez4Ic3mERMd8ZTX5rfK944j+560ZJi8iAwgak1Ac7A==}

  magic-string@0.30.17:
    resolution: {integrity: sha512-sNPKHvyjVf7gyjwS4xGTaW/mCnF8wnjtifKBEhxfZ7E/S8tQ0rssrwGNn6q8JH/ohItJfSQp9mBtQYuTlH5QnA==}

  make-error@1.3.6:
    resolution: {integrity: sha512-s8UhlNe7vPKomQhC1qFelMokr/Sc3AgNbso3n74mVPA5LTZwkB9NlXf4XPamLxJE8h0gh73rM94xvwRT2CVInw==}

  mdn-data@2.0.30:
    resolution: {integrity: sha512-GaqWWShW4kv/G9IEucWScBx9G1/vsFZZJUO+tD26M8J8z3Kw5RDQjaoZe03YAClgeS/SWPOcb4nkFBTEi5DUEA==}

  merge2@1.4.1:
    resolution: {integrity: sha512-8q7VEgMJW4J8tcfVPy8g09NcQwZdbwFEqhe/WZkoIzjn/3TGDwtOCYtXGxA3O8tPzpczCCDgv+P2P5y00ZJOOg==}
    engines: {node: '>= 8'}

  micromatch@4.0.5:
    resolution: {integrity: sha512-DMy+ERcEW2q8Z2Po+WNXuw3c5YaUSFjAO5GsJqfEl7UjvtIuFKO6ZrKvcItdy98dwFI2N1tg3zNIdKaQT+aNdA==}
    engines: {node: '>=8.6'}

  minimatch@3.1.2:
    resolution: {integrity: sha512-J7p63hRiAjw1NDEww1W7i37+ByIrOWO5XQQAzZ3VOcL0PNybwpfmV/N05zFAzwQ9USyEcX6t3UO+K5aqBQOIHw==}

  minimatch@5.1.6:
    resolution: {integrity: sha512-lKwV/1brpG6mBUFHtb7NUmtABCb2WZZmm2wNiOA5hAb8VdCS4B3dtMWyvcoViccwAW/COERjXLt0zP1zXUN26g==}
    engines: {node: '>=10'}

  mri@1.2.0:
    resolution: {integrity: sha512-tzzskb3bG8LvYGFF/mDTpq3jpI6Q9wc3LEmBaghu+DdCssd1FakN7Bc0hVNmEyGq1bq3RgfkCb3cmQLpNPOroA==}
    engines: {node: '>=4'}

  ms@2.1.3:
    resolution: {integrity: sha512-6FlzubTLZG3J2a/NVCAleEhjzq5oxgHyaCU9yYXvcLsvoVaHJq/s5xXI6/XXP6tz7R9xAOtHnSO/tXtF3WRTlA==}

  nanoid@3.3.11:
    resolution: {integrity: sha512-N8SpfPUnUp1bK+PMYW8qSWdl9U+wwNWI4QKxOYDy9JAro3WMX7p2OeVRF9v+347pnakNevPmiHhNmZ2HbFA76w==}
    engines: {node: ^10 || ^12 || ^13.7 || ^14 || >=15.0.1}
    hasBin: true

  nise@5.1.4:
    resolution: {integrity: sha512-8+Ib8rRJ4L0o3kfmyVCL7gzrohyDe0cMFTBa2d364yIrEGMEoetznKJx899YxjybU6bL9SQkYPSBBs1gyYs8Xg==}

  no-case@3.0.4:
    resolution: {integrity: sha512-fgAN3jGAh+RoxUGZHTSOLJIqUc2wmoBwGR4tbpNAKmmovFoWq0OdRkb0VkldReO2a2iBT/OEulG9XSUc10r3zg==}

  once@1.4.0:
    resolution: {integrity: sha512-lNaJgI+2Q5URQBkccEKHTQOPaXdUxnZZElQTZY0MFUAuaEqe1E+Nyvgdz/aIyNi6Z9MzO5dv1H8n58/GELp3+w==}

  p-map@3.0.0:
    resolution: {integrity: sha512-d3qXVTF/s+W+CdJ5A29wywV2n8CQQYahlgz2bFiA+4eVNJbHJodPZ+/gXwPGh0bOqA+j8S+6+ckmvLGPk1QpxQ==}
    engines: {node: '>=8'}

  pascal-case@3.1.2:
    resolution: {integrity: sha512-uWlGT3YSnK9x3BQJaOdcZwrnV6hPpd8jFH1/ucpiLRPh/2zCVJKS19E4GvYHvaCcACn3foXZ0cLB9Wrx1KGe5g==}

  path-is-absolute@1.0.1:
    resolution: {integrity: sha512-AVbw3UJ2e9bq64vSaS9Am0fje1Pa8pbGqTTsmXfaIiMpnr5DlDhfJOuLj9Sf95ZPVDAUerDfEk88MPmPe7UCQg==}
    engines: {node: '>=0.10.0'}

  path-key@3.1.1:
    resolution: {integrity: sha512-ojmeN0qd+y0jszEtoY48r0Peq5dwMEkIlCOu6Q5f41lfkswXuKtYrhgoTpLnyIcHm24Uhqx+5Tqm2InSwLhE6Q==}
    engines: {node: '>=8'}

  path-parse@1.0.7:
    resolution: {integrity: sha512-LDJzPVEEEPR+y48z93A0Ed0yXb8pAByGWo/k5YYdYgpY2/2EsOsksJrq7lOHxryrVOn1ejG6oAp8ahvOIQD8sw==}

  path-to-regexp@1.8.0:
    resolution: {integrity: sha512-n43JRhlUKUAlibEJhPeir1ncUID16QnEjNpwzNdO3Lm4ywrBpBZ5oLD0I6br9evr1Y9JTqwRtAh7JLoOzAQdVA==}

  path-type@4.0.0:
    resolution: {integrity: sha512-gDKb8aZMDeD/tZWs9P6+q0J9Mwkdl6xMV8TjnGP3qJVJ06bdMgkbBlLU8IdfOsIsFz2BW1rNVT3XuNEl8zPAvw==}
    engines: {node: '>=8'}

  pathe@2.0.3:
    resolution: {integrity: sha512-WUjGcAqP1gQacoQe+OBJsFA7Ld4DyXuUIjZ5cc75cLHvJ7dtNsTugphxIADwspS+AraAUePCKrSVtPLFj/F88w==}

  pathval@2.0.1:
    resolution: {integrity: sha512-//nshmD55c46FuFw26xV/xFAaB5HF9Xdap7HJBBnrKdAd6/GxDBaNA1870O79+9ueg61cZLSVc+OaFlfmObYVQ==}
    engines: {node: '>= 14.16'}

  perf-regexes@1.0.1:
    resolution: {integrity: sha512-L7MXxUDtqr4PUaLFCDCXBfGV/6KLIuSEccizDI7JxT+c9x1G1v04BQ4+4oag84SHaCdrBgQAIs/Cqn+flwFPng==}
    engines: {node: '>=6.14'}

  periscopic@2.0.3:
    resolution: {integrity: sha512-FuCZe61mWxQOJAQFEfmt9FjzebRlcpFz8sFPbyaCKtdusPkMEbA9ey0eARnRav5zAhmXznhaQkKGFAPn7X9NUw==}

  periscopic@3.1.0:
    resolution: {integrity: sha512-vKiQ8RRtkl9P+r/+oefh25C3fhybptkHKCZSPlcXiJux2tJF55GnEj3BVn4A5gKfq9NWWXXrxkHBwVPUfH0opw==}

  picocolors@1.0.0:
    resolution: {integrity: sha512-1fygroTLlHu66zi26VoTDv8yRgm0Fccecssto+MhsZ0D/DGW2sm8E8AjW7NU5VVTRt5GxbeZ5qBuJr+HyLYkjQ==}

  picocolors@1.1.1:
    resolution: {integrity: sha512-xceH2snhtb5M9liqDsmEw56le376mTZkEX/jEb/RxNFyegNul7eNslCXP9FDj/Lcu0X8KEyMceP2ntpaHrDEVA==}

  picomatch@2.3.1:
    resolution: {integrity: sha512-JU3teHTNjmE2VCGFzuY8EXzCDVwEqB2a8fsIvwaStHhAWJEeVd1o1QD80CU6+ZdEXXSLbSsuLwJjkCBWqRQUVA==}
    engines: {node: '>=8.6'}

  picomatch@4.0.3:
    resolution: {integrity: sha512-5gTmgEY/sqK6gFXLIsQNH19lWb4ebPDLA4SdLP7dsWkIXHWlG66oPuVvXSGFPppYZz8ZDZq0dYYrbHfBCVUb1Q==}
    engines: {node: '>=12'}

  postcss@8.5.6:
    resolution: {integrity: sha512-3Ybi1tAuwAP9s0r1UQ2J4n5Y0G05bJkpUIO0/bI9MhwmD70S5aTWbXGBwxHrelT+XM1k6dM0pk+SwNkpTRN7Pg==}
    engines: {node: ^10 || ^12 || >=14}

  prettier-plugin-svelte@3.4.0:
    resolution: {integrity: sha512-pn1ra/0mPObzqoIQn/vUTR3ZZI6UuZ0sHqMK5x2jMLGrs53h0sXhkVuDcrlssHwIMk7FYrMjHBPoUSyyEEDlBQ==}
    peerDependencies:
      prettier: ^3.0.0
      svelte: ^3.2.0 || ^4.0.0-next.0 || ^5.0.0-next.0

  prettier@3.3.3:
    resolution: {integrity: sha512-i2tDNA0O5IrMO757lfrdQZCc2jPNDVntV0m/+4whiDfWaTKfMNgR7Qz0NAeGz/nRqF4m5/6CLzbP4/liHt12Ew==}
    engines: {node: '>=14'}
    hasBin: true

  queue-microtask@1.2.3:
    resolution: {integrity: sha512-NuaNSa6flKT5JaSYQzJok04JzTL1CA6aGhv5rfLW3PgqA+M2ChpZQnAC8h8i4ZFkBS8X5RqkDBHA7r4hej3K9A==}

  readdirp@4.0.1:
    resolution: {integrity: sha512-GkMg9uOTpIWWKbSsgwb5fA4EavTR+SG/PMPoAY8hkhHfEEY0/vqljY+XHqtDf2cr2IJtoNRDbrrEpZUiZCkYRw==}
    engines: {node: '>= 14.16.0'}

  resolve@1.22.2:
    resolution: {integrity: sha512-Sb+mjNHOULsBv818T40qSPeRiuWLyaGMa5ewydRLFimneixmVy2zdivRl+AF6jaYPC8ERxGDmFSiqui6SfPd+g==}
    hasBin: true

  reusify@1.0.4:
    resolution: {integrity: sha512-U9nH88a3fc/ekCF1l0/UP1IosiuIjyTh7hBvXVMHYgVcfGvt897Xguj2UOLDeI5BG2m7/uwyaLVT6fbtCwTyzw==}
    engines: {iojs: '>=1.0.0', node: '>=0.10.0'}

  rimraf@3.0.2:
    resolution: {integrity: sha512-JZkJMZkAGFFPP2YqXZXPbMlMBgsxzE8ILs4lMIX/2o0L9UBw9O/Y3o6wFw/i9YLapcUJWwqbi3kdxIPdC62TIA==}
    hasBin: true

  rollup-plugin-cleanup@3.2.1:
    resolution: {integrity: sha512-zuv8EhoO3TpnrU8MX8W7YxSbO4gmOR0ny06Lm3nkFfq0IVKdBUtHwhVzY1OAJyNCIAdLiyPnOrU0KnO0Fri1GQ==}
    engines: {node: ^10.14.2 || >=12.0.0}
    peerDependencies:
      rollup: '>=2.0'

  rollup-plugin-copy@3.4.0:
    resolution: {integrity: sha512-rGUmYYsYsceRJRqLVlE9FivJMxJ7X6jDlP79fmFkL8sJs7VVMSVyA2yfyL+PGyO/vJs4A87hwhgVfz61njI+uQ==}
    engines: {node: '>=8.3'}

  rollup-plugin-delete@2.0.0:
    resolution: {integrity: sha512-/VpLMtDy+8wwRlDANuYmDa9ss/knGsAgrDhM+tEwB1npHwNu4DYNmDfUL55csse/GHs9Q+SMT/rw9uiaZ3pnzA==}
    engines: {node: '>=10'}

  rollup-pluginutils@2.8.2:
    resolution: {integrity: sha512-EEp9NhnUkwY8aif6bxgovPHMoMoNr2FulJziTndpt5H9RdwC47GSGuII9XxpSdzVGM0GWrNPHV6ie1LTNJPaLQ==}

  rollup@3.7.5:
    resolution: {integrity: sha512-z0ZbqHBtS/et2EEUKMrAl2CoSdwN7ZPzL17UMiKN9RjjqHShTlv7F9J6ZJZJNREYjBh3TvBrdfjkFDIXFNeuiQ==}
    engines: {node: '>=14.18.0', npm: '>=8.0.0'}
    hasBin: true

  rollup@4.45.1:
    resolution: {integrity: sha512-4iya7Jb76fVpQyLoiVpzUrsjQ12r3dM7fIVz+4NwoYvZOShknRmiv+iu9CClZml5ZLGb0XMcYLutK6w9tgxHDw==}
    engines: {node: '>=18.0.0', npm: '>=8.0.0'}
    hasBin: true

  run-parallel@1.2.0:
    resolution: {integrity: sha512-5l4VyZR86LZ/lDxZTR6jqL8AFE2S0IFLMP26AbjsLVADxHdhB/c0GUsH+y39UfCi3dzz8OlQuPmnaJOMoDHQBA==}

  sade@1.8.1:
    resolution: {integrity: sha512-xal3CZX1Xlo/k4ApwCFrHVACi9fBqJ7V+mwhBsuf/1IOKbBy098Fex+Wa/5QMubw09pSZ/u8EY8PWgevJsXp1A==}
    engines: {node: '>=6'}

  semver@7.5.1:
    resolution: {integrity: sha512-Wvss5ivl8TMRZXXESstBA4uR5iXgEN/VC5/sOcuXdVLzcdkz4HWetIoRfG5gb5X+ij/G9rw9YoGn3QoQ8OCSpw==}
    engines: {node: '>=10'}
    hasBin: true

  semver@7.7.2:
    resolution: {integrity: sha512-RF0Fw+rO5AMf9MAyaRXI4AV0Ulj5lMHqVxxdSgiVbixSCXoEmmX/jk0CuJw4+3SqroYO9VoUh+HcuJivvtJemA==}
    engines: {node: '>=10'}
    hasBin: true

  shebang-command@2.0.0:
    resolution: {integrity: sha512-kHxr2zZpYtdmrN1qDjrrX/Z1rR1kG8Dx+gkpK1G4eXmvXswmcE1hTWBWYUzlraYw1/yZp6YuDY77YtvbN0dmDA==}
    engines: {node: '>=8'}

  shebang-regex@3.0.0:
    resolution: {integrity: sha512-7++dFhtcx3353uBaq8DDR4NuxBetBzC7ZQOhmTQInHEd6bSrXdiEyzCvG07Z44UYdLShWUyXt5M/yhz8ekcb1A==}
    engines: {node: '>=8'}

  siginfo@2.0.0:
    resolution: {integrity: sha512-ybx0WO1/8bSBLEWXZvEd7gMW3Sn3JFlW3TvX1nREbDLRNQNaeNN8WK0meBwPdAaOI7TtRRRJn/Es1zhrrCHu7g==}

  sinon@11.1.2:
    resolution: {integrity: sha512-59237HChms4kg7/sXhiRcUzdSkKuydDeTiamT/jesUVHshBgL8XAmhgFo0GfK6RruMDM/iRSij1EybmMog9cJw==}

  skip-regex@1.0.2:
    resolution: {integrity: sha512-pEjMUbwJ5Pl/6Vn6FsamXHXItJXSRftcibixDmNCWbWhic0hzHrwkMZo0IZ7fMRH9KxcWDFSkzhccB4285PutA==}
    engines: {node: '>=4.2'}

  slash@3.0.0:
    resolution: {integrity: sha512-g9Q1haeby36OSStwb4ntCGGGaKsaVSjQ68fBxoQcutl5fS1vuY18H3wSt3jFyFtrkx+Kz0V1G85A4MyAdDMi2Q==}
    engines: {node: '>=8'}

  source-map-js@1.2.0:
    resolution: {integrity: sha512-itJW8lvSA0TXEphiRoawsCksnlf8SyvmFzIhltqAHluXd88pkCd+cXJVHTDwdCr0IzwptSm035IHQktUu1QUMg==}
    engines: {node: '>=0.10.0'}

  source-map-js@1.2.1:
    resolution: {integrity: sha512-UXWMKhLOwVKb728IUtQPXxfYU+usdybtUrK/8uGE8CQMvrhOpwvzDBwj0QhSL7MQc7vIsISBG8VQ8+IDQxpfQA==}
    engines: {node: '>=0.10.0'}

  source-map-support@0.5.21:
    resolution: {integrity: sha512-uBHU3L3czsIyYXKX88fdrGovxdSCoTGDRZ6SYXtSRxLZUzHg5P/66Ht6uoUlHu9EZod+inXhKo3qQgwXUT/y1w==}

  source-map@0.6.1:
    resolution: {integrity: sha512-UjgapumWlbMhkBgzT7Ykc5YXUT46F0iKu8SGXq0bcwP5dz/h0Plj6enJqjz1Zbq2l5WaqYnrVbwWOWMyF3F47g==}
    engines: {node: '>=0.10.0'}

  sourcemap-codec@1.4.8:
    resolution: {integrity: sha512-9NykojV5Uih4lgo5So5dtw+f0JgJX30KCNI8gwhz2J9A15wD0Ml6tjHKwf6fTSa6fAdVBdZeNOs9eJ71qCk8vA==}
    deprecated: Please use @jridgewell/sourcemap-codec instead

  sprintf-js@1.0.3:
    resolution: {integrity: sha512-D9cPgkvLlV3t3IzL0D0YLvGA9Ahk4PcvVwUbN0dSGr1aP0Nrt4AEnTUbuGvquEC0mA64Gqt1fzirlRs5ibXx8g==}

  stackback@0.0.2:
    resolution: {integrity: sha512-1XMJE5fQo1jGH6Y/7ebnwPOBEkIEnT4QF32d5R1+VXdXveM0IBMJt8zfaxX1P3QhVwrYe+576+jkANtSS2mBbw==}

  std-env@3.9.0:
    resolution: {integrity: sha512-UGvjygr6F6tpH7o2qyqR6QYpwraIjKSdtzyBdyytFOHmPZY917kwdwLG0RbOjWOnKmnm3PeHjaoLLMie7kPLQw==}

  strip-literal@3.0.0:
    resolution: {integrity: sha512-TcccoMhJOM3OebGhSBEmp3UZ2SfDMZUEBdRA/9ynfLi8yYajyWX3JiXArcJt4Umh4vISpspkQIY8ZZoCqjbviA==}

  supports-color@5.5.0:
    resolution: {integrity: sha512-QjVjwdXIt408MIiAqCX4oUKsgU2EqAGzs2Ppkm4aQYbjm+ZEWEcW4SfFNTr4uMNZma0ey4f5lgLrkB0aX0QMow==}
    engines: {node: '>=4'}

  supports-color@7.2.0:
    resolution: {integrity: sha512-qpCAvRl9stuOHveKsn7HncJRvv501qIacKzQlO/+Lwxc9+0q2wLyv4Dfvt80/DPn2pqOBsJdDiogXGR9+OvwRw==}
    engines: {node: '>=8'}

  supports-preserve-symlinks-flag@1.0.0:
    resolution: {integrity: sha512-ot0WnXS9fgdkgIcePe6RHNk1WA8+muPa6cSjeR3V8K27q9BB1rTE3R1p7Hv0z1ZyAc8s6Vvv8DIyWf681MAt0w==}
    engines: {node: '>= 0.4'}

  svelte@4.2.19:
    resolution: {integrity: sha512-IY1rnGr6izd10B0A8LqsBfmlT5OILVuZ7XsI0vdGPEvuonFV7NYEUK4dAkm9Zg2q0Um92kYjTpS1CAP3Nh/KWw==}
    engines: {node: '>=16'}

  svelte@4.2.20:
    resolution: {integrity: sha512-eeEgGc2DtiUil5ANdtd8vPwt9AgaMdnuUFnPft9F5oMvU/FHu5IHFic+p1dR/UOB7XU2mX2yHW+NcTch4DCh5Q==}
    engines: {node: '>=16'}

  tiny-glob@0.2.9:
    resolution: {integrity: sha512-g/55ssRPUjShh+xkfx9UPDXqhckHEsHr4Vd9zX55oSdGZc/MD0m3sferOkwWtp98bv+kcVfEHtRJgBVJzelrzg==}

  tinybench@2.9.0:
    resolution: {integrity: sha512-0+DUvqWMValLmha6lr4kD8iAMK1HzV0/aKnCtWb9v9641TnP/MFb7Pc2bxoxQjTXAErryXVgUOfv2YqNllqGeg==}

  tinyexec@0.3.2:
    resolution: {integrity: sha512-KQQR9yN7R5+OSwaK0XQoj22pwHoTlgYqmUscPYoknOoWCWfj/5/ABTMRi69FrKU5ffPVh5QcFikpWJI/P1ocHA==}

  tinyglobby@0.2.14:
    resolution: {integrity: sha512-tX5e7OM1HnYr2+a2C/4V0htOcSQcoSTH9KgJnVvNm5zm/cyEWKJ7j7YutsH9CxMdtOkkLFy2AHrMci9IM8IPZQ==}
    engines: {node: '>=12.0.0'}

  tinypool@1.1.1:
    resolution: {integrity: sha512-Zba82s87IFq9A9XmjiX5uZA/ARWDrB03OHlq+Vw1fSdt0I+4/Kutwy8BP4Y/y/aORMo61FQ0vIb5j44vSo5Pkg==}
    engines: {node: ^18.0.0 || >=20.0.0}

  tinyrainbow@2.0.0:
    resolution: {integrity: sha512-op4nsTR47R6p0vMUUoYl/a+ljLFVtlfaXkLQmqfLR1qHma1h/ysYk4hEXZ880bf2CYgTskvTa/e196Vd5dDQXw==}
    engines: {node: '>=14.0.0'}

  tinyspy@4.0.3:
    resolution: {integrity: sha512-t2T/WLB2WRgZ9EpE4jgPJ9w+i66UZfDc8wHh0xrwiRNN+UwH98GIJkTeZqX9rg0i0ptwzqW+uYeIF0T4F8LR7A==}
    engines: {node: '>=14.0.0'}

  to-regex-range@5.0.1:
    resolution: {integrity: sha512-65P7iz6X5yEr1cwcgvQxbbIw7Uk3gOy5dIdtZ4rDveLqhrdJP+Li/Hx6tyK0NEb+2GCyneCMJiGqrADCSNk8sQ==}
    engines: {node: '>=8.0'}

  ts-node@10.9.1:
    resolution: {integrity: sha512-NtVysVPkxxrwFGUUxGYhfux8k78pQB3JqYBXlLRZgdGUqTO5wU/UyHop5p70iEbGhB7q5KmiZiU0Y3KlJrScEw==}
    hasBin: true
    peerDependencies:
      '@swc/core': '>=1.2.50'
      '@swc/wasm': '>=1.2.50'
      '@types/node': '*'
      typescript: '>=2.7'
    peerDependenciesMeta:
      '@swc/core':
        optional: true
      '@swc/wasm':
        optional: true

  tslib@2.5.2:
    resolution: {integrity: sha512-5svOrSA2w3iGFDs1HibEVBGbDrAY82bFQ3HZ3ixB+88nsbsWQoKqDRb5UBYAUPEzbBn6dAp5gRNXglySbx1MlA==}

  type-detect@4.0.8:
    resolution: {integrity: sha512-0fr/mIH1dlO+x7TlcMy+bIDqKPsw/70tVyeHW787goQjhmqaZe10uwLujubK9q9Lg6Fiho1KUKDYz0Z7k7g5/g==}
    engines: {node: '>=4'}

  typescript-auto-import-cache@0.3.6:
    resolution: {integrity: sha512-RpuHXrknHdVdK7wv/8ug3Fr0WNsNi5l5aB8MYYuXhq2UH5lnEB1htJ1smhtD5VeCsGr2p8mUDtd83LCQDFVgjQ==}

  typescript@5.9.2:
    resolution: {integrity: sha512-CWBzXQrc/qOkhidw1OzBTQuYRbfyxDXJMVJ1XNwUHGROVmuaeiEm3OslpZ1RV96d7SKKjZKrSJu3+t/xlw3R9A==}
    engines: {node: '>=14.17'}
    hasBin: true

  undici-types@5.26.5:
    resolution: {integrity: sha512-JlCMO+ehdEIKqlFxk6IfVoAUVmgz7cU7zD/h9XZ0qzeosSHmUJVOzSQvvYSYWXkFXC+IfLKSIffhv0sVZup6pA==}

  unist-util-stringify-position@3.0.3:
    resolution: {integrity: sha512-k5GzIBZ/QatR8N5X2y+drfpWG8IDBzdnVj6OInRNWm1oXrzydiaAT2OQiA8DPRRZyAKb9b6I2a6PxYklZD0gKg==}

  universalify@0.1.2:
    resolution: {integrity: sha512-rBJeI5CXAlmy1pV+617WB9J63U6XcazHHF2f2dbJix4XzpUF0RS3Zbj0FGIOCAva5P/d/GBOYaACQ1w+0azUkg==}
    engines: {node: '>= 4.0.0'}

  v8-compile-cache-lib@3.0.1:
    resolution: {integrity: sha512-wa7YjyUGfNZngI/vtK0UHAN+lgDCxBPCylVXGp0zu59Fz5aiGtNXaq3DhIov063MorB+VfufLh3JlF2KdTK3xg==}

  vfile-message@3.1.4:
    resolution: {integrity: sha512-fa0Z6P8HUrQN4BZaX05SIVXic+7kE3b05PWAtPuYP9QLHsLKYR7/AlLW3NtOrpXRLeawpDLMsVkmk5DG0NXgWw==}

  vite-node@3.2.4:
    resolution: {integrity: sha512-EbKSKh+bh1E1IFxeO0pg1n4dvoOTt0UDiXMd/qn++r98+jPO1xtJilvXldeuQ8giIB5IkpjCgMleHMNEsGH6pg==}
    engines: {node: ^18.0.0 || ^20.0.0 || >=22.0.0}
    hasBin: true

  vite@7.0.4:
    resolution: {integrity: sha512-SkaSguuS7nnmV7mfJ8l81JGBFV7Gvzp8IzgE8A8t23+AxuNX61Q5H1Tpz5efduSN7NHC8nQXD3sKQKZAu5mNEA==}
    engines: {node: ^20.19.0 || >=22.12.0}
    hasBin: true
    peerDependencies:
      '@types/node': ^20.19.0 || >=22.12.0
      jiti: '>=1.21.0'
      less: ^4.0.0
      lightningcss: ^1.21.0
      sass: ^1.70.0
      sass-embedded: ^1.70.0
      stylus: '>=0.54.8'
      sugarss: ^5.0.0
      terser: ^5.16.0
      tsx: ^4.8.1
      yaml: ^2.4.2
    peerDependenciesMeta:
      '@types/node':
        optional: true
      jiti:
        optional: true
      less:
        optional: true
      lightningcss:
        optional: true
      sass:
        optional: true
      sass-embedded:
        optional: true
      stylus:
        optional: true
      sugarss:
        optional: true
      terser:
        optional: true
      tsx:
        optional: true
      yaml:
        optional: true

  vitest@3.2.4:
    resolution: {integrity: sha512-LUCP5ev3GURDysTWiP47wRRUpLKMOfPh+yKTx3kVIEiu5KOMeqzpnYNsKyOoVrULivR8tLcks4+lga33Whn90A==}
    engines: {node: ^18.0.0 || ^20.0.0 || >=22.0.0}
    hasBin: true
    peerDependencies:
      '@edge-runtime/vm': '*'
      '@types/debug': ^4.1.12
      '@types/node': ^18.0.0 || ^20.0.0 || >=22.0.0
      '@vitest/browser': 3.2.4
      '@vitest/ui': 3.2.4
      happy-dom: '*'
      jsdom: '*'
    peerDependenciesMeta:
      '@edge-runtime/vm':
        optional: true
      '@types/debug':
        optional: true
      '@types/node':
        optional: true
      '@vitest/browser':
        optional: true
      '@vitest/ui':
        optional: true
      happy-dom:
        optional: true
      jsdom:
        optional: true

  vscode-css-languageservice@6.3.5:
    resolution: {integrity: sha512-ehEIMXYPYEz/5Svi2raL9OKLpBt5dSAdoCFoLpo0TVFKrVpDemyuQwS3c3D552z/qQCg3pMp8oOLMObY6M3ajQ==}

  vscode-html-languageservice@5.4.0:
    resolution: {integrity: sha512-9/cbc90BSYCghmHI7/VbWettHZdC7WYpz2g5gBK6UDUI1MkZbM773Q12uAYJx9jzAiNHPpyo6KzcwmcnugncAQ==}

  vscode-jsonrpc@8.0.2:
    resolution: {integrity: sha512-RY7HwI/ydoC1Wwg4gJ3y6LpU9FJRZAUnTYMXthqhFXXu77ErDd/xkREpGuk4MyYkk4a+XDWAMqe0S3KkelYQEQ==}
    engines: {node: '>=14.0.0'}

  vscode-jsonrpc@8.2.0:
    resolution: {integrity: sha512-C+r0eKJUIfiDIfwJhria30+TYWPtuHJXHtI7J0YlOmKAo7ogxP20T0zxB7HZQIFhIyvoBPwWskjxrvAtfjyZfA==}
    engines: {node: '>=14.0.0'}

  vscode-languageclient@9.0.1:
    resolution: {integrity: sha512-JZiimVdvimEuHh5olxhxkht09m3JzUGwggb5eRUkzzJhZ2KjCN0nh55VfiED9oez9DyF8/fz1g1iBV3h+0Z2EA==}
    engines: {vscode: ^1.82.0}

  vscode-languageserver-protocol@3.17.2:
    resolution: {integrity: sha512-8kYisQ3z/SQ2kyjlNeQxbkkTNmVFoQCqkmGrzLH6A9ecPlgTbp3wDTnUNqaUxYr4vlAcloxx8zwy7G5WdguYNg==}

  vscode-languageserver-protocol@3.17.5:
    resolution: {integrity: sha512-mb1bvRJN8SVznADSGWM9u/b07H7Ecg0I3OgXDuLdn307rl/J3A9YD6/eYOssqhecL27hK1IPZAsaqh00i/Jljg==}

  vscode-languageserver-textdocument@1.0.12:
    resolution: {integrity: sha512-cxWNPesCnQCcMPeenjKKsOCKQZ/L6Tv19DTRIGuLWe32lyzWhihGVJ/rcckZXJxfdKCFvRLS3fpBIsV/ZGX4zA==}

  vscode-languageserver-types@3.17.2:
    resolution: {integrity: sha512-zHhCWatviizPIq9B7Vh9uvrH6x3sK8itC84HkamnBWoDFJtzBf7SWlpLCZUit72b3os45h6RWQNC9xHRDF8dRA==}

  vscode-languageserver-types@3.17.5:
    resolution: {integrity: sha512-Ld1VelNuX9pdF39h2Hgaeb5hEZM2Z3jUrrMgWQAu82jMtZp7p3vJT3BzToKtZI7NgQssZje5o0zryOrhQvzQAg==}

  vscode-languageserver@8.0.2:
    resolution: {integrity: sha512-bpEt2ggPxKzsAOZlXmCJ50bV7VrxwCS5BI4+egUmure/oI/t4OlFzi/YNtVvY24A2UDOZAgwFGgnZPwqSJubkA==}
    hasBin: true

  vscode-languageserver@9.0.1:
    resolution: {integrity: sha512-woByF3PDpkHFUreUa7Hos7+pUWdeWMXRd26+ZX2A8cFx6v/JPTtd4/uN0/jB6XQHYaOlHbio03NTHCqrgG5n7g==}
    hasBin: true

  vscode-nls@5.2.0:
    resolution: {integrity: sha512-RAaHx7B14ZU04EU31pT+rKz2/zSl7xMsfIZuo8pd+KZO6PXtQmpevpq3vxvWNcrGbdmhM/rr5Uw5Mz+NBfhVng==}

  vscode-oniguruma@1.7.0:
    resolution: {integrity: sha512-L9WMGRfrjOhgHSdOYgCt/yRMsXzLDJSL7BPrOZt73gU0iWO4mpqzqQzOz5srxqTvMBaR0XZTSrVWo4j55Rc6cA==}

  vscode-textmate@5.5.0:
    resolution: {integrity: sha512-jToQkPGMNKn0eyKyitYeINJF0NoD240aYyKPIWJv5W2jfPt++jIRg0OSergubtGhbw6SoefkvBYEpX7TsfoSUQ==}

  vscode-tmgrammar-test@0.0.11:
    resolution: {integrity: sha512-Bd60x/OeBLAQnIxiR2GhUic1CQZOFfWM8Pd43HjdEUBf/0vcvYAlFQikOXvv+zkItHLznjKaDX7VWKPVYUF9ug==}
    hasBin: true

  vscode-uri@2.1.2:
    resolution: {integrity: sha512-8TEXQxlldWAuIODdukIb+TR5s+9Ds40eSJrw+1iDDA9IFORPjMELarNQE3myz5XIkWWpdprmJjm1/SxMlWOC8A==}

  vscode-uri@3.1.0:
    resolution: {integrity: sha512-/BpdSx+yCQGnCvecbyXdxHDkuk55/G3xwnC0GqY4gmQ3j+A+g8kzzgB4Nk/SINjqn6+waqw3EgbVF2QKExkRxQ==}

  which@2.0.2:
    resolution: {integrity: sha512-BLI3Tl1TW3Pvl70l3yq3Y64i+awpwXqsGBYWkkqMtnbXgrMD+yj7rhW0kuEDxzJaYXGjEW5ogapKNMEKNMjibA==}
    engines: {node: '>= 8'}
    hasBin: true

  why-is-node-running@2.3.0:
    resolution: {integrity: sha512-hUrmaWBdVDcxvYqnyh09zunKzROWjbZTiNy8dBEjkS7ehEDQibXJ7XvlmtbwuTclUiIyN+CyXQD4Vmko8fNm8w==}
    engines: {node: '>=8'}
    hasBin: true

  wrappy@1.0.2:
    resolution: {integrity: sha512-l4Sp/DRseor9wL6EvV2+TuQn63dMkPjZ/sp9XkghTEbV9KlPS1xUsZ3u7/IQO4wxtcFB4bgpQPRcR3QCvezPcQ==}

  yallist@4.0.0:
    resolution: {integrity: sha512-3wdGidZyq5PB084XLES5TpOSRA3wjXAlIWMhum2kRcv/41Sn2emQ0dycQW4uZXLejwKvg6EsvbdlVL+FYEct7A==}

  yn@3.1.1:
    resolution: {integrity: sha512-Ux4ygGWsu2c7isFWe8Yu1YluJmqVhxqK2cLXNQA5AcC3QfbGNpM7fu0Y8b/z16pXLnFxZYvWhd3fhBY9DLmC6Q==}
    engines: {node: '>=6'}

snapshots:

  '@ampproject/remapping@2.3.0':
    dependencies:
      '@jridgewell/gen-mapping': 0.3.5
      '@jridgewell/trace-mapping': 0.3.25

  '@cspotcode/source-map-support@0.8.1':
    dependencies:
      '@jridgewell/trace-mapping': 0.3.9

  '@emmetio/abbreviation@2.3.3':
    dependencies:
      '@emmetio/scanner': 1.0.4

  '@emmetio/css-abbreviation@2.1.8':
    dependencies:
      '@emmetio/scanner': 1.0.4

  '@emmetio/scanner@1.0.4': {}

  '@esbuild/aix-ppc64@0.25.6':
    optional: true

  '@esbuild/android-arm64@0.25.6':
    optional: true

  '@esbuild/android-arm@0.25.6':
    optional: true

  '@esbuild/android-x64@0.25.6':
    optional: true

  '@esbuild/darwin-arm64@0.25.6':
    optional: true

  '@esbuild/darwin-x64@0.25.6':
    optional: true

  '@esbuild/freebsd-arm64@0.25.6':
    optional: true

  '@esbuild/freebsd-x64@0.25.6':
    optional: true

  '@esbuild/linux-arm64@0.25.6':
    optional: true

  '@esbuild/linux-arm@0.25.6':
    optional: true

  '@esbuild/linux-ia32@0.25.6':
    optional: true

  '@esbuild/linux-loong64@0.25.6':
    optional: true

  '@esbuild/linux-mips64el@0.25.6':
    optional: true

  '@esbuild/linux-ppc64@0.25.6':
    optional: true

  '@esbuild/linux-riscv64@0.25.6':
    optional: true

  '@esbuild/linux-s390x@0.25.6':
    optional: true

  '@esbuild/linux-x64@0.25.6':
    optional: true

  '@esbuild/netbsd-arm64@0.25.6':
    optional: true

  '@esbuild/netbsd-x64@0.25.6':
    optional: true

  '@esbuild/openbsd-arm64@0.25.6':
    optional: true

  '@esbuild/openbsd-x64@0.25.6':
    optional: true

  '@esbuild/openharmony-arm64@0.25.6':
    optional: true

  '@esbuild/sunos-x64@0.25.6':
    optional: true

  '@esbuild/win32-arm64@0.25.6':
    optional: true

  '@esbuild/win32-ia32@0.25.6':
    optional: true

  '@esbuild/win32-x64@0.25.6':
    optional: true

  '@jridgewell/gen-mapping@0.3.5':
    dependencies:
      '@jridgewell/set-array': 1.2.1
      '@jridgewell/sourcemap-codec': 1.5.0
      '@jridgewell/trace-mapping': 0.3.25

  '@jridgewell/resolve-uri@3.1.1': {}

  '@jridgewell/set-array@1.2.1': {}

  '@jridgewell/sourcemap-codec@1.4.15': {}

  '@jridgewell/sourcemap-codec@1.5.0': {}

  '@jridgewell/trace-mapping@0.3.25':
    dependencies:
      '@jridgewell/resolve-uri': 3.1.1
      '@jridgewell/sourcemap-codec': 1.5.0

  '@jridgewell/trace-mapping@0.3.9':
    dependencies:
      '@jridgewell/resolve-uri': 3.1.1
      '@jridgewell/sourcemap-codec': 1.5.0

  '@nodelib/fs.scandir@2.1.5':
    dependencies:
      '@nodelib/fs.stat': 2.0.5
      run-parallel: 1.2.0

  '@nodelib/fs.stat@2.0.5': {}

  '@nodelib/fs.walk@1.2.8':
    dependencies:
      '@nodelib/fs.scandir': 2.1.5
      fastq: 1.15.0

  '@rollup/plugin-commonjs@24.1.0(rollup@3.7.5)':
    dependencies:
      '@rollup/pluginutils': 5.0.2(rollup@3.7.5)
      commondir: 1.0.1
      estree-walker: 2.0.2
      glob: 8.1.0
      is-reference: 1.2.1
      magic-string: 0.27.0
    optionalDependencies:
      rollup: 3.7.5

  '@rollup/plugin-json@6.0.0(rollup@3.7.5)':
    dependencies:
      '@rollup/pluginutils': 5.0.2(rollup@3.7.5)
    optionalDependencies:
      rollup: 3.7.5

  '@rollup/plugin-node-resolve@15.0.2(rollup@3.7.5)':
    dependencies:
      '@rollup/pluginutils': 5.0.2(rollup@3.7.5)
      '@types/resolve': 1.20.2
      deepmerge: 4.3.1
      is-builtin-module: 3.2.1
      is-module: 1.0.0
      resolve: 1.22.2
    optionalDependencies:
      rollup: 3.7.5

  '@rollup/plugin-replace@5.0.2(rollup@3.7.5)':
    dependencies:
      '@rollup/pluginutils': 5.0.2(rollup@3.7.5)
      magic-string: 0.27.0
    optionalDependencies:
      rollup: 3.7.5

  '@rollup/plugin-typescript@10.0.1(rollup@3.7.5)(tslib@2.5.2)(typescript@5.9.2)':
    dependencies:
      '@rollup/pluginutils': 5.0.2(rollup@3.7.5)
      resolve: 1.22.2
      typescript: 5.9.2
    optionalDependencies:
      rollup: 3.7.5
      tslib: 2.5.2

  '@rollup/pluginutils@5.0.2(rollup@3.7.5)':
    dependencies:
      '@types/estree': 1.0.1
      estree-walker: 2.0.2
      picomatch: 2.3.1
    optionalDependencies:
      rollup: 3.7.5

  '@rollup/rollup-android-arm-eabi@4.45.1':
    optional: true

  '@rollup/rollup-android-arm64@4.45.1':
    optional: true

  '@rollup/rollup-darwin-arm64@4.45.1':
    optional: true

  '@rollup/rollup-darwin-x64@4.45.1':
    optional: true

  '@rollup/rollup-freebsd-arm64@4.45.1':
    optional: true

  '@rollup/rollup-freebsd-x64@4.45.1':
    optional: true

  '@rollup/rollup-linux-arm-gnueabihf@4.45.1':
    optional: true

  '@rollup/rollup-linux-arm-musleabihf@4.45.1':
    optional: true

  '@rollup/rollup-linux-arm64-gnu@4.45.1':
    optional: true

  '@rollup/rollup-linux-arm64-musl@4.45.1':
    optional: true

  '@rollup/rollup-linux-loongarch64-gnu@4.45.1':
    optional: true

  '@rollup/rollup-linux-powerpc64le-gnu@4.45.1':
    optional: true

  '@rollup/rollup-linux-riscv64-gnu@4.45.1':
    optional: true

  '@rollup/rollup-linux-riscv64-musl@4.45.1':
    optional: true

  '@rollup/rollup-linux-s390x-gnu@4.45.1':
    optional: true

  '@rollup/rollup-linux-x64-gnu@4.45.1':
    optional: true

  '@rollup/rollup-linux-x64-musl@4.45.1':
    optional: true

  '@rollup/rollup-win32-arm64-msvc@4.45.1':
    optional: true

  '@rollup/rollup-win32-ia32-msvc@4.45.1':
    optional: true

  '@rollup/rollup-win32-x64-msvc@4.45.1':
    optional: true

  '@sinonjs/commons@1.8.6':
    dependencies:
      type-detect: 4.0.8

  '@sinonjs/commons@2.0.0':
    dependencies:
      type-detect: 4.0.8

  '@sinonjs/commons@3.0.0':
    dependencies:
      type-detect: 4.0.8

  '@sinonjs/fake-timers@10.2.0':
    dependencies:
      '@sinonjs/commons': 3.0.0

  '@sinonjs/fake-timers@7.1.2':
    dependencies:
      '@sinonjs/commons': 1.8.6

  '@sinonjs/samsam@6.1.3':
    dependencies:
      '@sinonjs/commons': 1.8.6
      lodash.get: 4.4.2
      type-detect: 4.0.8

  '@sinonjs/text-encoding@0.7.2': {}

  '@tsconfig/node10@1.0.9': {}

  '@tsconfig/node12@1.0.11': {}

  '@tsconfig/node14@1.0.3': {}

  '@tsconfig/node16@1.0.4': {}

  '@types/chai@5.2.2':
    dependencies:
      '@types/deep-eql': 4.0.2

  '@types/deep-eql@4.0.2': {}

  '@types/estree@0.0.42': {}

  '@types/estree@1.0.1': {}

  '@types/estree@1.0.8': {}

  '@types/fs-extra@8.1.2':
    dependencies:
      '@types/node': 18.19.46

  '@types/glob@7.2.0':
    dependencies:
      '@types/minimatch': 5.1.2
      '@types/node': 18.19.46

  '@types/globrex@0.1.4': {}

  '@types/lodash@4.14.194': {}

  '@types/minimatch@5.1.2': {}

  '@types/mri@1.1.1': {}

  '@types/node@18.19.46':
    dependencies:
      undici-types: 5.26.5

  '@types/resolve@1.20.2': {}

  '@types/sade@1.7.4':
    dependencies:
      '@types/mri': 1.1.1

  '@types/semver@7.7.0': {}

  '@types/sinon@7.5.2': {}

  '@types/unist@2.0.6': {}

  '@types/vfile-message@2.0.0':
    dependencies:
      vfile-message: 3.1.4

  '@types/vfile@3.0.2':
    dependencies:
      '@types/node': 18.19.46
      '@types/unist': 2.0.6
      '@types/vfile-message': 2.0.0

  '@types/vscode@1.78.0': {}

  '@vitest/expect@3.2.4':
    dependencies:
      '@types/chai': 5.2.2
      '@vitest/spy': 3.2.4
      '@vitest/utils': 3.2.4
      chai: 5.2.1
      tinyrainbow: 2.0.0

  '@vitest/mocker@3.2.4(vite@7.0.4(@types/node@18.19.46))':
    dependencies:
      '@vitest/spy': 3.2.4
      estree-walker: 3.0.3
      magic-string: 0.30.17
    optionalDependencies:
      vite: 7.0.4(@types/node@18.19.46)

  '@vitest/pretty-format@3.2.4':
    dependencies:
      tinyrainbow: 2.0.0

  '@vitest/runner@3.2.4':
    dependencies:
      '@vitest/utils': 3.2.4
      pathe: 2.0.3
      strip-literal: 3.0.0

  '@vitest/snapshot@3.2.4':
    dependencies:
      '@vitest/pretty-format': 3.2.4
      magic-string: 0.30.17
      pathe: 2.0.3

  '@vitest/spy@3.2.4':
    dependencies:
      tinyspy: 4.0.3

  '@vitest/utils@3.2.4':
    dependencies:
      '@vitest/pretty-format': 3.2.4
      loupe: 3.1.4
      tinyrainbow: 2.0.0

  '@vscode/emmet-helper@2.8.4':
    dependencies:
      emmet: 2.4.4
      jsonc-parser: 2.3.1
      vscode-languageserver-textdocument: 1.0.12
      vscode-languageserver-types: 3.17.5
      vscode-nls: 5.2.0
      vscode-uri: 2.1.2

  '@vscode/l10n@0.0.18': {}

  acorn-walk@8.2.0: {}

  acorn@8.12.1: {}

  acorn@8.8.2: {}

  aggregate-error@3.1.0:
    dependencies:
      clean-stack: 2.2.0
      indent-string: 4.0.0

  ansi-styles@3.2.1:
    dependencies:
      color-convert: 1.9.3

  arg@4.1.3: {}

  argparse@1.0.10:
    dependencies:
      sprintf-js: 1.0.3

  aria-query@5.3.0:
    dependencies:
      dequal: 2.0.3

  aria-query@5.3.2: {}

  array-union@2.1.0: {}

  assertion-error@2.0.1: {}

  axobject-query@4.1.0: {}

  balanced-match@1.0.2: {}

  brace-expansion@1.1.11:
    dependencies:
      balanced-match: 1.0.2
      concat-map: 0.0.1

  brace-expansion@2.0.1:
    dependencies:
      balanced-match: 1.0.2

  braces@3.0.2:
    dependencies:
      fill-range: 7.0.1

  buffer-from@1.1.2: {}

  builtin-modules@3.3.0: {}

  cac@6.7.14: {}

  chai@5.2.1:
    dependencies:
      assertion-error: 2.0.1
      check-error: 2.1.1
      deep-eql: 5.0.2
      loupe: 3.1.4
      pathval: 2.0.1

  chalk@2.4.2:
    dependencies:
      ansi-styles: 3.2.1
      escape-string-regexp: 1.0.5
      supports-color: 5.5.0

  check-error@2.1.1: {}

  chokidar@4.0.1:
    dependencies:
      readdirp: 4.0.1

  clean-stack@2.2.0: {}

  code-red@1.0.4:
    dependencies:
      '@jridgewell/sourcemap-codec': 1.5.0
      '@types/estree': 1.0.1
      acorn: 8.12.1
      estree-walker: 3.0.3
      periscopic: 3.1.0

  color-convert@1.9.3:
    dependencies:
      color-name: 1.1.3

  color-name@1.1.3: {}

  colorette@1.4.0: {}

  commander@2.20.3: {}

  commondir@1.0.1: {}

  concat-map@0.0.1: {}

  create-require@1.1.1: {}

  cross-env@7.0.3:
    dependencies:
      cross-spawn: 7.0.3

  cross-spawn@7.0.3:
    dependencies:
      path-key: 3.1.1
      shebang-command: 2.0.0
      which: 2.0.2

  css-tree@2.3.1:
    dependencies:
      mdn-data: 2.0.30
      source-map-js: 1.2.0

  debug@4.4.1:
    dependencies:
      ms: 2.1.3

  dedent-js@1.0.1: {}

  deep-eql@5.0.2: {}

  deepmerge@4.3.1: {}

  del@5.1.0:
    dependencies:
      globby: 10.0.2
      graceful-fs: 4.2.11
      is-glob: 4.0.3
      is-path-cwd: 2.2.0
      is-path-inside: 3.0.3
      p-map: 3.0.0
      rimraf: 3.0.2
      slash: 3.0.0

  dequal@2.0.3: {}

  diff@4.0.2: {}

  diff@5.1.0: {}

  dir-glob@3.0.1:
    dependencies:
      path-type: 4.0.0

  emmet@2.4.4:
    dependencies:
      '@emmetio/abbreviation': 2.3.3
      '@emmetio/css-abbreviation': 2.1.8

  es-module-lexer@1.7.0: {}

  esbuild@0.25.6:
    optionalDependencies:
      '@esbuild/aix-ppc64': 0.25.6
      '@esbuild/android-arm': 0.25.6
      '@esbuild/android-arm64': 0.25.6
      '@esbuild/android-x64': 0.25.6
      '@esbuild/darwin-arm64': 0.25.6
      '@esbuild/darwin-x64': 0.25.6
      '@esbuild/freebsd-arm64': 0.25.6
      '@esbuild/freebsd-x64': 0.25.6
      '@esbuild/linux-arm': 0.25.6
      '@esbuild/linux-arm64': 0.25.6
      '@esbuild/linux-ia32': 0.25.6
      '@esbuild/linux-loong64': 0.25.6
      '@esbuild/linux-mips64el': 0.25.6
      '@esbuild/linux-ppc64': 0.25.6
      '@esbuild/linux-riscv64': 0.25.6
      '@esbuild/linux-s390x': 0.25.6
      '@esbuild/linux-x64': 0.25.6
      '@esbuild/netbsd-arm64': 0.25.6
      '@esbuild/netbsd-x64': 0.25.6
      '@esbuild/openbsd-arm64': 0.25.6
      '@esbuild/openbsd-x64': 0.25.6
      '@esbuild/openharmony-arm64': 0.25.6
      '@esbuild/sunos-x64': 0.25.6
      '@esbuild/win32-arm64': 0.25.6
      '@esbuild/win32-ia32': 0.25.6
      '@esbuild/win32-x64': 0.25.6

  escape-string-regexp@1.0.5: {}

  esprima@4.0.1: {}

  estree-walker@0.6.1: {}

  estree-walker@2.0.2: {}

  estree-walker@3.0.3:
    dependencies:
      '@types/estree': 1.0.1

  expect-type@1.2.2: {}

  fast-glob@3.2.12:
    dependencies:
      '@nodelib/fs.stat': 2.0.5
      '@nodelib/fs.walk': 1.2.8
      glob-parent: 5.1.2
      merge2: 1.4.1
      micromatch: 4.0.5

  fastq@1.15.0:
    dependencies:
      reusify: 1.0.4

  fdir@6.2.0(picomatch@4.0.3):
    optionalDependencies:
      picomatch: 4.0.3

  fdir@6.4.6(picomatch@4.0.3):
    optionalDependencies:
      picomatch: 4.0.3

  fill-range@7.0.1:
    dependencies:
      to-regex-range: 5.0.1

  fs-extra@8.1.0:
    dependencies:
      graceful-fs: 4.2.11
      jsonfile: 4.0.0
      universalify: 0.1.2

  fs.realpath@1.0.0: {}

  fsevents@2.3.3:
    optional: true

  function-bind@1.1.1: {}

  glob-parent@5.1.2:
    dependencies:
      is-glob: 4.0.3

  glob@7.2.3:
    dependencies:
      fs.realpath: 1.0.0
      inflight: 1.0.6
      inherits: 2.0.4
      minimatch: 3.1.2
      once: 1.4.0
      path-is-absolute: 1.0.1

  glob@8.1.0:
    dependencies:
      fs.realpath: 1.0.0
      inflight: 1.0.6
      inherits: 2.0.4
      minimatch: 5.1.6
      once: 1.4.0

  globalyzer@0.1.0: {}

  globby@10.0.1:
    dependencies:
      '@types/glob': 7.2.0
      array-union: 2.1.0
      dir-glob: 3.0.1
      fast-glob: 3.2.12
      glob: 7.2.3
      ignore: 5.2.4
      merge2: 1.4.1
      slash: 3.0.0

  globby@10.0.2:
    dependencies:
      '@types/glob': 7.2.0
      array-union: 2.1.0
      dir-glob: 3.0.1
      fast-glob: 3.2.12
      glob: 7.2.3
      ignore: 5.2.4
      merge2: 1.4.1
      slash: 3.0.0

  globrex@0.1.2: {}

  graceful-fs@4.2.11: {}

  has-flag@3.0.0: {}

  has-flag@4.0.0: {}

  has@1.0.3:
    dependencies:
      function-bind: 1.1.1

  ignore@5.2.4: {}

  indent-string@4.0.0: {}

  inflight@1.0.6:
    dependencies:
      once: 1.4.0
      wrappy: 1.0.2

  inherits@2.0.4: {}

  is-builtin-module@3.2.1:
    dependencies:
      builtin-modules: 3.3.0

  is-core-module@2.12.1:
    dependencies:
      has: 1.0.3

  is-extglob@2.1.1: {}

  is-glob@4.0.3:
    dependencies:
      is-extglob: 2.1.1

  is-module@1.0.0: {}

  is-number@7.0.0: {}

  is-path-cwd@2.2.0: {}

  is-path-inside@3.0.3: {}

  is-plain-object@3.0.1: {}

  is-reference@1.2.1:
    dependencies:
      '@types/estree': 0.0.42

  is-reference@3.0.2:
    dependencies:
      '@types/estree': 0.0.42

  is-reference@3.0.3:
    dependencies:
      '@types/estree': 1.0.8

  isarray@0.0.1: {}

  isexe@2.0.0: {}

  js-cleanup@1.2.0:
    dependencies:
      magic-string: 0.25.9
      perf-regexes: 1.0.1
      skip-regex: 1.0.2

  js-tokens@9.0.1: {}

  js-yaml@3.14.1:
    dependencies:
      argparse: 1.0.10
      esprima: 4.0.1

  jsonc-parser@2.3.1: {}

  jsonfile@4.0.0:
    optionalDependencies:
      graceful-fs: 4.2.11

  just-extend@4.2.1: {}

  locate-character@3.0.0: {}

  lodash.get@4.4.2: {}

  lodash@4.17.21: {}

  loupe@3.1.4: {}

  lower-case@2.0.2:
    dependencies:
      tslib: 2.5.2

  lru-cache@6.0.0:
    dependencies:
      yallist: 4.0.0

  magic-string@0.25.9:
    dependencies:
      sourcemap-codec: 1.4.8

  magic-string@0.27.0:
    dependencies:
      '@jridgewell/sourcemap-codec': 1.5.0

  magic-string@0.30.11:
    dependencies:
      '@jridgewell/sourcemap-codec': 1.5.0

  magic-string@0.30.17:
    dependencies:
      '@jridgewell/sourcemap-codec': 1.5.0

  make-error@1.3.6: {}

  mdn-data@2.0.30: {}

  merge2@1.4.1: {}

  micromatch@4.0.5:
    dependencies:
      braces: 3.0.2
      picomatch: 2.3.1

  minimatch@3.1.2:
    dependencies:
      brace-expansion: 1.1.11

  minimatch@5.1.6:
    dependencies:
      brace-expansion: 2.0.1

  mri@1.2.0: {}

  ms@2.1.3: {}

  nanoid@3.3.11: {}

  nise@5.1.4:
    dependencies:
      '@sinonjs/commons': 2.0.0
      '@sinonjs/fake-timers': 10.2.0
      '@sinonjs/text-encoding': 0.7.2
      just-extend: 4.2.1
      path-to-regexp: 1.8.0

  no-case@3.0.4:
    dependencies:
      lower-case: 2.0.2
      tslib: 2.5.2

  once@1.4.0:
    dependencies:
      wrappy: 1.0.2

  p-map@3.0.0:
    dependencies:
      aggregate-error: 3.1.0

  pascal-case@3.1.2:
    dependencies:
      no-case: 3.0.4
      tslib: 2.5.2

  path-is-absolute@1.0.1: {}

  path-key@3.1.1: {}

  path-parse@1.0.7: {}

  path-to-regexp@1.8.0:
    dependencies:
      isarray: 0.0.1

  path-type@4.0.0: {}

  pathe@2.0.3: {}

  pathval@2.0.1: {}

  perf-regexes@1.0.1: {}

  periscopic@2.0.3:
    dependencies:
      estree-walker: 2.0.2
      is-reference: 1.2.1

  periscopic@3.1.0:
    dependencies:
      '@types/estree': 1.0.1
      estree-walker: 3.0.3
      is-reference: 3.0.2

  picocolors@1.0.0: {}

  picocolors@1.1.1: {}

  picomatch@2.3.1: {}

  picomatch@4.0.3: {}

  postcss@8.5.6:
    dependencies:
      nanoid: 3.3.11
      picocolors: 1.1.1
      source-map-js: 1.2.1

  prettier-plugin-svelte@3.4.0(prettier@3.3.3)(svelte@4.2.20):
    dependencies:
      prettier: 3.3.3
      svelte: 4.2.20

  prettier@3.3.3: {}

  queue-microtask@1.2.3: {}

  readdirp@4.0.1: {}

  resolve@1.22.2:
    dependencies:
      is-core-module: 2.12.1
      path-parse: 1.0.7
      supports-preserve-symlinks-flag: 1.0.0

  reusify@1.0.4: {}

  rimraf@3.0.2:
    dependencies:
      glob: 7.2.3

  rollup-plugin-cleanup@3.2.1(rollup@3.7.5):
    dependencies:
      js-cleanup: 1.2.0
      rollup: 3.7.5
      rollup-pluginutils: 2.8.2

  rollup-plugin-copy@3.4.0:
    dependencies:
      '@types/fs-extra': 8.1.2
      colorette: 1.4.0
      fs-extra: 8.1.0
      globby: 10.0.1
      is-plain-object: 3.0.1

  rollup-plugin-delete@2.0.0:
    dependencies:
      del: 5.1.0

  rollup-pluginutils@2.8.2:
    dependencies:
      estree-walker: 0.6.1

  rollup@3.7.5:
    optionalDependencies:
      fsevents: 2.3.3

  rollup@4.45.1:
    dependencies:
      '@types/estree': 1.0.8
    optionalDependencies:
      '@rollup/rollup-android-arm-eabi': 4.45.1
      '@rollup/rollup-android-arm64': 4.45.1
      '@rollup/rollup-darwin-arm64': 4.45.1
      '@rollup/rollup-darwin-x64': 4.45.1
      '@rollup/rollup-freebsd-arm64': 4.45.1
      '@rollup/rollup-freebsd-x64': 4.45.1
      '@rollup/rollup-linux-arm-gnueabihf': 4.45.1
      '@rollup/rollup-linux-arm-musleabihf': 4.45.1
      '@rollup/rollup-linux-arm64-gnu': 4.45.1
      '@rollup/rollup-linux-arm64-musl': 4.45.1
      '@rollup/rollup-linux-loongarch64-gnu': 4.45.1
      '@rollup/rollup-linux-powerpc64le-gnu': 4.45.1
      '@rollup/rollup-linux-riscv64-gnu': 4.45.1
      '@rollup/rollup-linux-riscv64-musl': 4.45.1
      '@rollup/rollup-linux-s390x-gnu': 4.45.1
      '@rollup/rollup-linux-x64-gnu': 4.45.1
      '@rollup/rollup-linux-x64-musl': 4.45.1
      '@rollup/rollup-win32-arm64-msvc': 4.45.1
      '@rollup/rollup-win32-ia32-msvc': 4.45.1
      '@rollup/rollup-win32-x64-msvc': 4.45.1
      fsevents: 2.3.3

  run-parallel@1.2.0:
    dependencies:
      queue-microtask: 1.2.3

  sade@1.8.1:
    dependencies:
      mri: 1.2.0

  semver@7.5.1:
    dependencies:
      lru-cache: 6.0.0

  semver@7.7.2: {}

  shebang-command@2.0.0:
    dependencies:
      shebang-regex: 3.0.0

  shebang-regex@3.0.0: {}

  siginfo@2.0.0: {}

  sinon@11.1.2:
    dependencies:
      '@sinonjs/commons': 1.8.6
      '@sinonjs/fake-timers': 7.1.2
      '@sinonjs/samsam': 6.1.3
      diff: 5.1.0
      nise: 5.1.4
      supports-color: 7.2.0

  skip-regex@1.0.2: {}

  slash@3.0.0: {}

  source-map-js@1.2.0: {}

  source-map-js@1.2.1: {}

  source-map-support@0.5.21:
    dependencies:
      buffer-from: 1.1.2
      source-map: 0.6.1

  source-map@0.6.1: {}

  sourcemap-codec@1.4.8: {}

  sprintf-js@1.0.3: {}

  stackback@0.0.2: {}

  std-env@3.9.0: {}

  strip-literal@3.0.0:
    dependencies:
      js-tokens: 9.0.1

  supports-color@5.5.0:
    dependencies:
      has-flag: 3.0.0

  supports-color@7.2.0:
    dependencies:
      has-flag: 4.0.0

  supports-preserve-symlinks-flag@1.0.0: {}

  svelte@4.2.19:
    dependencies:
      '@ampproject/remapping': 2.3.0
      '@jridgewell/sourcemap-codec': 1.4.15
      '@jridgewell/trace-mapping': 0.3.25
      '@types/estree': 1.0.1
      acorn: 8.12.1
      aria-query: 5.3.0
      axobject-query: 4.1.0
      code-red: 1.0.4
      css-tree: 2.3.1
      estree-walker: 3.0.3
      is-reference: 3.0.2
      locate-character: 3.0.0
      magic-string: 0.30.11
      periscopic: 3.1.0

  svelte@4.2.20:
    dependencies:
      '@ampproject/remapping': 2.3.0
      '@jridgewell/sourcemap-codec': 1.5.0
      '@jridgewell/trace-mapping': 0.3.25
      '@types/estree': 1.0.8
      acorn: 8.12.1
      aria-query: 5.3.2
      axobject-query: 4.1.0
      code-red: 1.0.4
      css-tree: 2.3.1
      estree-walker: 3.0.3
      is-reference: 3.0.3
      locate-character: 3.0.0
      magic-string: 0.30.17
      periscopic: 3.1.0

  tiny-glob@0.2.9:
    dependencies:
      globalyzer: 0.1.0
      globrex: 0.1.2

  tinybench@2.9.0: {}

  tinyexec@0.3.2: {}

  tinyglobby@0.2.14:
    dependencies:
      fdir: 6.4.6(picomatch@4.0.3)
      picomatch: 4.0.3

  tinypool@1.1.1: {}

  tinyrainbow@2.0.0: {}

  tinyspy@4.0.3: {}

  to-regex-range@5.0.1:
    dependencies:
      is-number: 7.0.0

  ts-node@10.9.1(@types/node@18.19.46)(typescript@5.9.2):
    dependencies:
      '@cspotcode/source-map-support': 0.8.1
      '@tsconfig/node10': 1.0.9
      '@tsconfig/node12': 1.0.11
      '@tsconfig/node14': 1.0.3
      '@tsconfig/node16': 1.0.4
      '@types/node': 18.19.46
      acorn: 8.8.2
      acorn-walk: 8.2.0
      arg: 4.1.3
      create-require: 1.1.1
      diff: 4.0.2
      make-error: 1.3.6
      typescript: 5.9.2
      v8-compile-cache-lib: 3.0.1
      yn: 3.1.1

  tslib@2.5.2: {}

  type-detect@4.0.8: {}

  typescript-auto-import-cache@0.3.6:
    dependencies:
      semver: 7.5.1

  typescript@5.9.2: {}

  undici-types@5.26.5: {}

  unist-util-stringify-position@3.0.3:
    dependencies:
      '@types/unist': 2.0.6

  universalify@0.1.2: {}

  v8-compile-cache-lib@3.0.1: {}

  vfile-message@3.1.4:
    dependencies:
      '@types/unist': 2.0.6
      unist-util-stringify-position: 3.0.3

  vite-node@3.2.4(@types/node@18.19.46):
    dependencies:
      cac: 6.7.14
      debug: 4.4.1
      es-module-lexer: 1.7.0
      pathe: 2.0.3
      vite: 7.0.4(@types/node@18.19.46)
    transitivePeerDependencies:
      - '@types/node'
      - jiti
      - less
      - lightningcss
      - sass
      - sass-embedded
      - stylus
      - sugarss
      - supports-color
      - terser
      - tsx
      - yaml

  vite@7.0.4(@types/node@18.19.46):
    dependencies:
      esbuild: 0.25.6
      fdir: 6.4.6(picomatch@4.0.3)
      picomatch: 4.0.3
      postcss: 8.5.6
      rollup: 4.45.1
      tinyglobby: 0.2.14
    optionalDependencies:
      '@types/node': 18.19.46
      fsevents: 2.3.3

  vitest@3.2.4(@types/node@18.19.46):
    dependencies:
      '@types/chai': 5.2.2
      '@vitest/expect': 3.2.4
      '@vitest/mocker': 3.2.4(vite@7.0.4(@types/node@18.19.46))
      '@vitest/pretty-format': 3.2.4
      '@vitest/runner': 3.2.4
      '@vitest/snapshot': 3.2.4
      '@vitest/spy': 3.2.4
      '@vitest/utils': 3.2.4
      chai: 5.2.1
      debug: 4.4.1
      expect-type: 1.2.2
      magic-string: 0.30.17
      pathe: 2.0.3
      picomatch: 4.0.3
      std-env: 3.9.0
      tinybench: 2.9.0
      tinyexec: 0.3.2
      tinyglobby: 0.2.14
      tinypool: 1.1.1
      tinyrainbow: 2.0.0
      vite: 7.0.4(@types/node@18.19.46)
      vite-node: 3.2.4(@types/node@18.19.46)
      why-is-node-running: 2.3.0
    optionalDependencies:
      '@types/node': 18.19.46
    transitivePeerDependencies:
      - jiti
      - less
      - lightningcss
      - msw
      - sass
      - sass-embedded
      - stylus
      - sugarss
      - supports-color
      - terser
      - tsx
      - yaml

  vscode-css-languageservice@6.3.5:
    dependencies:
      '@vscode/l10n': 0.0.18
      vscode-languageserver-textdocument: 1.0.12
      vscode-languageserver-types: 3.17.5
      vscode-uri: 3.1.0

  vscode-html-languageservice@5.4.0:
    dependencies:
      '@vscode/l10n': 0.0.18
      vscode-languageserver-textdocument: 1.0.12
      vscode-languageserver-types: 3.17.5
      vscode-uri: 3.1.0

  vscode-jsonrpc@8.0.2: {}

  vscode-jsonrpc@8.2.0: {}

  vscode-languageclient@9.0.1:
    dependencies:
      minimatch: 5.1.6
      semver: 7.7.2
      vscode-languageserver-protocol: 3.17.5

  vscode-languageserver-protocol@3.17.2:
    dependencies:
      vscode-jsonrpc: 8.0.2
      vscode-languageserver-types: 3.17.2

  vscode-languageserver-protocol@3.17.5:
    dependencies:
      vscode-jsonrpc: 8.2.0
      vscode-languageserver-types: 3.17.5

  vscode-languageserver-textdocument@1.0.12: {}

  vscode-languageserver-types@3.17.2: {}

  vscode-languageserver-types@3.17.5: {}

  vscode-languageserver@8.0.2:
    dependencies:
      vscode-languageserver-protocol: 3.17.2

  vscode-languageserver@9.0.1:
    dependencies:
      vscode-languageserver-protocol: 3.17.5

  vscode-nls@5.2.0: {}

  vscode-oniguruma@1.7.0: {}

  vscode-textmate@5.5.0: {}

  vscode-tmgrammar-test@0.0.11:
    dependencies:
      chalk: 2.4.2
      commander: 2.20.3
      diff: 4.0.2
      glob: 7.2.3
      vscode-oniguruma: 1.7.0
      vscode-textmate: 5.5.0

  vscode-uri@2.1.2: {}

  vscode-uri@3.1.0: {}

  which@2.0.2:
    dependencies:
      isexe: 2.0.0

  why-is-node-running@2.3.0:
    dependencies:
      siginfo: 2.0.0
      stackback: 0.0.2

  wrappy@1.0.2: {}

  yallist@4.0.0: {}

  yn@3.1.1: {}<|MERGE_RESOLUTION|>--- conflicted
+++ resolved
@@ -20,14 +20,10 @@
         version: 3.3.3
       ts-node:
         specifier: ^10.0.0
-<<<<<<< HEAD
-        version: 10.9.1(@types/node@18.19.46)(typescript@5.8.2)
+        version: 10.9.1(@types/node@18.19.46)(typescript@5.9.2)
       vitest:
         specifier: ^3.2.4
         version: 3.2.4(@types/node@18.19.46)
-=======
-        version: 10.9.1(@types/node@18.19.46)(typescript@5.9.2)
->>>>>>> 2c99c58a
 
   packages/language-server:
     dependencies:
@@ -107,15 +103,9 @@
       sinon:
         specifier: ^11.0.0
         version: 11.1.2
-<<<<<<< HEAD
       vitest:
         specifier: ^3.2.4
         version: 3.2.4(@types/node@18.19.46)
-=======
-      ts-node:
-        specifier: ^10.0.0
-        version: 10.9.1(@types/node@18.19.46)(typescript@5.9.2)
->>>>>>> 2c99c58a
 
   packages/svelte-check:
     dependencies:
@@ -306,16 +296,11 @@
         specifier: ^2.4.0
         version: 2.5.2
       typescript:
-<<<<<<< HEAD
-        specifier: ^5.8.2
-        version: 5.8.2
+        specifier: ^5.9.2
+        version: 5.9.2
       vitest:
         specifier: ^3.2.4
         version: 3.2.4(@types/node@18.19.46)
-=======
-        specifier: ^5.9.2
-        version: 5.9.2
->>>>>>> 2c99c58a
 
   packages/typescript-plugin:
     dependencies:
