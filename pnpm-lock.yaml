lockfileVersion: '9.0'

settings:
  autoInstallPeers: true
  excludeLinksFromLockfile: false

importers:

  .:
    dependencies:
      typescript:
<<<<<<< HEAD
        specifier: ^5.7.2
        version: 5.7.2
=======
        specifier: ~5.6.3
        version: 5.6.3
>>>>>>> fda35fed
    devDependencies:
      cross-env:
        specifier: ^7.0.2
        version: 7.0.3
      prettier:
        specifier: ~3.3.3
        version: 3.3.3
      ts-node:
        specifier: ^10.0.0
        version: 10.9.1(@types/node@18.19.46)(typescript@5.7.2)

  packages/language-server:
    dependencies:
      '@jridgewell/trace-mapping':
        specifier: ^0.3.25
        version: 0.3.25
      '@vscode/emmet-helper':
        specifier: 2.8.4
        version: 2.8.4
      chokidar:
        specifier: ^4.0.1
        version: 4.0.1
      estree-walker:
        specifier: ^2.0.1
        version: 2.0.2
      fdir:
        specifier: ^6.2.0
        version: 6.2.0
      globrex:
        specifier: ^0.1.2
        version: 0.1.2
      lodash:
        specifier: ^4.17.21
        version: 4.17.21
      prettier:
        specifier: ~3.3.3
        version: 3.3.3
      prettier-plugin-svelte:
        specifier: ^3.3.0
        version: 3.3.0(prettier@3.3.3)(svelte@4.2.19)
      svelte:
        specifier: ^4.2.19
        version: 4.2.19
      svelte2tsx:
        specifier: workspace:~
        version: link:../svelte2tsx
      typescript:
<<<<<<< HEAD
        specifier: ^5.7.2
        version: 5.7.2
=======
        specifier: ~5.6.3
        version: 5.6.3
>>>>>>> fda35fed
      typescript-auto-import-cache:
        specifier: ^0.3.5
        version: 0.3.5
      vscode-css-languageservice:
        specifier: ~6.3.0
        version: 6.3.0
      vscode-html-languageservice:
        specifier: ~5.3.0
        version: 5.3.0
      vscode-languageserver:
        specifier: 9.0.1
        version: 9.0.1
      vscode-languageserver-protocol:
        specifier: 3.17.5
        version: 3.17.5
      vscode-languageserver-types:
        specifier: 3.17.5
        version: 3.17.5
      vscode-uri:
        specifier: ~3.0.0
        version: 3.0.8
    devDependencies:
      '@types/estree':
        specifier: ^0.0.42
        version: 0.0.42
      '@types/globrex':
        specifier: ^0.1.4
        version: 0.1.4
      '@types/lodash':
        specifier: ^4.14.116
        version: 4.14.194
      '@types/mocha':
        specifier: ^9.1.0
        version: 9.1.1
      '@types/node':
        specifier: ^18.0.0
        version: 18.19.46
      '@types/sinon':
        specifier: ^7.5.2
        version: 7.5.2
      cross-env:
        specifier: ^7.0.2
        version: 7.0.3
      mocha:
        specifier: ^9.2.0
        version: 9.2.2
      sinon:
        specifier: ^11.0.0
        version: 11.1.2
      ts-node:
        specifier: ^10.0.0
        version: 10.9.1(@types/node@18.19.46)(typescript@5.7.2)

  packages/svelte-check:
    dependencies:
      '@jridgewell/trace-mapping':
        specifier: ^0.3.25
        version: 0.3.25
      chokidar:
        specifier: ^4.0.1
        version: 4.0.1
      fdir:
        specifier: ^6.2.0
        version: 6.2.0
      picocolors:
        specifier: ^1.0.0
        version: 1.0.0
      sade:
        specifier: ^1.7.4
        version: 1.8.1
    devDependencies:
      '@rollup/plugin-commonjs':
        specifier: ^24.0.0
        version: 24.1.0(rollup@3.7.5)
      '@rollup/plugin-json':
        specifier: ^6.0.0
        version: 6.0.0(rollup@3.7.5)
      '@rollup/plugin-node-resolve':
        specifier: ^15.0.0
        version: 15.0.2(rollup@3.7.5)
      '@rollup/plugin-replace':
        specifier: 5.0.2
        version: 5.0.2(rollup@3.7.5)
      '@rollup/plugin-typescript':
        specifier: ^10.0.0
        version: 10.0.1(rollup@3.7.5)(tslib@2.5.2)(typescript@5.7.2)
      '@types/sade':
        specifier: ^1.7.2
        version: 1.7.4
      builtin-modules:
        specifier: ^3.3.0
        version: 3.3.0
      rollup:
        specifier: 3.7.5
        version: 3.7.5
      rollup-plugin-cleanup:
        specifier: ^3.2.0
        version: 3.2.1(rollup@3.7.5)
      rollup-plugin-copy:
        specifier: ^3.4.0
        version: 3.4.0
      svelte:
        specifier: ^4.2.19
        version: 4.2.19
      svelte-language-server:
        specifier: workspace:*
        version: link:../language-server
      typescript:
<<<<<<< HEAD
        specifier: ^5.7.2
        version: 5.7.2
=======
        specifier: ~5.6.3
        version: 5.6.3
>>>>>>> fda35fed
      vscode-languageserver:
        specifier: 8.0.2
        version: 8.0.2
      vscode-languageserver-protocol:
        specifier: 3.17.2
        version: 3.17.2
      vscode-languageserver-types:
        specifier: 3.17.2
        version: 3.17.2
      vscode-uri:
        specifier: ~3.0.0
        version: 3.0.8

  packages/svelte-vscode:
    dependencies:
      lodash:
        specifier: ^4.17.21
        version: 4.17.21
      svelte-language-server:
        specifier: workspace:*
        version: link:../language-server
      typescript-svelte-plugin:
        specifier: workspace:*
        version: link:../typescript-plugin
      vscode-languageclient:
        specifier: ^9.0.1
        version: 9.0.1
      vscode-languageserver-protocol:
        specifier: 3.17.5
        version: 3.17.5
    devDependencies:
      '@types/lodash':
        specifier: ^4.14.116
        version: 4.14.194
      '@types/node':
        specifier: ^18.0.0
        version: 18.19.46
      '@types/vscode':
        specifier: ^1.67
        version: 1.78.0
      js-yaml:
        specifier: ^3.14.0
        version: 3.14.1
      tslib:
        specifier: ^2.4.0
        version: 2.5.2
      typescript:
<<<<<<< HEAD
        specifier: ^5.7.2
        version: 5.7.2
=======
        specifier: ~5.6.3
        version: 5.6.3
>>>>>>> fda35fed
      vscode-tmgrammar-test:
        specifier: ^0.0.11
        version: 0.0.11

  packages/svelte2tsx:
    dependencies:
      dedent-js:
        specifier: ^1.0.1
        version: 1.0.1
      pascal-case:
        specifier: ^3.1.1
        version: 3.1.2
    devDependencies:
      '@jridgewell/sourcemap-codec':
        specifier: ^1.5.0
        version: 1.5.0
      '@jridgewell/trace-mapping':
        specifier: ^0.3.25
        version: 0.3.25
      '@rollup/plugin-commonjs':
        specifier: ^24.0.0
        version: 24.1.0(rollup@3.7.5)
      '@rollup/plugin-json':
        specifier: ^6.0.0
        version: 6.0.0(rollup@3.7.5)
      '@rollup/plugin-node-resolve':
        specifier: ^15.0.0
        version: 15.0.2(rollup@3.7.5)
      '@rollup/plugin-typescript':
        specifier: ^10.0.0
        version: 10.0.1(rollup@3.7.5)(tslib@2.5.2)(typescript@5.7.2)
      '@types/estree':
        specifier: ^0.0.42
        version: 0.0.42
      '@types/mocha':
        specifier: ^9.1.0
        version: 9.1.1
      '@types/node':
        specifier: ^18.0.0
        version: 18.19.46
      '@types/unist':
        specifier: ^2.0.3
        version: 2.0.6
      '@types/vfile':
        specifier: ^3.0.2
        version: 3.0.2
      builtin-modules:
        specifier: ^3.3.0
        version: 3.3.0
      estree-walker:
        specifier: ^2.0.1
        version: 2.0.2
      magic-string:
        specifier: ^0.30.11
        version: 0.30.11
      mocha:
        specifier: ^9.2.0
        version: 9.2.2
      periscopic:
        specifier: ^2.0.2
        version: 2.0.3
      rollup:
        specifier: 3.7.5
        version: 3.7.5
      rollup-plugin-delete:
        specifier: ^2.0.0
        version: 2.0.0
      source-map-support:
        specifier: ^0.5.16
        version: 0.5.21
      svelte:
        specifier: ~4.2.19
        version: 4.2.19
      tiny-glob:
        specifier: ^0.2.6
        version: 0.2.9
      tslib:
        specifier: ^2.4.0
        version: 2.5.2
      typescript:
<<<<<<< HEAD
        specifier: ^5.7.2
        version: 5.7.2
=======
        specifier: ~5.6.3
        version: 5.6.3
>>>>>>> fda35fed

  packages/typescript-plugin:
    dependencies:
      '@jridgewell/sourcemap-codec':
        specifier: ^1.5.0
        version: 1.5.0
      svelte2tsx:
        specifier: workspace:~
        version: link:../svelte2tsx
    devDependencies:
      '@types/node':
        specifier: ^18.0.0
        version: 18.19.46
      svelte:
        specifier: ^4.2.19
        version: 4.2.19
      typescript:
<<<<<<< HEAD
        specifier: ^5.7.2
        version: 5.7.2
=======
        specifier: ~5.6.3
        version: 5.6.3
>>>>>>> fda35fed

packages:

  '@ampproject/remapping@2.3.0':
    resolution: {integrity: sha512-30iZtAPgz+LTIYoeivqYo853f02jBYSd5uGnGpkFV0M3xOt9aN73erkgYAmZU43x4VfqcnLxW9Kpg3R5LC4YYw==}
    engines: {node: '>=6.0.0'}

  '@cspotcode/source-map-support@0.8.1':
    resolution: {integrity: sha512-IchNf6dN4tHoMFIn/7OE8LWZ19Y6q/67Bmf6vnGREv8RSbBVb9LPJxEcnwrcwX6ixSvaiGoomAUvu4YSxXrVgw==}
    engines: {node: '>=12'}

  '@emmetio/abbreviation@2.3.3':
    resolution: {integrity: sha512-mgv58UrU3rh4YgbE/TzgLQwJ3pFsHHhCLqY20aJq+9comytTXUDNGG/SMtSeMJdkpxgXSXunBGLD8Boka3JyVA==}

  '@emmetio/css-abbreviation@2.1.8':
    resolution: {integrity: sha512-s9yjhJ6saOO/uk1V74eifykk2CBYi01STTK3WlXWGOepyKa23ymJ053+DNQjpFcy1ingpaO7AxCcwLvHFY9tuw==}

  '@emmetio/scanner@1.0.4':
    resolution: {integrity: sha512-IqRuJtQff7YHHBk4G8YZ45uB9BaAGcwQeVzgj/zj8/UdOhtQpEIupUhSk8dys6spFIWVZVeK20CzGEnqR5SbqA==}

  '@jridgewell/gen-mapping@0.3.5':
    resolution: {integrity: sha512-IzL8ZoEDIBRWEzlCcRhOaCupYyN5gdIK+Q6fbFdPDg6HqX6jpkItn7DFIpW9LQzXG6Df9sA7+OKnq0qlz/GaQg==}
    engines: {node: '>=6.0.0'}

  '@jridgewell/resolve-uri@3.1.1':
    resolution: {integrity: sha512-dSYZh7HhCDtCKm4QakX0xFpsRDqjjtZf/kjI/v3T3Nwt5r8/qz/M19F9ySyOqU94SXBmeG9ttTul+YnR4LOxFA==}
    engines: {node: '>=6.0.0'}

  '@jridgewell/set-array@1.2.1':
    resolution: {integrity: sha512-R8gLRTZeyp03ymzP/6Lil/28tGeGEzhx1q2k703KGWRAI1VdvPIXdG70VJc2pAMw3NA6JKL5hhFu1sJX0Mnn/A==}
    engines: {node: '>=6.0.0'}

  '@jridgewell/sourcemap-codec@1.4.15':
    resolution: {integrity: sha512-eF2rxCRulEKXHTRiDrDy6erMYWqNw4LPdQ8UQA4huuxaQsVeRPFl2oM8oDGxMFhJUWZf9McpLtJasDDZb/Bpeg==}

  '@jridgewell/sourcemap-codec@1.5.0':
    resolution: {integrity: sha512-gv3ZRaISU3fjPAgNsriBRqGWQL6quFx04YMPW/zD8XMLsU32mhCCbfbO6KZFLjvYpCZ8zyDEgqsgf+PwPaM7GQ==}

  '@jridgewell/trace-mapping@0.3.25':
    resolution: {integrity: sha512-vNk6aEwybGtawWmy/PzwnGDOjCkLWSD2wqvjGGAgOAwCGWySYXfYoxt00IJkTF+8Lb57DwOb3Aa0o9CApepiYQ==}

  '@jridgewell/trace-mapping@0.3.9':
    resolution: {integrity: sha512-3Belt6tdc8bPgAtbcmdtNJlirVoTmEb5e2gC94PnkwEW9jI6CAHUeoG85tjWP5WquqfavoMtMwiG4P926ZKKuQ==}

  '@nodelib/fs.scandir@2.1.5':
    resolution: {integrity: sha512-vq24Bq3ym5HEQm2NKCr3yXDwjc7vTsEThRDnkp2DK9p1uqLR+DHurm/NOTo0KG7HYHU7eppKZj3MyqYuMBf62g==}
    engines: {node: '>= 8'}

  '@nodelib/fs.stat@2.0.5':
    resolution: {integrity: sha512-RkhPPp2zrqDAQA/2jNhnztcPAlv64XdhIp7a7454A5ovI7Bukxgt7MX7udwAu3zg1DcpPU0rz3VV1SeaqvY4+A==}
    engines: {node: '>= 8'}

  '@nodelib/fs.walk@1.2.8':
    resolution: {integrity: sha512-oGB+UxlgWcgQkgwo8GcEGwemoTFt3FIO9ababBmaGwXIoBKZ+GTy0pP185beGg7Llih/NSHSV2XAs1lnznocSg==}
    engines: {node: '>= 8'}

  '@rollup/plugin-commonjs@24.1.0':
    resolution: {integrity: sha512-eSL45hjhCWI0jCCXcNtLVqM5N1JlBGvlFfY0m6oOYnLCJ6N0qEXoZql4sY2MOUArzhH4SA/qBpTxvvZp2Sc+DQ==}
    engines: {node: '>=14.0.0'}
    peerDependencies:
      rollup: ^2.68.0||^3.0.0
    peerDependenciesMeta:
      rollup:
        optional: true

  '@rollup/plugin-json@6.0.0':
    resolution: {integrity: sha512-i/4C5Jrdr1XUarRhVu27EEwjt4GObltD7c+MkCIpO2QIbojw8MUs+CCTqOphQi3Qtg1FLmYt+l+6YeoIf51J7w==}
    engines: {node: '>=14.0.0'}
    peerDependencies:
      rollup: ^1.20.0||^2.0.0||^3.0.0
    peerDependenciesMeta:
      rollup:
        optional: true

  '@rollup/plugin-node-resolve@15.0.2':
    resolution: {integrity: sha512-Y35fRGUjC3FaurG722uhUuG8YHOJRJQbI6/CkbRkdPotSpDj9NtIN85z1zrcyDcCQIW4qp5mgG72U+gJ0TAFEg==}
    engines: {node: '>=14.0.0'}
    peerDependencies:
      rollup: ^2.78.0||^3.0.0
    peerDependenciesMeta:
      rollup:
        optional: true

  '@rollup/plugin-replace@5.0.2':
    resolution: {integrity: sha512-M9YXNekv/C/iHHK+cvORzfRYfPbq0RDD8r0G+bMiTXjNGKulPnCT9O3Ss46WfhI6ZOCgApOP7xAdmCQJ+U2LAA==}
    engines: {node: '>=14.0.0'}
    peerDependencies:
      rollup: ^1.20.0||^2.0.0||^3.0.0
    peerDependenciesMeta:
      rollup:
        optional: true

  '@rollup/plugin-typescript@10.0.1':
    resolution: {integrity: sha512-wBykxRLlX7EzL8BmUqMqk5zpx2onnmRMSw/l9M1sVfkJvdwfxogZQVNUM9gVMJbjRLDR5H6U0OMOrlDGmIV45A==}
    engines: {node: '>=14.0.0'}
    peerDependencies:
      rollup: ^2.14.0||^3.0.0
      tslib: '*'
      typescript: '>=3.7.0'
    peerDependenciesMeta:
      rollup:
        optional: true
      tslib:
        optional: true

  '@rollup/pluginutils@5.0.2':
    resolution: {integrity: sha512-pTd9rIsP92h+B6wWwFbW8RkZv4hiR/xKsqre4SIuAOaOEQRxi0lqLke9k2/7WegC85GgUs9pjmOjCUi3In4vwA==}
    engines: {node: '>=14.0.0'}
    peerDependencies:
      rollup: ^1.20.0||^2.0.0||^3.0.0
    peerDependenciesMeta:
      rollup:
        optional: true

  '@sinonjs/commons@1.8.6':
    resolution: {integrity: sha512-Ky+XkAkqPZSm3NLBeUng77EBQl3cmeJhITaGHdYH8kjVB+aun3S4XBRti2zt17mtt0mIUDiNxYeoJm6drVvBJQ==}

  '@sinonjs/commons@2.0.0':
    resolution: {integrity: sha512-uLa0j859mMrg2slwQYdO/AkrOfmH+X6LTVmNTS9CqexuE2IvVORIkSpJLqePAbEnKJ77aMmCwr1NUZ57120Xcg==}

  '@sinonjs/commons@3.0.0':
    resolution: {integrity: sha512-jXBtWAF4vmdNmZgD5FoKsVLv3rPgDnLgPbU84LIJ3otV44vJlDRokVng5v8NFJdCf/da9legHcKaRuZs4L7faA==}

  '@sinonjs/fake-timers@10.2.0':
    resolution: {integrity: sha512-OPwQlEdg40HAj5KNF8WW6q2KG4Z+cBCZb3m4ninfTZKaBmbIJodviQsDBoYMPHkOyJJMHnOJo5j2+LKDOhOACg==}

  '@sinonjs/fake-timers@7.1.2':
    resolution: {integrity: sha512-iQADsW4LBMISqZ6Ci1dupJL9pprqwcVFTcOsEmQOEhW+KLCVn/Y4Jrvg2k19fIHCp+iFprriYPTdRcQR8NbUPg==}

  '@sinonjs/samsam@6.1.3':
    resolution: {integrity: sha512-nhOb2dWPeb1sd3IQXL/dVPnKHDOAFfvichtBf4xV00/rU1QbPCQqKMbvIheIjqwVjh7qIgf2AHTHi391yMOMpQ==}

  '@sinonjs/text-encoding@0.7.2':
    resolution: {integrity: sha512-sXXKG+uL9IrKqViTtao2Ws6dy0znu9sOaP1di/jKGW1M6VssO8vlpXCQcpZ+jisQ1tTFAC5Jo/EOzFbggBagFQ==}

  '@tsconfig/node10@1.0.9':
    resolution: {integrity: sha512-jNsYVVxU8v5g43Erja32laIDHXeoNvFEpX33OK4d6hljo3jDhCBDhx5dhCCTMWUojscpAagGiRkBKxpdl9fxqA==}

  '@tsconfig/node12@1.0.11':
    resolution: {integrity: sha512-cqefuRsh12pWyGsIoBKJA9luFu3mRxCA+ORZvA4ktLSzIuCUtWVxGIuXigEwO5/ywWFMZ2QEGKWvkZG1zDMTag==}

  '@tsconfig/node14@1.0.3':
    resolution: {integrity: sha512-ysT8mhdixWK6Hw3i1V2AeRqZ5WfXg1G43mqoYlM2nc6388Fq5jcXyr5mRsqViLx/GJYdoL0bfXD8nmF+Zn/Iow==}

  '@tsconfig/node16@1.0.4':
    resolution: {integrity: sha512-vxhUy4J8lyeyinH7Azl1pdd43GJhZH/tP2weN8TntQblOY+A0XbT8DJk1/oCPuOOyg/Ja757rG0CgHcWC8OfMA==}

  '@types/estree@0.0.42':
    resolution: {integrity: sha512-K1DPVvnBCPxzD+G51/cxVIoc2X8uUVl1zpJeE6iKcgHMj4+tbat5Xu4TjV7v2QSDbIeAfLi2hIk+u2+s0MlpUQ==}

  '@types/estree@1.0.1':
    resolution: {integrity: sha512-LG4opVs2ANWZ1TJoKc937iMmNstM/d0ae1vNbnBvBhqCSezgVUOzcLCqbI5elV8Vy6WKwKjaqR+zO9VKirBBCA==}

  '@types/fs-extra@8.1.2':
    resolution: {integrity: sha512-SvSrYXfWSc7R4eqnOzbQF4TZmfpNSM9FrSWLU3EUnWBuyZqNBOrv1B1JA3byUDPUl9z4Ab3jeZG2eDdySlgNMg==}

  '@types/glob@7.2.0':
    resolution: {integrity: sha512-ZUxbzKl0IfJILTS6t7ip5fQQM/J3TJYubDm3nMbgubNNYS62eXeUpoLUC8/7fJNiFYHTrGPQn7hspDUzIHX3UA==}

  '@types/globrex@0.1.4':
    resolution: {integrity: sha512-qm82zaOxfn8Us/GGjNrQQ1XfCBUDV86DxQgIQq/p1zGHlt0xnbUiabNjN9rZUhMNvvIE2gg8iTW+GMfw0TnnLg==}

  '@types/lodash@4.14.194':
    resolution: {integrity: sha512-r22s9tAS7imvBt2lyHC9B8AGwWnXaYb1tY09oyLkXDs4vArpYJzw09nj8MLx5VfciBPGIb+ZwG0ssYnEPJxn/g==}

  '@types/minimatch@5.1.2':
    resolution: {integrity: sha512-K0VQKziLUWkVKiRVrx4a40iPaxTUefQmjtkQofBkYRcoaaL/8rhwDWww9qWbrgicNOgnpIsMxyNIUM4+n6dUIA==}

  '@types/mocha@9.1.1':
    resolution: {integrity: sha512-Z61JK7DKDtdKTWwLeElSEBcWGRLY8g95ic5FoQqI9CMx0ns/Ghep3B4DfcEimiKMvtamNVULVNKEsiwV3aQmXw==}

  '@types/mri@1.1.1':
    resolution: {integrity: sha512-nJOuiTlsvmClSr3+a/trTSx4DTuY/VURsWGKSf/eeavh0LRMqdsK60ti0TlwM5iHiGOK3/Ibkxsbr7i9rzGreA==}

  '@types/node@18.19.46':
    resolution: {integrity: sha512-vnRgMS7W6cKa1/0G3/DTtQYpVrZ8c0Xm6UkLaVFrb9jtcVC3okokW09Ki1Qdrj9ISokszD69nY4WDLRlvHlhAA==}

  '@types/resolve@1.20.2':
    resolution: {integrity: sha512-60BCwRFOZCQhDncwQdxxeOEEkbc5dIMccYLwbxsS4TUNeVECQ/pBJ0j09mrHOl/JJvpRPGwO9SvE4nR2Nb/a4Q==}

  '@types/sade@1.7.4':
    resolution: {integrity: sha512-6ys13kmtlY0aIOz4KtMdeBD9BHs6vSE3aRcj4vAZqXjypT2el8WZt6799CMjElVgh1cbOH/t3vrpQ4IpwytcPA==}

  '@types/sinon@7.5.2':
    resolution: {integrity: sha512-T+m89VdXj/eidZyejvmoP9jivXgBDdkOSBVQjU9kF349NEx10QdPNGxHeZUaj1IlJ32/ewdyXJjnJxyxJroYwg==}

  '@types/unist@2.0.6':
    resolution: {integrity: sha512-PBjIUxZHOuj0R15/xuwJYjFi+KZdNFrehocChv4g5hu6aFroHue8m0lBP0POdK2nKzbw0cgV1mws8+V/JAcEkQ==}

  '@types/vfile-message@2.0.0':
    resolution: {integrity: sha512-GpTIuDpb9u4zIO165fUy9+fXcULdD8HFRNli04GehoMVbeNq7D6OBnqSmg3lxZnC+UvgUhEWKxdKiwYUkGltIw==}
    deprecated: This is a stub types definition. vfile-message provides its own type definitions, so you do not need this installed.

  '@types/vfile@3.0.2':
    resolution: {integrity: sha512-b3nLFGaGkJ9rzOcuXRfHkZMdjsawuDD0ENL9fzTophtBg8FJHSGbH7daXkEpcwy3v7Xol3pAvsmlYyFhR4pqJw==}

  '@types/vscode@1.78.0':
    resolution: {integrity: sha512-LJZIJpPvKJ0HVQDqfOy6W4sNKUBBwyDu1Bs8chHBZOe9MNuKTJtidgZ2bqjhmmWpUb0TIIqv47BFUcVmAsgaVA==}

  '@ungap/promise-all-settled@1.1.2':
    resolution: {integrity: sha512-sL/cEvJWAnClXw0wHk85/2L0G6Sj8UB0Ctc1TEMbKSsmpRosqhwj9gWgFRZSrBr2f9tiXISwNhCPmlfqUqyb9Q==}

  '@vscode/emmet-helper@2.8.4':
    resolution: {integrity: sha512-lUki5QLS47bz/U8IlG9VQ+1lfxMtxMZENmU5nu4Z71eOD5j9FK0SmYGL5NiVJg9WBWeAU0VxRADMY2Qpq7BfVg==}

  '@vscode/l10n@0.0.18':
    resolution: {integrity: sha512-KYSIHVmslkaCDyw013pphY+d7x1qV8IZupYfeIfzNA+nsaWHbn5uPuQRvdRFsa9zFzGeudPuoGoZ1Op4jrJXIQ==}

  acorn-walk@8.2.0:
    resolution: {integrity: sha512-k+iyHEuPgSw6SbuDpGQM+06HQUa04DZ3o+F6CSzXMvvI5KMvnaEqXe+YVe555R9nn6GPt404fos4wcgpw12SDA==}
    engines: {node: '>=0.4.0'}

  acorn@8.12.1:
    resolution: {integrity: sha512-tcpGyI9zbizT9JbV6oYE477V6mTlXvvi0T0G3SNIYE2apm/G5huBa1+K89VGeovbg+jycCrfhl3ADxErOuO6Jg==}
    engines: {node: '>=0.4.0'}
    hasBin: true

  acorn@8.8.2:
    resolution: {integrity: sha512-xjIYgE8HBrkpd/sJqOGNspf8uHG+NOHGOw6a/Urj8taM2EXfdNAH2oFcPeIFfsv3+kz/mJrS5VuMqbNLjCa2vw==}
    engines: {node: '>=0.4.0'}
    hasBin: true

  aggregate-error@3.1.0:
    resolution: {integrity: sha512-4I7Td01quW/RpocfNayFdFVk1qSuoh0E7JrbRJ16nH01HhKFQ88INq9Sd+nd72zqRySlr9BmDA8xlEJ6vJMrYA==}
    engines: {node: '>=8'}

  ansi-colors@4.1.1:
    resolution: {integrity: sha512-JoX0apGbHaUJBNl6yF+p6JAFYZ666/hhCGKN5t9QFjbJQKUU/g8MNbFDbvfrgKXvI1QpZplPOnwIo99lX/AAmA==}
    engines: {node: '>=6'}

  ansi-regex@5.0.1:
    resolution: {integrity: sha512-quJQXlTSUGL2LH9SUXo8VwsY4soanhgo6LNSm84E1LBcE8s3O0wpdiRzyR9z/ZZJMlMWv37qOOb9pdJlMUEKFQ==}
    engines: {node: '>=8'}

  ansi-styles@3.2.1:
    resolution: {integrity: sha512-VT0ZI6kZRdTh8YyJw3SMbYm/u+NqfsAxEpWO0Pf9sq8/e94WxxOpPKx9FR1FlyCtOVDNOQ+8ntlqFxiRc+r5qA==}
    engines: {node: '>=4'}

  ansi-styles@4.3.0:
    resolution: {integrity: sha512-zbB9rCJAT1rbjiVDb2hqKFHNYLxgtk8NURxZ3IZwD3F6NtxbXZQCnnSi1Lkx+IDohdPlFp222wVALIheZJQSEg==}
    engines: {node: '>=8'}

  anymatch@3.1.3:
    resolution: {integrity: sha512-KMReFUr0B4t+D+OBkjR3KYqvocp2XaSzO55UcB6mgQMd3KbcE+mWTyvVV7D/zsdEbNnV6acZUutkiHQXvTr1Rw==}
    engines: {node: '>= 8'}

  arg@4.1.3:
    resolution: {integrity: sha512-58S9QDqG0Xx27YwPSt9fJxivjYl432YCwfDMfZ+71RAqUrZef7LrKQZ3LHLOwCS4FLNBplP533Zx895SeOCHvA==}

  argparse@1.0.10:
    resolution: {integrity: sha512-o5Roy6tNG4SL/FOkCAN6RzjiakZS25RLYFrcMttJqbdd8BWrnA+fGz57iN5Pb06pvBGvl5gQ0B48dJlslXvoTg==}

  argparse@2.0.1:
    resolution: {integrity: sha512-8+9WqebbFzpX9OR+Wa6O29asIogeRMzcGtAINdpMHHyAg10f05aSFVBbcEqGf/PXw1EjAZ+q2/bEBg3DvurK3Q==}

  aria-query@5.3.0:
    resolution: {integrity: sha512-b0P0sZPKtyu8HkeRAfCq0IfURZK+SuwMjY1UXGBU27wpAiTwQAIlq56IbIO+ytk/JjS1fMR14ee5WBBfKi5J6A==}

  array-union@2.1.0:
    resolution: {integrity: sha512-HGyxoOTYUyCM6stUe6EJgnd4EoewAI7zMdfqO+kGjnlZmBDz/cR5pf8r/cR4Wq60sL/p0IkcjUEEPwS3GFrIyw==}
    engines: {node: '>=8'}

  axobject-query@4.1.0:
    resolution: {integrity: sha512-qIj0G9wZbMGNLjLmg1PT6v2mE9AH2zlnADJD/2tC6E00hgmhUOfEB6greHPAfLRSufHqROIUTkw6E+M3lH0PTQ==}
    engines: {node: '>= 0.4'}

  balanced-match@1.0.2:
    resolution: {integrity: sha512-3oSeUO0TMV67hN1AmbXsK4yaqU7tjiHlbxRDZOpH0KW9+CeX4bRAaX0Anxt0tx2MrpRpWwQaPwIlISEJhYU5Pw==}

  binary-extensions@2.2.0:
    resolution: {integrity: sha512-jDctJ/IVQbZoJykoeHbhXpOlNBqGNcwXJKJog42E5HDPUwQTSdjCHdihjj0DlnheQ7blbT6dHOafNAiS8ooQKA==}
    engines: {node: '>=8'}

  brace-expansion@1.1.11:
    resolution: {integrity: sha512-iCuPHDFgrHX7H2vEI/5xpz07zSHB00TpugqhmYtVmMO6518mCuRMoOYFldEBl0g187ufozdaHgWKcYFb61qGiA==}

  brace-expansion@2.0.1:
    resolution: {integrity: sha512-XnAIvQ8eM+kC6aULx6wuQiwVsnzsi9d3WxzV3FpWTGA19F621kwdbsAcFKXgKUHZWsy+mY6iL1sHTxWEFCytDA==}

  braces@3.0.2:
    resolution: {integrity: sha512-b8um+L1RzM3WDSzvhm6gIz1yfTbBt6YTlcEKAvsmqCZZFw46z626lVj9j1yEPW33H5H+lBQpZMP1k8l+78Ha0A==}
    engines: {node: '>=8'}

  browser-stdout@1.3.1:
    resolution: {integrity: sha512-qhAVI1+Av2X7qelOfAIYwXONood6XlZE/fXaBSmW/T5SzLAmCgzi+eiWE7fUvbHaeNBQH13UftjpXxsfLkMpgw==}

  buffer-from@1.1.2:
    resolution: {integrity: sha512-E+XQCRwSbaaiChtv6k6Dwgc+bx+Bs6vuKJHHl5kox/BaKbhiXzqQOwK4cO22yElGp2OCmjwVhT3HmxgyPGnJfQ==}

  builtin-modules@3.3.0:
    resolution: {integrity: sha512-zhaCDicdLuWN5UbN5IMnFqNMhNfo919sH85y2/ea+5Yg9TsTkeZxpL+JLbp6cgYFS4sRLp3YV4S6yDuqVWHYOw==}
    engines: {node: '>=6'}

  camelcase@6.3.0:
    resolution: {integrity: sha512-Gmy6FhYlCY7uOElZUSbxo2UCDH8owEk996gkbrpsgGtrJLM3J7jGxl9Ic7Qwwj4ivOE5AWZWRMecDdF7hqGjFA==}
    engines: {node: '>=10'}

  chalk@2.4.2:
    resolution: {integrity: sha512-Mti+f9lpJNcwF4tWV8/OrTTtF1gZi+f8FqlyAdouralcFWFQWF2+NgCHShjkCb+IFBLq9buZwE1xckQU4peSuQ==}
    engines: {node: '>=4'}

  chalk@4.1.2:
    resolution: {integrity: sha512-oKnbhFyRIXpUuez8iBMmyEa4nbj4IOQyuhc/wy9kY7/WVPcwIO9VA668Pu8RkO7+0G76SLROeyw9CpQ061i4mA==}
    engines: {node: '>=10'}

  chokidar@3.5.3:
    resolution: {integrity: sha512-Dr3sfKRP6oTcjf2JmUmFJfeVMvXBdegxB0iVQ5eb2V10uFJUCAS8OByZdVAyVb8xXNz3GjjTgj9kLWsZTqE6kw==}
    engines: {node: '>= 8.10.0'}

  chokidar@4.0.1:
    resolution: {integrity: sha512-n8enUVCED/KVRQlab1hr3MVpcVMvxtZjmEa956u+4YijlmQED223XMSYj2tLuKvr4jcCTzNNMpQDUer72MMmzA==}
    engines: {node: '>= 14.16.0'}

  clean-stack@2.2.0:
    resolution: {integrity: sha512-4diC9HaTE+KRAMWhDhrGOECgWZxoevMc5TlkObMqNSsVU62PYzXZ/SMTjzyGAFF1YusgxGcSWTEXBhp0CPwQ1A==}
    engines: {node: '>=6'}

  cliui@7.0.4:
    resolution: {integrity: sha512-OcRE68cOsVMXp1Yvonl/fzkQOyjLSu/8bhPDfQt0e0/Eb283TKP20Fs2MqoPsr9SwA595rRCA+QMzYc9nBP+JQ==}

  code-red@1.0.4:
    resolution: {integrity: sha512-7qJWqItLA8/VPVlKJlFXU+NBlo/qyfs39aJcuMT/2ere32ZqvF5OSxgdM5xOfJJ7O429gg2HM47y8v9P+9wrNw==}

  color-convert@1.9.3:
    resolution: {integrity: sha512-QfAUtd+vFdAtFQcC8CCyYt1fYWxSqAiK2cSD6zDB8N3cpsEBAvRxp9zOGg6G/SHHJYAT88/az/IuDGALsNVbGg==}

  color-convert@2.0.1:
    resolution: {integrity: sha512-RRECPsj7iu/xb5oKYcsFHSppFNnsj/52OVTRKb4zP5onXwVF3zVmmToNcOfGC+CRDpfK/U584fMg38ZHCaElKQ==}
    engines: {node: '>=7.0.0'}

  color-name@1.1.3:
    resolution: {integrity: sha512-72fSenhMw2HZMTVHeCA9KCmpEIbzWiQsjN+BHcBbS9vr1mtt+vJjPdksIBNUmKAW8TFUDPJK5SUU3QhE9NEXDw==}

  color-name@1.1.4:
    resolution: {integrity: sha512-dOy+3AuW3a2wNbZHIuMZpTcgjGuLU/uBL/ubcZF9OXbDo8ff4O8yVp5Bf0efS8uEoYo5q4Fx7dY9OgQGXgAsQA==}

  colorette@1.4.0:
    resolution: {integrity: sha512-Y2oEozpomLn7Q3HFP7dpww7AtMJplbM9lGZP6RDfHqmbeRjiwRg4n6VM6j4KLmRke85uWEI7JqF17f3pqdRA0g==}

  commander@2.20.3:
    resolution: {integrity: sha512-GpVkmM8vF2vQUkj2LvZmD35JxeJOLCwJ9cUkugyk2nuhbv3+mJvpLYYt+0+USMxE+oj+ey/lJEnhZw75x/OMcQ==}

  commondir@1.0.1:
    resolution: {integrity: sha512-W9pAhw0ja1Edb5GVdIF1mjZw/ASI0AlShXM83UUGe2DVr5TdAPEA1OA8m/g8zWp9x6On7gqufY+FatDbC3MDQg==}

  concat-map@0.0.1:
    resolution: {integrity: sha512-/Srv4dswyQNBfohGpz9o6Yb3Gz3SrUDqBH5rTuhGR7ahtlbYKnVxw2bCFMRljaA7EXHaXZ8wsHdodFvbkhKmqg==}

  create-require@1.1.1:
    resolution: {integrity: sha512-dcKFX3jn0MpIaXjisoRvexIJVEKzaq7z2rZKxf+MSr9TkdmHmsU4m2lcLojrj/FHl8mk5VxMmYA+ftRkP/3oKQ==}

  cross-env@7.0.3:
    resolution: {integrity: sha512-+/HKd6EgcQCJGh2PSjZuUitQBQynKor4wrFbRg4DtAgS1aWO+gU52xpH7M9ScGgXSYmAVS9bIJ8EzuaGw0oNAw==}
    engines: {node: '>=10.14', npm: '>=6', yarn: '>=1'}
    hasBin: true

  cross-spawn@7.0.3:
    resolution: {integrity: sha512-iRDPJKUPVEND7dHPO8rkbOnPpyDygcDFtWjpeWNCgy8WP2rXcxXL8TskReQl6OrB2G7+UJrags1q15Fudc7G6w==}
    engines: {node: '>= 8'}

  css-tree@2.3.1:
    resolution: {integrity: sha512-6Fv1DV/TYw//QF5IzQdqsNDjx/wc8TrMBZsqjL9eW01tWb7R7k/mq+/VXfJCl7SoD5emsJop9cOByJZfs8hYIw==}
    engines: {node: ^10 || ^12.20.0 || ^14.13.0 || >=15.0.0}

  debug@4.3.3:
    resolution: {integrity: sha512-/zxw5+vh1Tfv+4Qn7a5nsbcJKPaSvCDhojn6FEl9vupwK2VCSDtEiEtqr8DFtzYFOdz63LBkxec7DYuc2jon6Q==}
    engines: {node: '>=6.0'}
    peerDependencies:
      supports-color: '*'
    peerDependenciesMeta:
      supports-color:
        optional: true

  decamelize@4.0.0:
    resolution: {integrity: sha512-9iE1PgSik9HeIIw2JO94IidnE3eBoQrFJ3w7sFuzSX4DpmZ3v5sZpUiV5Swcf6mQEF+Y0ru8Neo+p+nyh2J+hQ==}
    engines: {node: '>=10'}

  dedent-js@1.0.1:
    resolution: {integrity: sha512-OUepMozQULMLUmhxS95Vudo0jb0UchLimi3+pQ2plj61Fcy8axbP9hbiD4Sz6DPqn6XG3kfmziVfQ1rSys5AJQ==}

  deepmerge@4.3.1:
    resolution: {integrity: sha512-3sUqbMEc77XqpdNO7FRyRog+eW3ph+GYCbj+rK+uYyRMuwsVy0rMiVtPn+QJlKFvWP/1PYpapqYn0Me2knFn+A==}
    engines: {node: '>=0.10.0'}

  del@5.1.0:
    resolution: {integrity: sha512-wH9xOVHnczo9jN2IW68BabcecVPxacIA3g/7z6vhSU/4stOKQzeCRK0yD0A24WiAAUJmmVpWqrERcTxnLo3AnA==}
    engines: {node: '>=8'}

  dequal@2.0.3:
    resolution: {integrity: sha512-0je+qPKHEMohvfRTCEo3CrPG6cAzAYgmzKyxRiYSSDkS6eGJdyVJm7WaYA5ECaAD9wLB2T4EEeymA5aFVcYXCA==}
    engines: {node: '>=6'}

  diff@4.0.2:
    resolution: {integrity: sha512-58lmxKSA4BNyLz+HHMUzlOEpg09FV+ev6ZMe3vJihgdxzgcwZ8VoEEPmALCZG9LmqfVoNMMKpttIYTVG6uDY7A==}
    engines: {node: '>=0.3.1'}

  diff@5.0.0:
    resolution: {integrity: sha512-/VTCrvm5Z0JGty/BWHljh+BAiw3IK+2j87NGMu8Nwc/f48WoDAC395uomO9ZD117ZOBaHmkX1oyLvkVM/aIT3w==}
    engines: {node: '>=0.3.1'}

  diff@5.1.0:
    resolution: {integrity: sha512-D+mk+qE8VC/PAUrlAU34N+VfXev0ghe5ywmpqrawphmVZc1bEfn56uo9qpyGp1p4xpzOHkSW4ztBd6L7Xx4ACw==}
    engines: {node: '>=0.3.1'}

  dir-glob@3.0.1:
    resolution: {integrity: sha512-WkrWp9GR4KXfKGYzOLmTuGVi1UWFfws377n9cc55/tb6DuqyF6pcQ5AbiHEshaDpY9v6oaSr2XCDidGmMwdzIA==}
    engines: {node: '>=8'}

  emmet@2.4.4:
    resolution: {integrity: sha512-v8Mwpjym55CS3EjJgiCLWUB3J2HSR93jhzXW325720u8KvYxdI2voYLstW3pHBxFz54H6jFjayR9G4LfTG0q+g==}

  emoji-regex@8.0.0:
    resolution: {integrity: sha512-MSjYzcWNOA0ewAHpz0MxpYFvwg6yjy1NG3xteoqz644VCo/RPgnr1/GGt+ic3iJTzQ8Eu3TdM14SawnVUmGE6A==}

  escalade@3.1.1:
    resolution: {integrity: sha512-k0er2gUkLf8O0zKJiAhmkTnJlTvINGv7ygDNPbeIsX/TJjGJZHuh9B2UxbsaEkmlEo9MfhrSzmhIlhRlI2GXnw==}
    engines: {node: '>=6'}

  escape-string-regexp@1.0.5:
    resolution: {integrity: sha512-vbRorB5FUQWvla16U8R/qgaFIya2qGzwDrNmCZuYKrbdSUMG6I1ZCGQRefkRVhuOkIGVne7BQ35DSfo1qvJqFg==}
    engines: {node: '>=0.8.0'}

  escape-string-regexp@4.0.0:
    resolution: {integrity: sha512-TtpcNJ3XAzx3Gq8sWRzJaVajRs0uVxA2YAkdb1jm2YkPz4G6egUFAyA3n5vtEIZefPk5Wa4UXbKuS5fKkJWdgA==}
    engines: {node: '>=10'}

  esprima@4.0.1:
    resolution: {integrity: sha512-eGuFFw7Upda+g4p+QHvnW0RyTX/SVeJBDM/gCtMARO0cLuT2HcEKnTPvhjV6aGeqrCB/sbNop0Kszm0jsaWU4A==}
    engines: {node: '>=4'}
    hasBin: true

  estree-walker@0.6.1:
    resolution: {integrity: sha512-SqmZANLWS0mnatqbSfRP5g8OXZC12Fgg1IwNtLsyHDzJizORW4khDfjPqJZsemPWBB2uqykUah5YpQ6epsqC/w==}

  estree-walker@2.0.2:
    resolution: {integrity: sha512-Rfkk/Mp/DL7JVje3u18FxFujQlTNR2q6QfMSMB7AvCBx91NGj/ba3kCfza0f6dVDbw7YlRf/nDrn7pQrCCyQ/w==}

  estree-walker@3.0.3:
    resolution: {integrity: sha512-7RUKfXgSMMkzt6ZuXmqapOurLGPPfgj6l9uRZ7lRGolvk0y2yocc35LdcxKC5PQZdn2DMqioAQ2NoWcrTKmm6g==}

  fast-glob@3.2.12:
    resolution: {integrity: sha512-DVj4CQIYYow0BlaelwK1pHl5n5cRSJfM60UA0zK891sVInoPri2Ekj7+e1CT3/3qxXenpI+nBBmQAcJPJgaj4w==}
    engines: {node: '>=8.6.0'}

  fastq@1.15.0:
    resolution: {integrity: sha512-wBrocU2LCXXa+lWBt8RoIRD89Fi8OdABODa/kEnyeyjS5aZO5/GNvI5sEINADqP/h8M29UHTHUb53sUu5Ihqdw==}

  fdir@6.2.0:
    resolution: {integrity: sha512-9XaWcDl0riOX5j2kYfy0kKdg7skw3IY6kA4LFT8Tk2yF9UdrADUy8D6AJuBLtf7ISm/MksumwAHE3WVbMRyCLw==}
    peerDependencies:
      picomatch: ^3 || ^4
    peerDependenciesMeta:
      picomatch:
        optional: true

  fill-range@7.0.1:
    resolution: {integrity: sha512-qOo9F+dMUmC2Lcb4BbVvnKJxTPjCm+RRpe4gDuGrzkL7mEVl/djYSu2OdQ2Pa302N4oqkSg9ir6jaLWJ2USVpQ==}
    engines: {node: '>=8'}

  find-up@5.0.0:
    resolution: {integrity: sha512-78/PXT1wlLLDgTzDs7sjq9hzz0vXD+zn+7wypEe4fXQxCmdmqfGsEPQxmiCSQI3ajFV91bVSsvNtrJRiW6nGng==}
    engines: {node: '>=10'}

  flat@5.0.2:
    resolution: {integrity: sha512-b6suED+5/3rTpUBdG1gupIl8MPFCAMA0QXwmljLhvCUKcUvdE4gWky9zpuGCcXHOsz4J9wPGNWq6OKpmIzz3hQ==}
    hasBin: true

  fs-extra@8.1.0:
    resolution: {integrity: sha512-yhlQgA6mnOJUKOsRUFsgJdQCvkKhcz8tlZG5HBQfReYZy46OwLcY+Zia0mtdHsOo9y/hP+CxMN0TU9QxoOtG4g==}
    engines: {node: '>=6 <7 || >=8'}

  fs.realpath@1.0.0:
    resolution: {integrity: sha512-OO0pH2lK6a0hZnAdau5ItzHPI6pUlvI7jMVnxUQRtw4owF2wk8lOSabtGDCTP4Ggrg2MbGnWO9X8K1t4+fGMDw==}

  fsevents@2.3.3:
    resolution: {integrity: sha512-5xoDfX+fL7faATnagmWPpbFtwh/R77WmMMqqHGS65C3vvB0YHrgF+B1YmZ3441tMj5n63k0212XNoJwzlhffQw==}
    engines: {node: ^8.16.0 || ^10.6.0 || >=11.0.0}
    os: [darwin]

  function-bind@1.1.1:
    resolution: {integrity: sha512-yIovAzMX49sF8Yl58fSCWJ5svSLuaibPxXQJFLmBObTuCr0Mf1KiPopGM9NiFjiYBCbfaa2Fh6breQ6ANVTI0A==}

  get-caller-file@2.0.5:
    resolution: {integrity: sha512-DyFP3BM/3YHTQOCUL/w0OZHR0lpKeGrxotcHWcqNEdnltqFwXVfhEBQ94eIo34AfQpo0rGki4cyIiftY06h2Fg==}
    engines: {node: 6.* || 8.* || >= 10.*}

  glob-parent@5.1.2:
    resolution: {integrity: sha512-AOIgSQCepiJYwP3ARnGx+5VnTu2HBYdzbGP45eLw1vr3zB3vZLeyed1sC9hnbcOc9/SrMyM5RPQrkGz4aS9Zow==}
    engines: {node: '>= 6'}

  glob@7.2.0:
    resolution: {integrity: sha512-lmLf6gtyrPq8tTjSmrO94wBeQbFR3HbLHbuyD69wuyQkImp2hWqMGB47OX65FBkPffO641IP9jWa1z4ivqG26Q==}

  glob@7.2.3:
    resolution: {integrity: sha512-nFR0zLpU2YCaRxwoCJvL6UvCH2JFyFVIvwTLsIf21AuHlMskA1hhTdk+LlYJtOlYt9v6dvszD2BGRqBL+iQK9Q==}

  glob@8.1.0:
    resolution: {integrity: sha512-r8hpEjiQEYlF2QU0df3dS+nxxSIreXQS1qRhMJM0Q5NDdR386C7jb7Hwwod8Fgiuex+k0GFjgft18yvxm5XoCQ==}
    engines: {node: '>=12'}

  globalyzer@0.1.0:
    resolution: {integrity: sha512-40oNTM9UfG6aBmuKxk/giHn5nQ8RVz/SS4Ir6zgzOv9/qC3kKZ9v4etGTcJbEl/NyVQH7FGU7d+X1egr57Md2Q==}

  globby@10.0.1:
    resolution: {integrity: sha512-sSs4inE1FB2YQiymcmTv6NWENryABjUNPeWhOvmn4SjtKybglsyPZxFB3U1/+L1bYi0rNZDqCLlHyLYDl1Pq5A==}
    engines: {node: '>=8'}

  globby@10.0.2:
    resolution: {integrity: sha512-7dUi7RvCoT/xast/o/dLN53oqND4yk0nsHkhRgn9w65C4PofCLOoJ39iSOg+qVDdWQPIEj+eszMHQ+aLVwwQSg==}
    engines: {node: '>=8'}

  globrex@0.1.2:
    resolution: {integrity: sha512-uHJgbwAMwNFf5mLst7IWLNg14x1CkeqglJb/K3doi4dw6q2IvAAmM/Y81kevy83wP+Sst+nutFTYOGg3d1lsxg==}

  graceful-fs@4.2.11:
    resolution: {integrity: sha512-RbJ5/jmFcNNCcDV5o9eTnBLJ/HszWV0P73bc+Ff4nS/rJj+YaS6IGyiOL0VoBYX+l1Wrl3k63h/KrH+nhJ0XvQ==}

  growl@1.10.5:
    resolution: {integrity: sha512-qBr4OuELkhPenW6goKVXiv47US3clb3/IbuWF9KNKEijAy9oeHxU9IgzjvJhHkUzhaj7rOUD7+YGWqUjLp5oSA==}
    engines: {node: '>=4.x'}

  has-flag@3.0.0:
    resolution: {integrity: sha512-sKJf1+ceQBr4SMkvQnBDNDtf4TXpVhVGateu0t918bl30FnbE2m4vNLX+VWe/dpjlb+HugGYzW7uQXH98HPEYw==}
    engines: {node: '>=4'}

  has-flag@4.0.0:
    resolution: {integrity: sha512-EykJT/Q1KjTWctppgIAgfSO0tKVuZUjhgMr17kqTumMl6Afv3EISleU7qZUzoXDFTAHTDC4NOoG/ZxU3EvlMPQ==}
    engines: {node: '>=8'}

  has@1.0.3:
    resolution: {integrity: sha512-f2dvO0VU6Oej7RkWJGrehjbzMAjFp5/VKPp5tTpWIV4JHHZK1/BxbFRtf/siA2SWTe09caDmVtYYzWEIbBS4zw==}
    engines: {node: '>= 0.4.0'}

  he@1.2.0:
    resolution: {integrity: sha512-F/1DnUGPopORZi0ni+CvrCgHQ5FyEAHRLSApuYWMmrbSwoN2Mn/7k+Gl38gJnR7yyDZk6WLXwiGod1JOWNDKGw==}
    hasBin: true

  ignore@5.2.4:
    resolution: {integrity: sha512-MAb38BcSbH0eHNBxn7ql2NH/kX33OkB3lZ1BNdh7ENeRChHTYsTvWrMubiIAMNS2llXEEgZ1MUOBtXChP3kaFQ==}
    engines: {node: '>= 4'}

  indent-string@4.0.0:
    resolution: {integrity: sha512-EdDDZu4A2OyIK7Lr/2zG+w5jmbuk1DVBnEwREQvBzspBJkCEbRa8GxU1lghYcaGJCnRWibjDXlq779X1/y5xwg==}
    engines: {node: '>=8'}

  inflight@1.0.6:
    resolution: {integrity: sha512-k92I/b08q4wvFscXCLvqfsHCrjrF7yiXsQuIVvVE7N82W3+aqpzuUdBbfhWcy/FZR3/4IgflMgKLOsvPDrGCJA==}

  inherits@2.0.4:
    resolution: {integrity: sha512-k/vGaX4/Yla3WzyMCvTQOXYeIHvqOKtnqBduzTHpzpQZzAskKMhZ2K+EnBiSM9zGSoIFeMpXKxa4dYeZIQqewQ==}

  is-binary-path@2.1.0:
    resolution: {integrity: sha512-ZMERYes6pDydyuGidse7OsHxtbI7WVeUEozgR/g7rd0xUimYNlvZRE/K2MgZTjWy725IfelLeVcEM97mmtRGXw==}
    engines: {node: '>=8'}

  is-builtin-module@3.2.1:
    resolution: {integrity: sha512-BSLE3HnV2syZ0FK0iMA/yUGplUeMmNz4AW5fnTunbCIqZi4vG3WjJT9FHMy5D69xmAYBHXQhJdALdpwVxV501A==}
    engines: {node: '>=6'}

  is-core-module@2.12.1:
    resolution: {integrity: sha512-Q4ZuBAe2FUsKtyQJoQHlvP8OvBERxO3jEmy1I7hcRXcJBGGHFh/aJBswbXuS9sgrDH2QUO8ilkwNPHvHMd8clg==}

  is-extglob@2.1.1:
    resolution: {integrity: sha512-SbKbANkN603Vi4jEZv49LeVJMn4yGwsbzZworEoyEiutsN3nJYdbO36zfhGJ6QEDpOZIFkDtnq5JRxmvl3jsoQ==}
    engines: {node: '>=0.10.0'}

  is-fullwidth-code-point@3.0.0:
    resolution: {integrity: sha512-zymm5+u+sCsSWyD9qNaejV3DFvhCKclKdizYaJUuHA83RLjb7nSuGnddCHGv0hk+KY7BMAlsWeK4Ueg6EV6XQg==}
    engines: {node: '>=8'}

  is-glob@4.0.3:
    resolution: {integrity: sha512-xelSayHH36ZgE7ZWhli7pW34hNbNl8Ojv5KVmkJD4hBdD3th8Tfk9vYasLM+mXWOZhFkgZfxhLSnrwRr4elSSg==}
    engines: {node: '>=0.10.0'}

  is-module@1.0.0:
    resolution: {integrity: sha512-51ypPSPCoTEIN9dy5Oy+h4pShgJmPCygKfyRCISBI+JoWT/2oJvK8QPxmwv7b/p239jXrm9M1mlQbyKJ5A152g==}

  is-number@7.0.0:
    resolution: {integrity: sha512-41Cifkg6e8TylSpdtTpeLVMqvSBEVzTttHvERD741+pnZ8ANv0004MRL43QKPDlK9cGvNp6NZWZUBlbGXYxxng==}
    engines: {node: '>=0.12.0'}

  is-path-cwd@2.2.0:
    resolution: {integrity: sha512-w942bTcih8fdJPJmQHFzkS76NEP8Kzzvmw92cXsazb8intwLqPibPPdXf4ANdKV3rYMuuQYGIWtvz9JilB3NFQ==}
    engines: {node: '>=6'}

  is-path-inside@3.0.3:
    resolution: {integrity: sha512-Fd4gABb+ycGAmKou8eMftCupSir5lRxqf4aD/vd0cD2qc4HL07OjCeuHMr8Ro4CoMaeCKDB0/ECBOVWjTwUvPQ==}
    engines: {node: '>=8'}

  is-plain-obj@2.1.0:
    resolution: {integrity: sha512-YWnfyRwxL/+SsrWYfOpUtz5b3YD+nyfkHvjbcanzk8zgyO4ASD67uVMRt8k5bM4lLMDnXfriRhOpemw+NfT1eA==}
    engines: {node: '>=8'}

  is-plain-object@3.0.1:
    resolution: {integrity: sha512-Xnpx182SBMrr/aBik8y+GuR4U1L9FqMSojwDQwPMmxyC6bvEqly9UBCxhauBF5vNh2gwWJNX6oDV7O+OM4z34g==}
    engines: {node: '>=0.10.0'}

  is-reference@1.2.1:
    resolution: {integrity: sha512-U82MsXXiFIrjCK4otLT+o2NA2Cd2g5MLoOVXUZjIOhLurrRxpEXzI8O0KZHr3IjLvlAH1kTPYSuqer5T9ZVBKQ==}

  is-reference@3.0.2:
    resolution: {integrity: sha512-v3rht/LgVcsdZa3O2Nqs+NMowLOxeOm7Ay9+/ARQ2F+qEoANRcqrjAZKGN0v8ymUetZGgkp26LTnGT7H0Qo9Pg==}

  is-unicode-supported@0.1.0:
    resolution: {integrity: sha512-knxG2q4UC3u8stRGyAVJCOdxFmv5DZiRcdlIaAQXAbSfJya+OhopNotLQrstBhququ4ZpuKbDc/8S6mgXgPFPw==}
    engines: {node: '>=10'}

  isarray@0.0.1:
    resolution: {integrity: sha512-D2S+3GLxWH+uhrNEcoh/fnmYeP8E8/zHl644d/jdA0g2uyXvy3sb0qxotE+ne0LtccHknQzWwZEzhak7oJ0COQ==}

  isexe@2.0.0:
    resolution: {integrity: sha512-RHxMLp9lnKHGHRng9QFhRCMbYAcVpn69smSGcq3f36xjgVVWThj4qqLbTLlq7Ssj8B+fIQ1EuCEGI2lKsyQeIw==}

  js-cleanup@1.2.0:
    resolution: {integrity: sha512-JeDD0yiiSt80fXzAVa/crrS0JDPQljyBG/RpOtaSbyDq03VHa9szJWMaWOYU/bcTn412uMN2MxApXq8v79cUiQ==}
    engines: {node: ^10.14.2 || >=12.0.0}

  js-yaml@3.14.1:
    resolution: {integrity: sha512-okMH7OXXJ7YrN9Ok3/SXrnu4iX9yOk+25nqX4imS2npuvTYDmo/QEZoqwZkYaIDk3jVvBOTOIEgEhaLOynBS9g==}
    hasBin: true

  js-yaml@4.1.0:
    resolution: {integrity: sha512-wpxZs9NoxZaJESJGIZTyDEaYpl0FKSA+FB9aJiyemKhMwkxQg63h4T1KJgUGHpTqPDNRcmmYLugrRjJlBtWvRA==}
    hasBin: true

  jsonc-parser@2.3.1:
    resolution: {integrity: sha512-H8jvkz1O50L3dMZCsLqiuB2tA7muqbSg1AtGEkN0leAqGjsUzDJir3Zwr02BhqdcITPg3ei3mZ+HjMocAknhhg==}

  jsonfile@4.0.0:
    resolution: {integrity: sha512-m6F1R3z8jjlf2imQHS2Qez5sjKWQzbuuhuJ/FKYFRZvPE3PuHcSMVZzfsLhGVOkfd20obL5SWEBew5ShlquNxg==}

  just-extend@4.2.1:
    resolution: {integrity: sha512-g3UB796vUFIY90VIv/WX3L2c8CS2MdWUww3CNrYmqza1Fg0DURc2K/O4YrnklBdQarSJ/y8JnJYDGc+1iumQjg==}

  locate-character@3.0.0:
    resolution: {integrity: sha512-SW13ws7BjaeJ6p7Q6CO2nchbYEc3X3J6WrmTTDto7yMPqVSZTUyY5Tjbid+Ab8gLnATtygYtiDIJGQRRn2ZOiA==}

  locate-path@6.0.0:
    resolution: {integrity: sha512-iPZK6eYjbxRu3uB4/WZ3EsEIMJFMqAoopl3R+zuq0UjcAm/MO6KCweDgPfP3elTztoKP3KtnVHxTn2NHBSDVUw==}
    engines: {node: '>=10'}

  lodash.get@4.4.2:
    resolution: {integrity: sha512-z+Uw/vLuy6gQe8cfaFWD7p0wVv8fJl3mbzXh33RS+0oW2wvUqiRXiQ69gLWSLpgB5/6sU+r6BlQR0MBILadqTQ==}

  lodash@4.17.21:
    resolution: {integrity: sha512-v2kDEe57lecTulaDIuNTPy3Ry4gLGJ6Z1O3vE1krgXZNrsQ+LFTGHVxVjcXPs17LhbZVGedAJv8XZ1tvj5FvSg==}

  log-symbols@4.1.0:
    resolution: {integrity: sha512-8XPvpAA8uyhfteu8pIvQxpJZ7SYYdpUivZpGy6sFsBuKRY/7rQGavedeB8aK+Zkyq6upMFVL/9AW6vOYzfRyLg==}
    engines: {node: '>=10'}

  lower-case@2.0.2:
    resolution: {integrity: sha512-7fm3l3NAF9WfN6W3JOmf5drwpVqX78JtoGJ3A6W0a6ZnldM41w2fV5D490psKFTpMds8TJse/eHLFFsNHHjHgg==}

  lru-cache@6.0.0:
    resolution: {integrity: sha512-Jo6dJ04CmSjuznwJSS3pUeWmd/H0ffTlkXXgwZi+eq1UCmqQwCh+eLsYOYCwY991i2Fah4h1BEMCx4qThGbsiA==}
    engines: {node: '>=10'}

  magic-string@0.25.9:
    resolution: {integrity: sha512-RmF0AsMzgt25qzqqLc1+MbHmhdx0ojF2Fvs4XnOqz2ZOBXzzkEwc/dJQZCYHAn7v1jbVOjAZfK8msRn4BxO4VQ==}

  magic-string@0.27.0:
    resolution: {integrity: sha512-8UnnX2PeRAPZuN12svgR9j7M1uWMovg/CEnIwIG0LFkXSJJe4PdfUGiTGl8V9bsBHFUtfVINcSyYxd7q+kx9fA==}
    engines: {node: '>=12'}

  magic-string@0.30.11:
    resolution: {integrity: sha512-+Wri9p0QHMy+545hKww7YAu5NyzF8iomPL/RQazugQ9+Ez4Ic3mERMd8ZTX5rfK944j+560ZJi8iAwgak1Ac7A==}

  make-error@1.3.6:
    resolution: {integrity: sha512-s8UhlNe7vPKomQhC1qFelMokr/Sc3AgNbso3n74mVPA5LTZwkB9NlXf4XPamLxJE8h0gh73rM94xvwRT2CVInw==}

  mdn-data@2.0.30:
    resolution: {integrity: sha512-GaqWWShW4kv/G9IEucWScBx9G1/vsFZZJUO+tD26M8J8z3Kw5RDQjaoZe03YAClgeS/SWPOcb4nkFBTEi5DUEA==}

  merge2@1.4.1:
    resolution: {integrity: sha512-8q7VEgMJW4J8tcfVPy8g09NcQwZdbwFEqhe/WZkoIzjn/3TGDwtOCYtXGxA3O8tPzpczCCDgv+P2P5y00ZJOOg==}
    engines: {node: '>= 8'}

  micromatch@4.0.5:
    resolution: {integrity: sha512-DMy+ERcEW2q8Z2Po+WNXuw3c5YaUSFjAO5GsJqfEl7UjvtIuFKO6ZrKvcItdy98dwFI2N1tg3zNIdKaQT+aNdA==}
    engines: {node: '>=8.6'}

  minimatch@3.1.2:
    resolution: {integrity: sha512-J7p63hRiAjw1NDEww1W7i37+ByIrOWO5XQQAzZ3VOcL0PNybwpfmV/N05zFAzwQ9USyEcX6t3UO+K5aqBQOIHw==}

  minimatch@4.2.1:
    resolution: {integrity: sha512-9Uq1ChtSZO+Mxa/CL1eGizn2vRn3MlLgzhT0Iz8zaY8NdvxvB0d5QdPFmCKf7JKA9Lerx5vRrnwO03jsSfGG9g==}
    engines: {node: '>=10'}

  minimatch@5.1.6:
    resolution: {integrity: sha512-lKwV/1brpG6mBUFHtb7NUmtABCb2WZZmm2wNiOA5hAb8VdCS4B3dtMWyvcoViccwAW/COERjXLt0zP1zXUN26g==}
    engines: {node: '>=10'}

  mocha@9.2.2:
    resolution: {integrity: sha512-L6XC3EdwT6YrIk0yXpavvLkn8h+EU+Y5UcCHKECyMbdUIxyMuZj4bX4U9e1nvnvUUvQVsV2VHQr5zLdcUkhW/g==}
    engines: {node: '>= 12.0.0'}
    hasBin: true

  mri@1.2.0:
    resolution: {integrity: sha512-tzzskb3bG8LvYGFF/mDTpq3jpI6Q9wc3LEmBaghu+DdCssd1FakN7Bc0hVNmEyGq1bq3RgfkCb3cmQLpNPOroA==}
    engines: {node: '>=4'}

  ms@2.1.2:
    resolution: {integrity: sha512-sGkPx+VjMtmA6MX27oA4FBFELFCZZ4S4XqeGOXCv68tT+jb3vk/RyaKWP0PTKyWtmLSM0b+adUTEvbs1PEaH2w==}

  ms@2.1.3:
    resolution: {integrity: sha512-6FlzubTLZG3J2a/NVCAleEhjzq5oxgHyaCU9yYXvcLsvoVaHJq/s5xXI6/XXP6tz7R9xAOtHnSO/tXtF3WRTlA==}

  nanoid@3.3.1:
    resolution: {integrity: sha512-n6Vs/3KGyxPQd6uO0eH4Bv0ojGSUvuLlIHtC3Y0kEO23YRge8H9x1GCzLn28YX0H66pMkxuaeESFq4tKISKwdw==}
    engines: {node: ^10 || ^12 || ^13.7 || ^14 || >=15.0.1}
    hasBin: true

  nise@5.1.4:
    resolution: {integrity: sha512-8+Ib8rRJ4L0o3kfmyVCL7gzrohyDe0cMFTBa2d364yIrEGMEoetznKJx899YxjybU6bL9SQkYPSBBs1gyYs8Xg==}

  no-case@3.0.4:
    resolution: {integrity: sha512-fgAN3jGAh+RoxUGZHTSOLJIqUc2wmoBwGR4tbpNAKmmovFoWq0OdRkb0VkldReO2a2iBT/OEulG9XSUc10r3zg==}

  normalize-path@3.0.0:
    resolution: {integrity: sha512-6eZs5Ls3WtCisHWp9S2GUy8dqkpGi4BVSz3GaqiE6ezub0512ESztXUwUB6C6IKbQkY2Pnb/mD4WYojCRwcwLA==}
    engines: {node: '>=0.10.0'}

  once@1.4.0:
    resolution: {integrity: sha512-lNaJgI+2Q5URQBkccEKHTQOPaXdUxnZZElQTZY0MFUAuaEqe1E+Nyvgdz/aIyNi6Z9MzO5dv1H8n58/GELp3+w==}

  p-limit@3.1.0:
    resolution: {integrity: sha512-TYOanM3wGwNGsZN2cVTYPArw454xnXj5qmWF1bEoAc4+cU/ol7GVh7odevjp1FNHduHc3KZMcFduxU5Xc6uJRQ==}
    engines: {node: '>=10'}

  p-locate@5.0.0:
    resolution: {integrity: sha512-LaNjtRWUBY++zB5nE/NwcaoMylSPk+S+ZHNB1TzdbMJMny6dynpAGt7X/tl/QYq3TIeE6nxHppbo2LGymrG5Pw==}
    engines: {node: '>=10'}

  p-map@3.0.0:
    resolution: {integrity: sha512-d3qXVTF/s+W+CdJ5A29wywV2n8CQQYahlgz2bFiA+4eVNJbHJodPZ+/gXwPGh0bOqA+j8S+6+ckmvLGPk1QpxQ==}
    engines: {node: '>=8'}

  pascal-case@3.1.2:
    resolution: {integrity: sha512-uWlGT3YSnK9x3BQJaOdcZwrnV6hPpd8jFH1/ucpiLRPh/2zCVJKS19E4GvYHvaCcACn3foXZ0cLB9Wrx1KGe5g==}

  path-exists@4.0.0:
    resolution: {integrity: sha512-ak9Qy5Q7jYb2Wwcey5Fpvg2KoAc/ZIhLSLOSBmRmygPsGwkVVt0fZa0qrtMz+m6tJTAHfZQ8FnmB4MG4LWy7/w==}
    engines: {node: '>=8'}

  path-is-absolute@1.0.1:
    resolution: {integrity: sha512-AVbw3UJ2e9bq64vSaS9Am0fje1Pa8pbGqTTsmXfaIiMpnr5DlDhfJOuLj9Sf95ZPVDAUerDfEk88MPmPe7UCQg==}
    engines: {node: '>=0.10.0'}

  path-key@3.1.1:
    resolution: {integrity: sha512-ojmeN0qd+y0jszEtoY48r0Peq5dwMEkIlCOu6Q5f41lfkswXuKtYrhgoTpLnyIcHm24Uhqx+5Tqm2InSwLhE6Q==}
    engines: {node: '>=8'}

  path-parse@1.0.7:
    resolution: {integrity: sha512-LDJzPVEEEPR+y48z93A0Ed0yXb8pAByGWo/k5YYdYgpY2/2EsOsksJrq7lOHxryrVOn1ejG6oAp8ahvOIQD8sw==}

  path-to-regexp@1.8.0:
    resolution: {integrity: sha512-n43JRhlUKUAlibEJhPeir1ncUID16QnEjNpwzNdO3Lm4ywrBpBZ5oLD0I6br9evr1Y9JTqwRtAh7JLoOzAQdVA==}

  path-type@4.0.0:
    resolution: {integrity: sha512-gDKb8aZMDeD/tZWs9P6+q0J9Mwkdl6xMV8TjnGP3qJVJ06bdMgkbBlLU8IdfOsIsFz2BW1rNVT3XuNEl8zPAvw==}
    engines: {node: '>=8'}

  perf-regexes@1.0.1:
    resolution: {integrity: sha512-L7MXxUDtqr4PUaLFCDCXBfGV/6KLIuSEccizDI7JxT+c9x1G1v04BQ4+4oag84SHaCdrBgQAIs/Cqn+flwFPng==}
    engines: {node: '>=6.14'}

  periscopic@2.0.3:
    resolution: {integrity: sha512-FuCZe61mWxQOJAQFEfmt9FjzebRlcpFz8sFPbyaCKtdusPkMEbA9ey0eARnRav5zAhmXznhaQkKGFAPn7X9NUw==}

  periscopic@3.1.0:
    resolution: {integrity: sha512-vKiQ8RRtkl9P+r/+oefh25C3fhybptkHKCZSPlcXiJux2tJF55GnEj3BVn4A5gKfq9NWWXXrxkHBwVPUfH0opw==}

  picocolors@1.0.0:
    resolution: {integrity: sha512-1fygroTLlHu66zi26VoTDv8yRgm0Fccecssto+MhsZ0D/DGW2sm8E8AjW7NU5VVTRt5GxbeZ5qBuJr+HyLYkjQ==}

  picomatch@2.3.1:
    resolution: {integrity: sha512-JU3teHTNjmE2VCGFzuY8EXzCDVwEqB2a8fsIvwaStHhAWJEeVd1o1QD80CU6+ZdEXXSLbSsuLwJjkCBWqRQUVA==}
    engines: {node: '>=8.6'}

  prettier-plugin-svelte@3.3.0:
    resolution: {integrity: sha512-iNoYiQUx4zwqbQDW/bk0WR75w+QiY4fHJQpGQ5v8Yr7X5m7YoSvs2buUnhoYFXNAL32ULVmrjPSc0vVOHJsO0Q==}
    peerDependencies:
      prettier: ^3.0.0
      svelte: ^3.2.0 || ^4.0.0-next.0 || ^5.0.0-next.0

  prettier@3.3.3:
    resolution: {integrity: sha512-i2tDNA0O5IrMO757lfrdQZCc2jPNDVntV0m/+4whiDfWaTKfMNgR7Qz0NAeGz/nRqF4m5/6CLzbP4/liHt12Ew==}
    engines: {node: '>=14'}
    hasBin: true

  queue-microtask@1.2.3:
    resolution: {integrity: sha512-NuaNSa6flKT5JaSYQzJok04JzTL1CA6aGhv5rfLW3PgqA+M2ChpZQnAC8h8i4ZFkBS8X5RqkDBHA7r4hej3K9A==}

  randombytes@2.1.0:
    resolution: {integrity: sha512-vYl3iOX+4CKUWuxGi9Ukhie6fsqXqS9FE2Zaic4tNFD2N2QQaXOMFbuKK4QmDHC0JO6B1Zp41J0LpT0oR68amQ==}

  readdirp@3.6.0:
    resolution: {integrity: sha512-hOS089on8RduqdbhvQ5Z37A0ESjsqz6qnRcffsMU3495FuTdqSm+7bhJ29JvIOsBDEEnan5DPu9t3To9VRlMzA==}
    engines: {node: '>=8.10.0'}

  readdirp@4.0.1:
    resolution: {integrity: sha512-GkMg9uOTpIWWKbSsgwb5fA4EavTR+SG/PMPoAY8hkhHfEEY0/vqljY+XHqtDf2cr2IJtoNRDbrrEpZUiZCkYRw==}
    engines: {node: '>= 14.16.0'}

  require-directory@2.1.1:
    resolution: {integrity: sha512-fGxEI7+wsG9xrvdjsrlmL22OMTTiHRwAMroiEeMgq8gzoLC/PQr7RsRDSTLUg/bZAZtF+TVIkHc6/4RIKrui+Q==}
    engines: {node: '>=0.10.0'}

  resolve@1.22.2:
    resolution: {integrity: sha512-Sb+mjNHOULsBv818T40qSPeRiuWLyaGMa5ewydRLFimneixmVy2zdivRl+AF6jaYPC8ERxGDmFSiqui6SfPd+g==}
    hasBin: true

  reusify@1.0.4:
    resolution: {integrity: sha512-U9nH88a3fc/ekCF1l0/UP1IosiuIjyTh7hBvXVMHYgVcfGvt897Xguj2UOLDeI5BG2m7/uwyaLVT6fbtCwTyzw==}
    engines: {iojs: '>=1.0.0', node: '>=0.10.0'}

  rimraf@3.0.2:
    resolution: {integrity: sha512-JZkJMZkAGFFPP2YqXZXPbMlMBgsxzE8ILs4lMIX/2o0L9UBw9O/Y3o6wFw/i9YLapcUJWwqbi3kdxIPdC62TIA==}
    hasBin: true

  rollup-plugin-cleanup@3.2.1:
    resolution: {integrity: sha512-zuv8EhoO3TpnrU8MX8W7YxSbO4gmOR0ny06Lm3nkFfq0IVKdBUtHwhVzY1OAJyNCIAdLiyPnOrU0KnO0Fri1GQ==}
    engines: {node: ^10.14.2 || >=12.0.0}
    peerDependencies:
      rollup: '>=2.0'

  rollup-plugin-copy@3.4.0:
    resolution: {integrity: sha512-rGUmYYsYsceRJRqLVlE9FivJMxJ7X6jDlP79fmFkL8sJs7VVMSVyA2yfyL+PGyO/vJs4A87hwhgVfz61njI+uQ==}
    engines: {node: '>=8.3'}

  rollup-plugin-delete@2.0.0:
    resolution: {integrity: sha512-/VpLMtDy+8wwRlDANuYmDa9ss/knGsAgrDhM+tEwB1npHwNu4DYNmDfUL55csse/GHs9Q+SMT/rw9uiaZ3pnzA==}
    engines: {node: '>=10'}

  rollup-pluginutils@2.8.2:
    resolution: {integrity: sha512-EEp9NhnUkwY8aif6bxgovPHMoMoNr2FulJziTndpt5H9RdwC47GSGuII9XxpSdzVGM0GWrNPHV6ie1LTNJPaLQ==}

  rollup@3.7.5:
    resolution: {integrity: sha512-z0ZbqHBtS/et2EEUKMrAl2CoSdwN7ZPzL17UMiKN9RjjqHShTlv7F9J6ZJZJNREYjBh3TvBrdfjkFDIXFNeuiQ==}
    engines: {node: '>=14.18.0', npm: '>=8.0.0'}
    hasBin: true

  run-parallel@1.2.0:
    resolution: {integrity: sha512-5l4VyZR86LZ/lDxZTR6jqL8AFE2S0IFLMP26AbjsLVADxHdhB/c0GUsH+y39UfCi3dzz8OlQuPmnaJOMoDHQBA==}

  sade@1.8.1:
    resolution: {integrity: sha512-xal3CZX1Xlo/k4ApwCFrHVACi9fBqJ7V+mwhBsuf/1IOKbBy098Fex+Wa/5QMubw09pSZ/u8EY8PWgevJsXp1A==}
    engines: {node: '>=6'}

  safe-buffer@5.2.1:
    resolution: {integrity: sha512-rp3So07KcdmmKbGvgaNxQSJr7bGVSVk5S9Eq1F+ppbRo70+YeaDxkw5Dd8NPN+GD6bjnYm2VuPuCXmpuYvmCXQ==}

  semver@7.5.1:
    resolution: {integrity: sha512-Wvss5ivl8TMRZXXESstBA4uR5iXgEN/VC5/sOcuXdVLzcdkz4HWetIoRfG5gb5X+ij/G9rw9YoGn3QoQ8OCSpw==}
    engines: {node: '>=10'}
    hasBin: true

  serialize-javascript@6.0.0:
    resolution: {integrity: sha512-Qr3TosvguFt8ePWqsvRfrKyQXIiW+nGbYpy8XK24NQHE83caxWt+mIymTT19DGFbNWNLfEwsrkSmN64lVWB9ag==}

  shebang-command@2.0.0:
    resolution: {integrity: sha512-kHxr2zZpYtdmrN1qDjrrX/Z1rR1kG8Dx+gkpK1G4eXmvXswmcE1hTWBWYUzlraYw1/yZp6YuDY77YtvbN0dmDA==}
    engines: {node: '>=8'}

  shebang-regex@3.0.0:
    resolution: {integrity: sha512-7++dFhtcx3353uBaq8DDR4NuxBetBzC7ZQOhmTQInHEd6bSrXdiEyzCvG07Z44UYdLShWUyXt5M/yhz8ekcb1A==}
    engines: {node: '>=8'}

  sinon@11.1.2:
    resolution: {integrity: sha512-59237HChms4kg7/sXhiRcUzdSkKuydDeTiamT/jesUVHshBgL8XAmhgFo0GfK6RruMDM/iRSij1EybmMog9cJw==}

  skip-regex@1.0.2:
    resolution: {integrity: sha512-pEjMUbwJ5Pl/6Vn6FsamXHXItJXSRftcibixDmNCWbWhic0hzHrwkMZo0IZ7fMRH9KxcWDFSkzhccB4285PutA==}
    engines: {node: '>=4.2'}

  slash@3.0.0:
    resolution: {integrity: sha512-g9Q1haeby36OSStwb4ntCGGGaKsaVSjQ68fBxoQcutl5fS1vuY18H3wSt3jFyFtrkx+Kz0V1G85A4MyAdDMi2Q==}
    engines: {node: '>=8'}

  source-map-js@1.2.0:
    resolution: {integrity: sha512-itJW8lvSA0TXEphiRoawsCksnlf8SyvmFzIhltqAHluXd88pkCd+cXJVHTDwdCr0IzwptSm035IHQktUu1QUMg==}
    engines: {node: '>=0.10.0'}

  source-map-support@0.5.21:
    resolution: {integrity: sha512-uBHU3L3czsIyYXKX88fdrGovxdSCoTGDRZ6SYXtSRxLZUzHg5P/66Ht6uoUlHu9EZod+inXhKo3qQgwXUT/y1w==}

  source-map@0.6.1:
    resolution: {integrity: sha512-UjgapumWlbMhkBgzT7Ykc5YXUT46F0iKu8SGXq0bcwP5dz/h0Plj6enJqjz1Zbq2l5WaqYnrVbwWOWMyF3F47g==}
    engines: {node: '>=0.10.0'}

  sourcemap-codec@1.4.8:
    resolution: {integrity: sha512-9NykojV5Uih4lgo5So5dtw+f0JgJX30KCNI8gwhz2J9A15wD0Ml6tjHKwf6fTSa6fAdVBdZeNOs9eJ71qCk8vA==}
    deprecated: Please use @jridgewell/sourcemap-codec instead

  sprintf-js@1.0.3:
    resolution: {integrity: sha512-D9cPgkvLlV3t3IzL0D0YLvGA9Ahk4PcvVwUbN0dSGr1aP0Nrt4AEnTUbuGvquEC0mA64Gqt1fzirlRs5ibXx8g==}

  string-width@4.2.3:
    resolution: {integrity: sha512-wKyQRQpjJ0sIp62ErSZdGsjMJWsap5oRNihHhu6G7JVO/9jIB6UyevL+tXuOqrng8j/cxKTWyWUwvSTriiZz/g==}
    engines: {node: '>=8'}

  strip-ansi@6.0.1:
    resolution: {integrity: sha512-Y38VPSHcqkFrCpFnQ9vuSXmquuv5oXOKpGeT6aGrr3o3Gc9AlVa6JBfUSOCnbxGGZF+/0ooI7KrPuUSztUdU5A==}
    engines: {node: '>=8'}

  strip-json-comments@3.1.1:
    resolution: {integrity: sha512-6fPc+R4ihwqP6N/aIv2f1gMH8lOVtWQHoqC4yK6oSDVVocumAsfCqjkXnqiYMhmMwS/mEHLp7Vehlt3ql6lEig==}
    engines: {node: '>=8'}

  supports-color@5.5.0:
    resolution: {integrity: sha512-QjVjwdXIt408MIiAqCX4oUKsgU2EqAGzs2Ppkm4aQYbjm+ZEWEcW4SfFNTr4uMNZma0ey4f5lgLrkB0aX0QMow==}
    engines: {node: '>=4'}

  supports-color@7.2.0:
    resolution: {integrity: sha512-qpCAvRl9stuOHveKsn7HncJRvv501qIacKzQlO/+Lwxc9+0q2wLyv4Dfvt80/DPn2pqOBsJdDiogXGR9+OvwRw==}
    engines: {node: '>=8'}

  supports-color@8.1.1:
    resolution: {integrity: sha512-MpUEN2OodtUzxvKQl72cUF7RQ5EiHsGvSsVG0ia9c5RbWGL2CI4C7EpPS8UTBIplnlzZiNuV56w+FuNxy3ty2Q==}
    engines: {node: '>=10'}

  supports-preserve-symlinks-flag@1.0.0:
    resolution: {integrity: sha512-ot0WnXS9fgdkgIcePe6RHNk1WA8+muPa6cSjeR3V8K27q9BB1rTE3R1p7Hv0z1ZyAc8s6Vvv8DIyWf681MAt0w==}
    engines: {node: '>= 0.4'}

  svelte@4.2.19:
    resolution: {integrity: sha512-IY1rnGr6izd10B0A8LqsBfmlT5OILVuZ7XsI0vdGPEvuonFV7NYEUK4dAkm9Zg2q0Um92kYjTpS1CAP3Nh/KWw==}
    engines: {node: '>=16'}

  tiny-glob@0.2.9:
    resolution: {integrity: sha512-g/55ssRPUjShh+xkfx9UPDXqhckHEsHr4Vd9zX55oSdGZc/MD0m3sferOkwWtp98bv+kcVfEHtRJgBVJzelrzg==}

  to-regex-range@5.0.1:
    resolution: {integrity: sha512-65P7iz6X5yEr1cwcgvQxbbIw7Uk3gOy5dIdtZ4rDveLqhrdJP+Li/Hx6tyK0NEb+2GCyneCMJiGqrADCSNk8sQ==}
    engines: {node: '>=8.0'}

  ts-node@10.9.1:
    resolution: {integrity: sha512-NtVysVPkxxrwFGUUxGYhfux8k78pQB3JqYBXlLRZgdGUqTO5wU/UyHop5p70iEbGhB7q5KmiZiU0Y3KlJrScEw==}
    hasBin: true
    peerDependencies:
      '@swc/core': '>=1.2.50'
      '@swc/wasm': '>=1.2.50'
      '@types/node': '*'
      typescript: '>=2.7'
    peerDependenciesMeta:
      '@swc/core':
        optional: true
      '@swc/wasm':
        optional: true

  tslib@2.5.2:
    resolution: {integrity: sha512-5svOrSA2w3iGFDs1HibEVBGbDrAY82bFQ3HZ3ixB+88nsbsWQoKqDRb5UBYAUPEzbBn6dAp5gRNXglySbx1MlA==}

  type-detect@4.0.8:
    resolution: {integrity: sha512-0fr/mIH1dlO+x7TlcMy+bIDqKPsw/70tVyeHW787goQjhmqaZe10uwLujubK9q9Lg6Fiho1KUKDYz0Z7k7g5/g==}
    engines: {node: '>=4'}

  typescript-auto-import-cache@0.3.5:
    resolution: {integrity: sha512-fAIveQKsoYj55CozUiBoj4b/7WpN0i4o74wiGY5JVUEoD0XiqDk1tJqTEjgzL2/AizKQrXxyRosSebyDzBZKjw==}

  typescript@5.7.2:
    resolution: {integrity: sha512-i5t66RHxDvVN40HfDd1PsEThGNnlMCMT3jMUuoh9/0TaqWevNontacunWyN02LA9/fIbEWlcHZcgTKb9QoaLfg==}
    engines: {node: '>=14.17'}
    hasBin: true

  undici-types@5.26.5:
    resolution: {integrity: sha512-JlCMO+ehdEIKqlFxk6IfVoAUVmgz7cU7zD/h9XZ0qzeosSHmUJVOzSQvvYSYWXkFXC+IfLKSIffhv0sVZup6pA==}

  unist-util-stringify-position@3.0.3:
    resolution: {integrity: sha512-k5GzIBZ/QatR8N5X2y+drfpWG8IDBzdnVj6OInRNWm1oXrzydiaAT2OQiA8DPRRZyAKb9b6I2a6PxYklZD0gKg==}

  universalify@0.1.2:
    resolution: {integrity: sha512-rBJeI5CXAlmy1pV+617WB9J63U6XcazHHF2f2dbJix4XzpUF0RS3Zbj0FGIOCAva5P/d/GBOYaACQ1w+0azUkg==}
    engines: {node: '>= 4.0.0'}

  v8-compile-cache-lib@3.0.1:
    resolution: {integrity: sha512-wa7YjyUGfNZngI/vtK0UHAN+lgDCxBPCylVXGp0zu59Fz5aiGtNXaq3DhIov063MorB+VfufLh3JlF2KdTK3xg==}

  vfile-message@3.1.4:
    resolution: {integrity: sha512-fa0Z6P8HUrQN4BZaX05SIVXic+7kE3b05PWAtPuYP9QLHsLKYR7/AlLW3NtOrpXRLeawpDLMsVkmk5DG0NXgWw==}

  vscode-css-languageservice@6.3.0:
    resolution: {integrity: sha512-nU92imtkgzpCL0xikrIb8WvedV553F2BENzgz23wFuok/HLN5BeQmroMy26pUwFxV2eV8oNRmYCUv8iO7kSMhw==}

  vscode-html-languageservice@5.3.0:
    resolution: {integrity: sha512-C4Z3KsP5Ih+fjHpiBc5jxmvCl+4iEwvXegIrzu2F5pktbWvQaBT3YkVPk8N+QlSSMk8oCG6PKtZ/Sq2YHb5e8g==}

  vscode-jsonrpc@8.0.2:
    resolution: {integrity: sha512-RY7HwI/ydoC1Wwg4gJ3y6LpU9FJRZAUnTYMXthqhFXXu77ErDd/xkREpGuk4MyYkk4a+XDWAMqe0S3KkelYQEQ==}
    engines: {node: '>=14.0.0'}

  vscode-jsonrpc@8.2.0:
    resolution: {integrity: sha512-C+r0eKJUIfiDIfwJhria30+TYWPtuHJXHtI7J0YlOmKAo7ogxP20T0zxB7HZQIFhIyvoBPwWskjxrvAtfjyZfA==}
    engines: {node: '>=14.0.0'}

  vscode-languageclient@9.0.1:
    resolution: {integrity: sha512-JZiimVdvimEuHh5olxhxkht09m3JzUGwggb5eRUkzzJhZ2KjCN0nh55VfiED9oez9DyF8/fz1g1iBV3h+0Z2EA==}
    engines: {vscode: ^1.82.0}

  vscode-languageserver-protocol@3.17.2:
    resolution: {integrity: sha512-8kYisQ3z/SQ2kyjlNeQxbkkTNmVFoQCqkmGrzLH6A9ecPlgTbp3wDTnUNqaUxYr4vlAcloxx8zwy7G5WdguYNg==}

  vscode-languageserver-protocol@3.17.5:
    resolution: {integrity: sha512-mb1bvRJN8SVznADSGWM9u/b07H7Ecg0I3OgXDuLdn307rl/J3A9YD6/eYOssqhecL27hK1IPZAsaqh00i/Jljg==}

  vscode-languageserver-textdocument@1.0.11:
    resolution: {integrity: sha512-X+8T3GoiwTVlJbicx/sIAF+yuJAqz8VvwJyoMVhwEMoEKE/fkDmrqUgDMyBECcM2A2frVZIUj5HI/ErRXCfOeA==}

  vscode-languageserver-types@3.17.2:
    resolution: {integrity: sha512-zHhCWatviizPIq9B7Vh9uvrH6x3sK8itC84HkamnBWoDFJtzBf7SWlpLCZUit72b3os45h6RWQNC9xHRDF8dRA==}

  vscode-languageserver-types@3.17.5:
    resolution: {integrity: sha512-Ld1VelNuX9pdF39h2Hgaeb5hEZM2Z3jUrrMgWQAu82jMtZp7p3vJT3BzToKtZI7NgQssZje5o0zryOrhQvzQAg==}

  vscode-languageserver@8.0.2:
    resolution: {integrity: sha512-bpEt2ggPxKzsAOZlXmCJ50bV7VrxwCS5BI4+egUmure/oI/t4OlFzi/YNtVvY24A2UDOZAgwFGgnZPwqSJubkA==}
    hasBin: true

  vscode-languageserver@9.0.1:
    resolution: {integrity: sha512-woByF3PDpkHFUreUa7Hos7+pUWdeWMXRd26+ZX2A8cFx6v/JPTtd4/uN0/jB6XQHYaOlHbio03NTHCqrgG5n7g==}
    hasBin: true

  vscode-nls@5.2.0:
    resolution: {integrity: sha512-RAaHx7B14ZU04EU31pT+rKz2/zSl7xMsfIZuo8pd+KZO6PXtQmpevpq3vxvWNcrGbdmhM/rr5Uw5Mz+NBfhVng==}

  vscode-oniguruma@1.7.0:
    resolution: {integrity: sha512-L9WMGRfrjOhgHSdOYgCt/yRMsXzLDJSL7BPrOZt73gU0iWO4mpqzqQzOz5srxqTvMBaR0XZTSrVWo4j55Rc6cA==}

  vscode-textmate@5.5.0:
    resolution: {integrity: sha512-jToQkPGMNKn0eyKyitYeINJF0NoD240aYyKPIWJv5W2jfPt++jIRg0OSergubtGhbw6SoefkvBYEpX7TsfoSUQ==}

  vscode-tmgrammar-test@0.0.11:
    resolution: {integrity: sha512-Bd60x/OeBLAQnIxiR2GhUic1CQZOFfWM8Pd43HjdEUBf/0vcvYAlFQikOXvv+zkItHLznjKaDX7VWKPVYUF9ug==}
    hasBin: true

  vscode-uri@2.1.2:
    resolution: {integrity: sha512-8TEXQxlldWAuIODdukIb+TR5s+9Ds40eSJrw+1iDDA9IFORPjMELarNQE3myz5XIkWWpdprmJjm1/SxMlWOC8A==}

  vscode-uri@3.0.8:
    resolution: {integrity: sha512-AyFQ0EVmsOZOlAnxoFOGOq1SQDWAB7C6aqMGS23svWAllfOaxbuFvcT8D1i8z3Gyn8fraVeZNNmN6e9bxxXkKw==}

  which@2.0.2:
    resolution: {integrity: sha512-BLI3Tl1TW3Pvl70l3yq3Y64i+awpwXqsGBYWkkqMtnbXgrMD+yj7rhW0kuEDxzJaYXGjEW5ogapKNMEKNMjibA==}
    engines: {node: '>= 8'}
    hasBin: true

  workerpool@6.2.0:
    resolution: {integrity: sha512-Rsk5qQHJ9eowMH28Jwhe8HEbmdYDX4lwoMWshiCXugjtHqMD9ZbiqSDLxcsfdqsETPzVUtX5s1Z5kStiIM6l4A==}

  wrap-ansi@7.0.0:
    resolution: {integrity: sha512-YVGIj2kamLSTxw6NsZjoBxfSwsn0ycdesmc4p+Q21c5zPuZ1pl+NfxVdxPtdHvmNVOQ6XSYG4AUtyt/Fi7D16Q==}
    engines: {node: '>=10'}

  wrappy@1.0.2:
    resolution: {integrity: sha512-l4Sp/DRseor9wL6EvV2+TuQn63dMkPjZ/sp9XkghTEbV9KlPS1xUsZ3u7/IQO4wxtcFB4bgpQPRcR3QCvezPcQ==}

  y18n@5.0.8:
    resolution: {integrity: sha512-0pfFzegeDWJHJIAmTLRP2DwHjdF5s7jo9tuztdQxAhINCdvS+3nGINqPd00AphqJR/0LhANUS6/+7SCb98YOfA==}
    engines: {node: '>=10'}

  yallist@4.0.0:
    resolution: {integrity: sha512-3wdGidZyq5PB084XLES5TpOSRA3wjXAlIWMhum2kRcv/41Sn2emQ0dycQW4uZXLejwKvg6EsvbdlVL+FYEct7A==}

  yargs-parser@20.2.4:
    resolution: {integrity: sha512-WOkpgNhPTlE73h4VFAFsOnomJVaovO8VqLDzy5saChRBFQFBoMYirowyW+Q9HB4HFF4Z7VZTiG3iSzJJA29yRA==}
    engines: {node: '>=10'}

  yargs-unparser@2.0.0:
    resolution: {integrity: sha512-7pRTIA9Qc1caZ0bZ6RYRGbHJthJWuakf+WmHK0rVeLkNrrGhfoabBNdue6kdINI6r4if7ocq9aD/n7xwKOdzOA==}
    engines: {node: '>=10'}

  yargs@16.2.0:
    resolution: {integrity: sha512-D1mvvtDG0L5ft/jGWkLpG1+m0eQxOfaBvTNELraWj22wSVUMWxZUvYgJYcKh6jGGIkJFhH4IZPQhR4TKpc8mBw==}
    engines: {node: '>=10'}

  yn@3.1.1:
    resolution: {integrity: sha512-Ux4ygGWsu2c7isFWe8Yu1YluJmqVhxqK2cLXNQA5AcC3QfbGNpM7fu0Y8b/z16pXLnFxZYvWhd3fhBY9DLmC6Q==}
    engines: {node: '>=6'}

  yocto-queue@0.1.0:
    resolution: {integrity: sha512-rVksvsnNCdJ/ohGc6xgPwyN8eheCxsiLM8mxuE/t/mOVqJewPuO1miLpTHQiRgTKCLexL4MeAFVagts7HmNZ2Q==}
    engines: {node: '>=10'}

snapshots:

  '@ampproject/remapping@2.3.0':
    dependencies:
      '@jridgewell/gen-mapping': 0.3.5
      '@jridgewell/trace-mapping': 0.3.25

  '@cspotcode/source-map-support@0.8.1':
    dependencies:
      '@jridgewell/trace-mapping': 0.3.9

  '@emmetio/abbreviation@2.3.3':
    dependencies:
      '@emmetio/scanner': 1.0.4

  '@emmetio/css-abbreviation@2.1.8':
    dependencies:
      '@emmetio/scanner': 1.0.4

  '@emmetio/scanner@1.0.4': {}

  '@jridgewell/gen-mapping@0.3.5':
    dependencies:
      '@jridgewell/set-array': 1.2.1
      '@jridgewell/sourcemap-codec': 1.5.0
      '@jridgewell/trace-mapping': 0.3.25

  '@jridgewell/resolve-uri@3.1.1': {}

  '@jridgewell/set-array@1.2.1': {}

  '@jridgewell/sourcemap-codec@1.4.15': {}

  '@jridgewell/sourcemap-codec@1.5.0': {}

  '@jridgewell/trace-mapping@0.3.25':
    dependencies:
      '@jridgewell/resolve-uri': 3.1.1
      '@jridgewell/sourcemap-codec': 1.5.0

  '@jridgewell/trace-mapping@0.3.9':
    dependencies:
      '@jridgewell/resolve-uri': 3.1.1
      '@jridgewell/sourcemap-codec': 1.5.0

  '@nodelib/fs.scandir@2.1.5':
    dependencies:
      '@nodelib/fs.stat': 2.0.5
      run-parallel: 1.2.0

  '@nodelib/fs.stat@2.0.5': {}

  '@nodelib/fs.walk@1.2.8':
    dependencies:
      '@nodelib/fs.scandir': 2.1.5
      fastq: 1.15.0

  '@rollup/plugin-commonjs@24.1.0(rollup@3.7.5)':
    dependencies:
      '@rollup/pluginutils': 5.0.2(rollup@3.7.5)
      commondir: 1.0.1
      estree-walker: 2.0.2
      glob: 8.1.0
      is-reference: 1.2.1
      magic-string: 0.27.0
    optionalDependencies:
      rollup: 3.7.5

  '@rollup/plugin-json@6.0.0(rollup@3.7.5)':
    dependencies:
      '@rollup/pluginutils': 5.0.2(rollup@3.7.5)
    optionalDependencies:
      rollup: 3.7.5

  '@rollup/plugin-node-resolve@15.0.2(rollup@3.7.5)':
    dependencies:
      '@rollup/pluginutils': 5.0.2(rollup@3.7.5)
      '@types/resolve': 1.20.2
      deepmerge: 4.3.1
      is-builtin-module: 3.2.1
      is-module: 1.0.0
      resolve: 1.22.2
    optionalDependencies:
      rollup: 3.7.5

  '@rollup/plugin-replace@5.0.2(rollup@3.7.5)':
    dependencies:
      '@rollup/pluginutils': 5.0.2(rollup@3.7.5)
      magic-string: 0.27.0
    optionalDependencies:
      rollup: 3.7.5

  '@rollup/plugin-typescript@10.0.1(rollup@3.7.5)(tslib@2.5.2)(typescript@5.7.2)':
    dependencies:
      '@rollup/pluginutils': 5.0.2(rollup@3.7.5)
      resolve: 1.22.2
      typescript: 5.7.2
    optionalDependencies:
      rollup: 3.7.5
      tslib: 2.5.2

  '@rollup/pluginutils@5.0.2(rollup@3.7.5)':
    dependencies:
      '@types/estree': 1.0.1
      estree-walker: 2.0.2
      picomatch: 2.3.1
    optionalDependencies:
      rollup: 3.7.5

  '@sinonjs/commons@1.8.6':
    dependencies:
      type-detect: 4.0.8

  '@sinonjs/commons@2.0.0':
    dependencies:
      type-detect: 4.0.8

  '@sinonjs/commons@3.0.0':
    dependencies:
      type-detect: 4.0.8

  '@sinonjs/fake-timers@10.2.0':
    dependencies:
      '@sinonjs/commons': 3.0.0

  '@sinonjs/fake-timers@7.1.2':
    dependencies:
      '@sinonjs/commons': 1.8.6

  '@sinonjs/samsam@6.1.3':
    dependencies:
      '@sinonjs/commons': 1.8.6
      lodash.get: 4.4.2
      type-detect: 4.0.8

  '@sinonjs/text-encoding@0.7.2': {}

  '@tsconfig/node10@1.0.9': {}

  '@tsconfig/node12@1.0.11': {}

  '@tsconfig/node14@1.0.3': {}

  '@tsconfig/node16@1.0.4': {}

  '@types/estree@0.0.42': {}

  '@types/estree@1.0.1': {}

  '@types/fs-extra@8.1.2':
    dependencies:
      '@types/node': 18.19.46

  '@types/glob@7.2.0':
    dependencies:
      '@types/minimatch': 5.1.2
      '@types/node': 18.19.46

  '@types/globrex@0.1.4': {}

  '@types/lodash@4.14.194': {}

  '@types/minimatch@5.1.2': {}

  '@types/mocha@9.1.1': {}

  '@types/mri@1.1.1': {}

  '@types/node@18.19.46':
    dependencies:
      undici-types: 5.26.5

  '@types/resolve@1.20.2': {}

  '@types/sade@1.7.4':
    dependencies:
      '@types/mri': 1.1.1

  '@types/sinon@7.5.2': {}

  '@types/unist@2.0.6': {}

  '@types/vfile-message@2.0.0':
    dependencies:
      vfile-message: 3.1.4

  '@types/vfile@3.0.2':
    dependencies:
      '@types/node': 18.19.46
      '@types/unist': 2.0.6
      '@types/vfile-message': 2.0.0

  '@types/vscode@1.78.0': {}

  '@ungap/promise-all-settled@1.1.2': {}

  '@vscode/emmet-helper@2.8.4':
    dependencies:
      emmet: 2.4.4
      jsonc-parser: 2.3.1
      vscode-languageserver-textdocument: 1.0.11
      vscode-languageserver-types: 3.17.5
      vscode-nls: 5.2.0
      vscode-uri: 2.1.2

  '@vscode/l10n@0.0.18': {}

  acorn-walk@8.2.0: {}

  acorn@8.12.1: {}

  acorn@8.8.2: {}

  aggregate-error@3.1.0:
    dependencies:
      clean-stack: 2.2.0
      indent-string: 4.0.0

  ansi-colors@4.1.1: {}

  ansi-regex@5.0.1: {}

  ansi-styles@3.2.1:
    dependencies:
      color-convert: 1.9.3

  ansi-styles@4.3.0:
    dependencies:
      color-convert: 2.0.1

  anymatch@3.1.3:
    dependencies:
      normalize-path: 3.0.0
      picomatch: 2.3.1

  arg@4.1.3: {}

  argparse@1.0.10:
    dependencies:
      sprintf-js: 1.0.3

  argparse@2.0.1: {}

  aria-query@5.3.0:
    dependencies:
      dequal: 2.0.3

  array-union@2.1.0: {}

  axobject-query@4.1.0: {}

  balanced-match@1.0.2: {}

  binary-extensions@2.2.0: {}

  brace-expansion@1.1.11:
    dependencies:
      balanced-match: 1.0.2
      concat-map: 0.0.1

  brace-expansion@2.0.1:
    dependencies:
      balanced-match: 1.0.2

  braces@3.0.2:
    dependencies:
      fill-range: 7.0.1

  browser-stdout@1.3.1: {}

  buffer-from@1.1.2: {}

  builtin-modules@3.3.0: {}

  camelcase@6.3.0: {}

  chalk@2.4.2:
    dependencies:
      ansi-styles: 3.2.1
      escape-string-regexp: 1.0.5
      supports-color: 5.5.0

  chalk@4.1.2:
    dependencies:
      ansi-styles: 4.3.0
      supports-color: 7.2.0

  chokidar@3.5.3:
    dependencies:
      anymatch: 3.1.3
      braces: 3.0.2
      glob-parent: 5.1.2
      is-binary-path: 2.1.0
      is-glob: 4.0.3
      normalize-path: 3.0.0
      readdirp: 3.6.0
    optionalDependencies:
      fsevents: 2.3.3

  chokidar@4.0.1:
    dependencies:
      readdirp: 4.0.1

  clean-stack@2.2.0: {}

  cliui@7.0.4:
    dependencies:
      string-width: 4.2.3
      strip-ansi: 6.0.1
      wrap-ansi: 7.0.0

  code-red@1.0.4:
    dependencies:
      '@jridgewell/sourcemap-codec': 1.5.0
      '@types/estree': 1.0.1
      acorn: 8.12.1
      estree-walker: 3.0.3
      periscopic: 3.1.0

  color-convert@1.9.3:
    dependencies:
      color-name: 1.1.3

  color-convert@2.0.1:
    dependencies:
      color-name: 1.1.4

  color-name@1.1.3: {}

  color-name@1.1.4: {}

  colorette@1.4.0: {}

  commander@2.20.3: {}

  commondir@1.0.1: {}

  concat-map@0.0.1: {}

  create-require@1.1.1: {}

  cross-env@7.0.3:
    dependencies:
      cross-spawn: 7.0.3

  cross-spawn@7.0.3:
    dependencies:
      path-key: 3.1.1
      shebang-command: 2.0.0
      which: 2.0.2

  css-tree@2.3.1:
    dependencies:
      mdn-data: 2.0.30
      source-map-js: 1.2.0

  debug@4.3.3(supports-color@8.1.1):
    dependencies:
      ms: 2.1.2
    optionalDependencies:
      supports-color: 8.1.1

  decamelize@4.0.0: {}

  dedent-js@1.0.1: {}

  deepmerge@4.3.1: {}

  del@5.1.0:
    dependencies:
      globby: 10.0.2
      graceful-fs: 4.2.11
      is-glob: 4.0.3
      is-path-cwd: 2.2.0
      is-path-inside: 3.0.3
      p-map: 3.0.0
      rimraf: 3.0.2
      slash: 3.0.0

  dequal@2.0.3: {}

  diff@4.0.2: {}

  diff@5.0.0: {}

  diff@5.1.0: {}

  dir-glob@3.0.1:
    dependencies:
      path-type: 4.0.0

  emmet@2.4.4:
    dependencies:
      '@emmetio/abbreviation': 2.3.3
      '@emmetio/css-abbreviation': 2.1.8

  emoji-regex@8.0.0: {}

  escalade@3.1.1: {}

  escape-string-regexp@1.0.5: {}

  escape-string-regexp@4.0.0: {}

  esprima@4.0.1: {}

  estree-walker@0.6.1: {}

  estree-walker@2.0.2: {}

  estree-walker@3.0.3:
    dependencies:
      '@types/estree': 1.0.1

  fast-glob@3.2.12:
    dependencies:
      '@nodelib/fs.stat': 2.0.5
      '@nodelib/fs.walk': 1.2.8
      glob-parent: 5.1.2
      merge2: 1.4.1
      micromatch: 4.0.5

  fastq@1.15.0:
    dependencies:
      reusify: 1.0.4

  fdir@6.2.0: {}

  fill-range@7.0.1:
    dependencies:
      to-regex-range: 5.0.1

  find-up@5.0.0:
    dependencies:
      locate-path: 6.0.0
      path-exists: 4.0.0

  flat@5.0.2: {}

  fs-extra@8.1.0:
    dependencies:
      graceful-fs: 4.2.11
      jsonfile: 4.0.0
      universalify: 0.1.2

  fs.realpath@1.0.0: {}

  fsevents@2.3.3:
    optional: true

  function-bind@1.1.1: {}

  get-caller-file@2.0.5: {}

  glob-parent@5.1.2:
    dependencies:
      is-glob: 4.0.3

  glob@7.2.0:
    dependencies:
      fs.realpath: 1.0.0
      inflight: 1.0.6
      inherits: 2.0.4
      minimatch: 3.1.2
      once: 1.4.0
      path-is-absolute: 1.0.1

  glob@7.2.3:
    dependencies:
      fs.realpath: 1.0.0
      inflight: 1.0.6
      inherits: 2.0.4
      minimatch: 3.1.2
      once: 1.4.0
      path-is-absolute: 1.0.1

  glob@8.1.0:
    dependencies:
      fs.realpath: 1.0.0
      inflight: 1.0.6
      inherits: 2.0.4
      minimatch: 5.1.6
      once: 1.4.0

  globalyzer@0.1.0: {}

  globby@10.0.1:
    dependencies:
      '@types/glob': 7.2.0
      array-union: 2.1.0
      dir-glob: 3.0.1
      fast-glob: 3.2.12
      glob: 7.2.3
      ignore: 5.2.4
      merge2: 1.4.1
      slash: 3.0.0

  globby@10.0.2:
    dependencies:
      '@types/glob': 7.2.0
      array-union: 2.1.0
      dir-glob: 3.0.1
      fast-glob: 3.2.12
      glob: 7.2.3
      ignore: 5.2.4
      merge2: 1.4.1
      slash: 3.0.0

  globrex@0.1.2: {}

  graceful-fs@4.2.11: {}

  growl@1.10.5: {}

  has-flag@3.0.0: {}

  has-flag@4.0.0: {}

  has@1.0.3:
    dependencies:
      function-bind: 1.1.1

  he@1.2.0: {}

  ignore@5.2.4: {}

  indent-string@4.0.0: {}

  inflight@1.0.6:
    dependencies:
      once: 1.4.0
      wrappy: 1.0.2

  inherits@2.0.4: {}

  is-binary-path@2.1.0:
    dependencies:
      binary-extensions: 2.2.0

  is-builtin-module@3.2.1:
    dependencies:
      builtin-modules: 3.3.0

  is-core-module@2.12.1:
    dependencies:
      has: 1.0.3

  is-extglob@2.1.1: {}

  is-fullwidth-code-point@3.0.0: {}

  is-glob@4.0.3:
    dependencies:
      is-extglob: 2.1.1

  is-module@1.0.0: {}

  is-number@7.0.0: {}

  is-path-cwd@2.2.0: {}

  is-path-inside@3.0.3: {}

  is-plain-obj@2.1.0: {}

  is-plain-object@3.0.1: {}

  is-reference@1.2.1:
    dependencies:
      '@types/estree': 0.0.42

  is-reference@3.0.2:
    dependencies:
      '@types/estree': 0.0.42

  is-unicode-supported@0.1.0: {}

  isarray@0.0.1: {}

  isexe@2.0.0: {}

  js-cleanup@1.2.0:
    dependencies:
      magic-string: 0.25.9
      perf-regexes: 1.0.1
      skip-regex: 1.0.2

  js-yaml@3.14.1:
    dependencies:
      argparse: 1.0.10
      esprima: 4.0.1

  js-yaml@4.1.0:
    dependencies:
      argparse: 2.0.1

  jsonc-parser@2.3.1: {}

  jsonfile@4.0.0:
    optionalDependencies:
      graceful-fs: 4.2.11

  just-extend@4.2.1: {}

  locate-character@3.0.0: {}

  locate-path@6.0.0:
    dependencies:
      p-locate: 5.0.0

  lodash.get@4.4.2: {}

  lodash@4.17.21: {}

  log-symbols@4.1.0:
    dependencies:
      chalk: 4.1.2
      is-unicode-supported: 0.1.0

  lower-case@2.0.2:
    dependencies:
      tslib: 2.5.2

  lru-cache@6.0.0:
    dependencies:
      yallist: 4.0.0

  magic-string@0.25.9:
    dependencies:
      sourcemap-codec: 1.4.8

  magic-string@0.27.0:
    dependencies:
      '@jridgewell/sourcemap-codec': 1.5.0

  magic-string@0.30.11:
    dependencies:
      '@jridgewell/sourcemap-codec': 1.5.0

  make-error@1.3.6: {}

  mdn-data@2.0.30: {}

  merge2@1.4.1: {}

  micromatch@4.0.5:
    dependencies:
      braces: 3.0.2
      picomatch: 2.3.1

  minimatch@3.1.2:
    dependencies:
      brace-expansion: 1.1.11

  minimatch@4.2.1:
    dependencies:
      brace-expansion: 1.1.11

  minimatch@5.1.6:
    dependencies:
      brace-expansion: 2.0.1

  mocha@9.2.2:
    dependencies:
      '@ungap/promise-all-settled': 1.1.2
      ansi-colors: 4.1.1
      browser-stdout: 1.3.1
      chokidar: 3.5.3
      debug: 4.3.3(supports-color@8.1.1)
      diff: 5.0.0
      escape-string-regexp: 4.0.0
      find-up: 5.0.0
      glob: 7.2.0
      growl: 1.10.5
      he: 1.2.0
      js-yaml: 4.1.0
      log-symbols: 4.1.0
      minimatch: 4.2.1
      ms: 2.1.3
      nanoid: 3.3.1
      serialize-javascript: 6.0.0
      strip-json-comments: 3.1.1
      supports-color: 8.1.1
      which: 2.0.2
      workerpool: 6.2.0
      yargs: 16.2.0
      yargs-parser: 20.2.4
      yargs-unparser: 2.0.0

  mri@1.2.0: {}

  ms@2.1.2: {}

  ms@2.1.3: {}

  nanoid@3.3.1: {}

  nise@5.1.4:
    dependencies:
      '@sinonjs/commons': 2.0.0
      '@sinonjs/fake-timers': 10.2.0
      '@sinonjs/text-encoding': 0.7.2
      just-extend: 4.2.1
      path-to-regexp: 1.8.0

  no-case@3.0.4:
    dependencies:
      lower-case: 2.0.2
      tslib: 2.5.2

  normalize-path@3.0.0: {}

  once@1.4.0:
    dependencies:
      wrappy: 1.0.2

  p-limit@3.1.0:
    dependencies:
      yocto-queue: 0.1.0

  p-locate@5.0.0:
    dependencies:
      p-limit: 3.1.0

  p-map@3.0.0:
    dependencies:
      aggregate-error: 3.1.0

  pascal-case@3.1.2:
    dependencies:
      no-case: 3.0.4
      tslib: 2.5.2

  path-exists@4.0.0: {}

  path-is-absolute@1.0.1: {}

  path-key@3.1.1: {}

  path-parse@1.0.7: {}

  path-to-regexp@1.8.0:
    dependencies:
      isarray: 0.0.1

  path-type@4.0.0: {}

  perf-regexes@1.0.1: {}

  periscopic@2.0.3:
    dependencies:
      estree-walker: 2.0.2
      is-reference: 1.2.1

  periscopic@3.1.0:
    dependencies:
      '@types/estree': 1.0.1
      estree-walker: 3.0.3
      is-reference: 3.0.2

  picocolors@1.0.0: {}

  picomatch@2.3.1: {}

  prettier-plugin-svelte@3.3.0(prettier@3.3.3)(svelte@4.2.19):
    dependencies:
      prettier: 3.3.3
      svelte: 4.2.19

  prettier@3.3.3: {}

  queue-microtask@1.2.3: {}

  randombytes@2.1.0:
    dependencies:
      safe-buffer: 5.2.1

  readdirp@3.6.0:
    dependencies:
      picomatch: 2.3.1

  readdirp@4.0.1: {}

  require-directory@2.1.1: {}

  resolve@1.22.2:
    dependencies:
      is-core-module: 2.12.1
      path-parse: 1.0.7
      supports-preserve-symlinks-flag: 1.0.0

  reusify@1.0.4: {}

  rimraf@3.0.2:
    dependencies:
      glob: 7.2.3

  rollup-plugin-cleanup@3.2.1(rollup@3.7.5):
    dependencies:
      js-cleanup: 1.2.0
      rollup: 3.7.5
      rollup-pluginutils: 2.8.2

  rollup-plugin-copy@3.4.0:
    dependencies:
      '@types/fs-extra': 8.1.2
      colorette: 1.4.0
      fs-extra: 8.1.0
      globby: 10.0.1
      is-plain-object: 3.0.1

  rollup-plugin-delete@2.0.0:
    dependencies:
      del: 5.1.0

  rollup-pluginutils@2.8.2:
    dependencies:
      estree-walker: 0.6.1

  rollup@3.7.5:
    optionalDependencies:
      fsevents: 2.3.3

  run-parallel@1.2.0:
    dependencies:
      queue-microtask: 1.2.3

  sade@1.8.1:
    dependencies:
      mri: 1.2.0

  safe-buffer@5.2.1: {}

  semver@7.5.1:
    dependencies:
      lru-cache: 6.0.0

  serialize-javascript@6.0.0:
    dependencies:
      randombytes: 2.1.0

  shebang-command@2.0.0:
    dependencies:
      shebang-regex: 3.0.0

  shebang-regex@3.0.0: {}

  sinon@11.1.2:
    dependencies:
      '@sinonjs/commons': 1.8.6
      '@sinonjs/fake-timers': 7.1.2
      '@sinonjs/samsam': 6.1.3
      diff: 5.1.0
      nise: 5.1.4
      supports-color: 7.2.0

  skip-regex@1.0.2: {}

  slash@3.0.0: {}

  source-map-js@1.2.0: {}

  source-map-support@0.5.21:
    dependencies:
      buffer-from: 1.1.2
      source-map: 0.6.1

  source-map@0.6.1: {}

  sourcemap-codec@1.4.8: {}

  sprintf-js@1.0.3: {}

  string-width@4.2.3:
    dependencies:
      emoji-regex: 8.0.0
      is-fullwidth-code-point: 3.0.0
      strip-ansi: 6.0.1

  strip-ansi@6.0.1:
    dependencies:
      ansi-regex: 5.0.1

  strip-json-comments@3.1.1: {}

  supports-color@5.5.0:
    dependencies:
      has-flag: 3.0.0

  supports-color@7.2.0:
    dependencies:
      has-flag: 4.0.0

  supports-color@8.1.1:
    dependencies:
      has-flag: 4.0.0

  supports-preserve-symlinks-flag@1.0.0: {}

  svelte@4.2.19:
    dependencies:
      '@ampproject/remapping': 2.3.0
      '@jridgewell/sourcemap-codec': 1.4.15
      '@jridgewell/trace-mapping': 0.3.25
      '@types/estree': 1.0.1
      acorn: 8.12.1
      aria-query: 5.3.0
      axobject-query: 4.1.0
      code-red: 1.0.4
      css-tree: 2.3.1
      estree-walker: 3.0.3
      is-reference: 3.0.2
      locate-character: 3.0.0
      magic-string: 0.30.11
      periscopic: 3.1.0

  tiny-glob@0.2.9:
    dependencies:
      globalyzer: 0.1.0
      globrex: 0.1.2

  to-regex-range@5.0.1:
    dependencies:
      is-number: 7.0.0

  ts-node@10.9.1(@types/node@18.19.46)(typescript@5.7.2):
    dependencies:
      '@cspotcode/source-map-support': 0.8.1
      '@tsconfig/node10': 1.0.9
      '@tsconfig/node12': 1.0.11
      '@tsconfig/node14': 1.0.3
      '@tsconfig/node16': 1.0.4
      '@types/node': 18.19.46
      acorn: 8.8.2
      acorn-walk: 8.2.0
      arg: 4.1.3
      create-require: 1.1.1
      diff: 4.0.2
      make-error: 1.3.6
      typescript: 5.7.2
      v8-compile-cache-lib: 3.0.1
      yn: 3.1.1

  tslib@2.5.2: {}

  type-detect@4.0.8: {}

  typescript-auto-import-cache@0.3.5:
    dependencies:
      semver: 7.5.1

  typescript@5.7.2: {}

  undici-types@5.26.5: {}

  unist-util-stringify-position@3.0.3:
    dependencies:
      '@types/unist': 2.0.6

  universalify@0.1.2: {}

  v8-compile-cache-lib@3.0.1: {}

  vfile-message@3.1.4:
    dependencies:
      '@types/unist': 2.0.6
      unist-util-stringify-position: 3.0.3

  vscode-css-languageservice@6.3.0:
    dependencies:
      '@vscode/l10n': 0.0.18
      vscode-languageserver-textdocument: 1.0.11
      vscode-languageserver-types: 3.17.5
      vscode-uri: 3.0.8

  vscode-html-languageservice@5.3.0:
    dependencies:
      '@vscode/l10n': 0.0.18
      vscode-languageserver-textdocument: 1.0.11
      vscode-languageserver-types: 3.17.5
      vscode-uri: 3.0.8

  vscode-jsonrpc@8.0.2: {}

  vscode-jsonrpc@8.2.0: {}

  vscode-languageclient@9.0.1:
    dependencies:
      minimatch: 5.1.6
      semver: 7.5.1
      vscode-languageserver-protocol: 3.17.5

  vscode-languageserver-protocol@3.17.2:
    dependencies:
      vscode-jsonrpc: 8.0.2
      vscode-languageserver-types: 3.17.2

  vscode-languageserver-protocol@3.17.5:
    dependencies:
      vscode-jsonrpc: 8.2.0
      vscode-languageserver-types: 3.17.5

  vscode-languageserver-textdocument@1.0.11: {}

  vscode-languageserver-types@3.17.2: {}

  vscode-languageserver-types@3.17.5: {}

  vscode-languageserver@8.0.2:
    dependencies:
      vscode-languageserver-protocol: 3.17.2

  vscode-languageserver@9.0.1:
    dependencies:
      vscode-languageserver-protocol: 3.17.5

  vscode-nls@5.2.0: {}

  vscode-oniguruma@1.7.0: {}

  vscode-textmate@5.5.0: {}

  vscode-tmgrammar-test@0.0.11:
    dependencies:
      chalk: 2.4.2
      commander: 2.20.3
      diff: 4.0.2
      glob: 7.2.3
      vscode-oniguruma: 1.7.0
      vscode-textmate: 5.5.0

  vscode-uri@2.1.2: {}

  vscode-uri@3.0.8: {}

  which@2.0.2:
    dependencies:
      isexe: 2.0.0

  workerpool@6.2.0: {}

  wrap-ansi@7.0.0:
    dependencies:
      ansi-styles: 4.3.0
      string-width: 4.2.3
      strip-ansi: 6.0.1

  wrappy@1.0.2: {}

  y18n@5.0.8: {}

  yallist@4.0.0: {}

  yargs-parser@20.2.4: {}

  yargs-unparser@2.0.0:
    dependencies:
      camelcase: 6.3.0
      decamelize: 4.0.0
      flat: 5.0.2
      is-plain-obj: 2.1.0

  yargs@16.2.0:
    dependencies:
      cliui: 7.0.4
      escalade: 3.1.1
      get-caller-file: 2.0.5
      require-directory: 2.1.1
      string-width: 4.2.3
      y18n: 5.0.8
      yargs-parser: 20.2.4

  yn@3.1.1: {}

  yocto-queue@0.1.0: {}<|MERGE_RESOLUTION|>--- conflicted
+++ resolved
@@ -9,13 +9,8 @@
   .:
     dependencies:
       typescript:
-<<<<<<< HEAD
         specifier: ^5.7.2
         version: 5.7.2
-=======
-        specifier: ~5.6.3
-        version: 5.6.3
->>>>>>> fda35fed
     devDependencies:
       cross-env:
         specifier: ^7.0.2
@@ -63,13 +58,8 @@
         specifier: workspace:~
         version: link:../svelte2tsx
       typescript:
-<<<<<<< HEAD
         specifier: ^5.7.2
         version: 5.7.2
-=======
-        specifier: ~5.6.3
-        version: 5.6.3
->>>>>>> fda35fed
       typescript-auto-import-cache:
         specifier: ^0.3.5
         version: 0.3.5
@@ -178,13 +168,8 @@
         specifier: workspace:*
         version: link:../language-server
       typescript:
-<<<<<<< HEAD
         specifier: ^5.7.2
         version: 5.7.2
-=======
-        specifier: ~5.6.3
-        version: 5.6.3
->>>>>>> fda35fed
       vscode-languageserver:
         specifier: 8.0.2
         version: 8.0.2
@@ -232,13 +217,8 @@
         specifier: ^2.4.0
         version: 2.5.2
       typescript:
-<<<<<<< HEAD
         specifier: ^5.7.2
         version: 5.7.2
-=======
-        specifier: ~5.6.3
-        version: 5.6.3
->>>>>>> fda35fed
       vscode-tmgrammar-test:
         specifier: ^0.0.11
         version: 0.0.11
@@ -319,13 +299,8 @@
         specifier: ^2.4.0
         version: 2.5.2
       typescript:
-<<<<<<< HEAD
         specifier: ^5.7.2
         version: 5.7.2
-=======
-        specifier: ~5.6.3
-        version: 5.6.3
->>>>>>> fda35fed
 
   packages/typescript-plugin:
     dependencies:
@@ -343,13 +318,8 @@
         specifier: ^4.2.19
         version: 4.2.19
       typescript:
-<<<<<<< HEAD
         specifier: ^5.7.2
         version: 5.7.2
-=======
-        specifier: ~5.6.3
-        version: 5.6.3
->>>>>>> fda35fed
 
 packages:
 
