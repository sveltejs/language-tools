lockfileVersion: '9.0'

settings:
  autoInstallPeers: true
  excludeLinksFromLockfile: false

importers:

  .:
    dependencies:
      typescript:
        specifier: ^5.5.2
        version: 5.5.2
    devDependencies:
      cross-env:
        specifier: ^7.0.2
        version: 7.0.3
      prettier:
        specifier: ~3.2.5
        version: 3.2.5
      ts-node:
        specifier: ^10.0.0
<<<<<<< HEAD
        version: 10.9.1(@types/node@20.14.2)(typescript@5.4.5)
=======
        version: 10.9.1(@types/node@16.18.32)(typescript@5.5.2)
>>>>>>> 00212c42

  packages/language-server:
    dependencies:
      '@jridgewell/trace-mapping':
        specifier: ^0.3.17
        version: 0.3.18
      '@vscode/emmet-helper':
        specifier: 2.8.4
        version: 2.8.4
      chokidar:
        specifier: ^3.4.1
        version: 3.5.3
      estree-walker:
        specifier: ^2.0.1
        version: 2.0.2
      fast-glob:
        specifier: ^3.2.7
        version: 3.2.12
      lodash:
        specifier: ^4.17.21
        version: 4.17.21
      prettier:
        specifier: ~3.2.5
        version: 3.2.5
      prettier-plugin-svelte:
        specifier: ^3.2.2
        version: 3.2.2(prettier@3.2.5)(svelte@3.57.0)
      svelte:
        specifier: ^3.57.0
        version: 3.57.0
      svelte-preprocess:
<<<<<<< HEAD
        specifier: ^6.0.0
        version: 6.0.0(svelte@3.57.0)(typescript@5.4.5)
=======
        specifier: ^5.1.3
        version: 5.1.3(svelte@3.57.0)(typescript@5.5.2)
>>>>>>> 00212c42
      svelte2tsx:
        specifier: workspace:~
        version: link:../svelte2tsx
      typescript:
        specifier: ^5.5.2
        version: 5.5.2
      typescript-auto-import-cache:
        specifier: ^0.3.3
        version: 0.3.3
      vscode-css-languageservice:
        specifier: ~6.2.10
        version: 6.2.10
      vscode-html-languageservice:
        specifier: ~5.1.1
        version: 5.1.1
      vscode-languageserver:
        specifier: 8.0.2
        version: 8.0.2
      vscode-languageserver-protocol:
        specifier: 3.17.2
        version: 3.17.2
      vscode-languageserver-types:
        specifier: 3.17.2
        version: 3.17.2
      vscode-uri:
        specifier: ~3.0.0
        version: 3.0.8
    devDependencies:
      '@types/estree':
        specifier: ^0.0.42
        version: 0.0.42
      '@types/lodash':
        specifier: ^4.14.116
        version: 4.14.194
      '@types/mocha':
        specifier: ^9.1.0
        version: 9.1.1
      '@types/node':
        specifier: ^16.0.0
        version: 16.18.32
      '@types/prettier':
        specifier: ^2.2.3
        version: 2.7.2
      '@types/sinon':
        specifier: ^7.5.2
        version: 7.5.2
      cross-env:
        specifier: ^7.0.2
        version: 7.0.3
      mocha:
        specifier: ^9.2.0
        version: 9.2.2
      sinon:
        specifier: ^11.0.0
        version: 11.1.2
      ts-node:
        specifier: ^10.0.0
        version: 10.9.1(@types/node@16.18.32)(typescript@5.5.2)

  packages/svelte-check:
    dependencies:
      '@jridgewell/trace-mapping':
        specifier: ^0.3.17
        version: 0.3.18
      chokidar:
        specifier: ^3.4.1
        version: 3.5.3
      picocolors:
        specifier: ^1.0.0
        version: 1.0.0
      sade:
        specifier: ^1.7.4
        version: 1.8.1
      svelte:
        specifier: ^3.55.0 || ^4.0.0-next.0 || ^4.0.0 || ^5.0.0-next.0
        version: 3.57.0
      svelte-preprocess:
        specifier: ^6.0.0
        version: 6.0.0(svelte@3.57.0)(typescript@5.4.5)
      typescript:
        specifier: ^5.0.3
        version: 5.4.5
    devDependencies:
      '@rollup/plugin-commonjs':
        specifier: ^24.0.0
        version: 24.1.0(rollup@3.7.5)
      '@rollup/plugin-json':
        specifier: ^6.0.0
        version: 6.0.0(rollup@3.7.5)
      '@rollup/plugin-node-resolve':
        specifier: ^15.0.0
        version: 15.0.2(rollup@3.7.5)
      '@rollup/plugin-replace':
        specifier: 5.0.2
        version: 5.0.2(rollup@3.7.5)
      '@rollup/plugin-typescript':
        specifier: ^10.0.0
        version: 10.0.1(rollup@3.7.5)(tslib@2.6.3)(typescript@5.4.5)
      '@types/sade':
        specifier: ^1.7.2
        version: 1.7.4
      builtin-modules:
        specifier: ^3.3.0
        version: 3.3.0
      fast-glob:
        specifier: ^3.2.7
        version: 3.2.12
      rollup:
        specifier: 3.7.5
        version: 3.7.5
      rollup-plugin-cleanup:
        specifier: ^3.2.0
        version: 3.2.1(rollup@3.7.5)
      rollup-plugin-copy:
        specifier: ^3.4.0
        version: 3.4.0
      svelte-language-server:
        specifier: workspace:*
        version: link:../language-server
      vscode-languageserver:
        specifier: 8.0.2
        version: 8.0.2
      vscode-languageserver-protocol:
        specifier: 3.17.2
        version: 3.17.2
      vscode-languageserver-types:
        specifier: 3.17.2
        version: 3.17.2
      vscode-uri:
        specifier: ~3.0.0
        version: 3.0.8

  packages/svelte-vscode:
    dependencies:
      lodash:
        specifier: ^4.17.21
        version: 4.17.21
      svelte-language-server:
        specifier: workspace:*
        version: link:../language-server
      typescript-svelte-plugin:
        specifier: workspace:*
        version: link:../typescript-plugin
      vscode-languageclient:
        specifier: ^8.0.0
        version: 8.1.0
      vscode-languageserver-protocol:
        specifier: 3.17.2
        version: 3.17.2
    devDependencies:
      '@types/lodash':
        specifier: ^4.14.116
        version: 4.14.194
      '@types/node':
        specifier: ^16.0.0
        version: 16.18.32
      '@types/vscode':
        specifier: ^1.67
        version: 1.78.0
      js-yaml:
        specifier: ^3.14.0
        version: 3.14.1
      tslib:
        specifier: ^2.4.0
        version: 2.5.2
      typescript:
        specifier: ^5.5.2
        version: 5.5.2
      vscode-tmgrammar-test:
        specifier: ^0.0.11
        version: 0.0.11

  packages/svelte2tsx:
    dependencies:
      dedent-js:
        specifier: ^1.0.1
        version: 1.0.1
      pascal-case:
        specifier: ^3.1.1
        version: 3.1.2
    devDependencies:
      '@jridgewell/sourcemap-codec':
        specifier: ^1.4.14
        version: 1.4.15
      '@jridgewell/trace-mapping':
        specifier: ^0.3.17
        version: 0.3.18
      '@rollup/plugin-commonjs':
        specifier: ^24.0.0
        version: 24.1.0(rollup@3.7.5)
      '@rollup/plugin-json':
        specifier: ^6.0.0
        version: 6.0.0(rollup@3.7.5)
      '@rollup/plugin-node-resolve':
        specifier: ^15.0.0
        version: 15.0.2(rollup@3.7.5)
      '@rollup/plugin-typescript':
        specifier: ^10.0.0
        version: 10.0.1(rollup@3.7.5)(tslib@2.5.2)(typescript@5.5.2)
      '@types/estree':
        specifier: ^0.0.42
        version: 0.0.42
      '@types/mocha':
        specifier: ^9.1.0
        version: 9.1.1
      '@types/node':
        specifier: ^16.0.0
        version: 16.18.32
      '@types/unist':
        specifier: ^2.0.3
        version: 2.0.6
      '@types/vfile':
        specifier: ^3.0.2
        version: 3.0.2
      builtin-modules:
        specifier: ^3.3.0
        version: 3.3.0
      estree-walker:
        specifier: ^2.0.1
        version: 2.0.2
      magic-string:
        specifier: ^0.27.0
        version: 0.27.0
      mocha:
        specifier: ^9.2.0
        version: 9.2.2
      periscopic:
        specifier: ^2.0.2
        version: 2.0.3
      rollup:
        specifier: 3.7.5
        version: 3.7.5
      rollup-plugin-delete:
        specifier: ^2.0.0
        version: 2.0.0
      source-map-support:
        specifier: ^0.5.16
        version: 0.5.21
      svelte:
        specifier: ~3.57.0
        version: 3.57.0
      tiny-glob:
        specifier: ^0.2.6
        version: 0.2.9
      tslib:
        specifier: ^2.4.0
        version: 2.5.2
      typescript:
        specifier: ^5.5.2
        version: 5.5.2

  packages/typescript-plugin:
    dependencies:
      '@jridgewell/sourcemap-codec':
        specifier: ^1.4.14
        version: 1.4.15
      svelte2tsx:
        specifier: workspace:~
        version: link:../svelte2tsx
    devDependencies:
      '@types/node':
        specifier: ^16.0.0
        version: 16.18.32
      svelte:
        specifier: ^3.57.0
        version: 3.57.0
      typescript:
        specifier: ^5.5.2
        version: 5.5.2

packages:

  '@cspotcode/source-map-support@0.8.1':
    resolution: {integrity: sha512-IchNf6dN4tHoMFIn/7OE8LWZ19Y6q/67Bmf6vnGREv8RSbBVb9LPJxEcnwrcwX6ixSvaiGoomAUvu4YSxXrVgw==}
    engines: {node: '>=12'}

  '@emmetio/abbreviation@2.3.3':
    resolution: {integrity: sha512-mgv58UrU3rh4YgbE/TzgLQwJ3pFsHHhCLqY20aJq+9comytTXUDNGG/SMtSeMJdkpxgXSXunBGLD8Boka3JyVA==}

  '@emmetio/css-abbreviation@2.1.8':
    resolution: {integrity: sha512-s9yjhJ6saOO/uk1V74eifykk2CBYi01STTK3WlXWGOepyKa23ymJ053+DNQjpFcy1ingpaO7AxCcwLvHFY9tuw==}

  '@emmetio/scanner@1.0.4':
    resolution: {integrity: sha512-IqRuJtQff7YHHBk4G8YZ45uB9BaAGcwQeVzgj/zj8/UdOhtQpEIupUhSk8dys6spFIWVZVeK20CzGEnqR5SbqA==}

  '@jridgewell/resolve-uri@3.1.0':
    resolution: {integrity: sha512-F2msla3tad+Mfht5cJq7LSXcdudKTWCVYUgw6pLFOOHSTtZlj6SWNYAp+AhuqLmWdBO2X5hPrLcu8cVP8fy28w==}
    engines: {node: '>=6.0.0'}

  '@jridgewell/resolve-uri@3.1.1':
    resolution: {integrity: sha512-dSYZh7HhCDtCKm4QakX0xFpsRDqjjtZf/kjI/v3T3Nwt5r8/qz/M19F9ySyOqU94SXBmeG9ttTul+YnR4LOxFA==}
    engines: {node: '>=6.0.0'}

  '@jridgewell/sourcemap-codec@1.4.14':
    resolution: {integrity: sha512-XPSJHWmi394fuUuzDnGz1wiKqWfo1yXecHQMRf2l6hztTO+nPru658AyDngaBe7isIxEkRsPR3FZh+s7iVa4Uw==}

  '@jridgewell/sourcemap-codec@1.4.15':
    resolution: {integrity: sha512-eF2rxCRulEKXHTRiDrDy6erMYWqNw4LPdQ8UQA4huuxaQsVeRPFl2oM8oDGxMFhJUWZf9McpLtJasDDZb/Bpeg==}

  '@jridgewell/trace-mapping@0.3.18':
    resolution: {integrity: sha512-w+niJYzMHdd7USdiH2U6869nqhD2nbfZXND5Yp93qIbEmnDNk7PD48o+YchRVpzMU7M6jVCbenTR7PA1FLQ9pA==}

  '@jridgewell/trace-mapping@0.3.9':
    resolution: {integrity: sha512-3Belt6tdc8bPgAtbcmdtNJlirVoTmEb5e2gC94PnkwEW9jI6CAHUeoG85tjWP5WquqfavoMtMwiG4P926ZKKuQ==}

  '@nodelib/fs.scandir@2.1.5':
    resolution: {integrity: sha512-vq24Bq3ym5HEQm2NKCr3yXDwjc7vTsEThRDnkp2DK9p1uqLR+DHurm/NOTo0KG7HYHU7eppKZj3MyqYuMBf62g==}
    engines: {node: '>= 8'}

  '@nodelib/fs.stat@2.0.5':
    resolution: {integrity: sha512-RkhPPp2zrqDAQA/2jNhnztcPAlv64XdhIp7a7454A5ovI7Bukxgt7MX7udwAu3zg1DcpPU0rz3VV1SeaqvY4+A==}
    engines: {node: '>= 8'}

  '@nodelib/fs.walk@1.2.8':
    resolution: {integrity: sha512-oGB+UxlgWcgQkgwo8GcEGwemoTFt3FIO9ababBmaGwXIoBKZ+GTy0pP185beGg7Llih/NSHSV2XAs1lnznocSg==}
    engines: {node: '>= 8'}

  '@rollup/plugin-commonjs@24.1.0':
    resolution: {integrity: sha512-eSL45hjhCWI0jCCXcNtLVqM5N1JlBGvlFfY0m6oOYnLCJ6N0qEXoZql4sY2MOUArzhH4SA/qBpTxvvZp2Sc+DQ==}
    engines: {node: '>=14.0.0'}
    peerDependencies:
      rollup: ^2.68.0||^3.0.0
    peerDependenciesMeta:
      rollup:
        optional: true

  '@rollup/plugin-json@6.0.0':
    resolution: {integrity: sha512-i/4C5Jrdr1XUarRhVu27EEwjt4GObltD7c+MkCIpO2QIbojw8MUs+CCTqOphQi3Qtg1FLmYt+l+6YeoIf51J7w==}
    engines: {node: '>=14.0.0'}
    peerDependencies:
      rollup: ^1.20.0||^2.0.0||^3.0.0
    peerDependenciesMeta:
      rollup:
        optional: true

  '@rollup/plugin-node-resolve@15.0.2':
    resolution: {integrity: sha512-Y35fRGUjC3FaurG722uhUuG8YHOJRJQbI6/CkbRkdPotSpDj9NtIN85z1zrcyDcCQIW4qp5mgG72U+gJ0TAFEg==}
    engines: {node: '>=14.0.0'}
    peerDependencies:
      rollup: ^2.78.0||^3.0.0
    peerDependenciesMeta:
      rollup:
        optional: true

  '@rollup/plugin-replace@5.0.2':
    resolution: {integrity: sha512-M9YXNekv/C/iHHK+cvORzfRYfPbq0RDD8r0G+bMiTXjNGKulPnCT9O3Ss46WfhI6ZOCgApOP7xAdmCQJ+U2LAA==}
    engines: {node: '>=14.0.0'}
    peerDependencies:
      rollup: ^1.20.0||^2.0.0||^3.0.0
    peerDependenciesMeta:
      rollup:
        optional: true

  '@rollup/plugin-typescript@10.0.1':
    resolution: {integrity: sha512-wBykxRLlX7EzL8BmUqMqk5zpx2onnmRMSw/l9M1sVfkJvdwfxogZQVNUM9gVMJbjRLDR5H6U0OMOrlDGmIV45A==}
    engines: {node: '>=14.0.0'}
    peerDependencies:
      rollup: ^2.14.0||^3.0.0
      tslib: '*'
      typescript: '>=3.7.0'
    peerDependenciesMeta:
      rollup:
        optional: true
      tslib:
        optional: true

  '@rollup/pluginutils@5.0.2':
    resolution: {integrity: sha512-pTd9rIsP92h+B6wWwFbW8RkZv4hiR/xKsqre4SIuAOaOEQRxi0lqLke9k2/7WegC85GgUs9pjmOjCUi3In4vwA==}
    engines: {node: '>=14.0.0'}
    peerDependencies:
      rollup: ^1.20.0||^2.0.0||^3.0.0
    peerDependenciesMeta:
      rollup:
        optional: true

  '@sinonjs/commons@1.8.6':
    resolution: {integrity: sha512-Ky+XkAkqPZSm3NLBeUng77EBQl3cmeJhITaGHdYH8kjVB+aun3S4XBRti2zt17mtt0mIUDiNxYeoJm6drVvBJQ==}

  '@sinonjs/commons@2.0.0':
    resolution: {integrity: sha512-uLa0j859mMrg2slwQYdO/AkrOfmH+X6LTVmNTS9CqexuE2IvVORIkSpJLqePAbEnKJ77aMmCwr1NUZ57120Xcg==}

  '@sinonjs/commons@3.0.0':
    resolution: {integrity: sha512-jXBtWAF4vmdNmZgD5FoKsVLv3rPgDnLgPbU84LIJ3otV44vJlDRokVng5v8NFJdCf/da9legHcKaRuZs4L7faA==}

  '@sinonjs/fake-timers@10.2.0':
    resolution: {integrity: sha512-OPwQlEdg40HAj5KNF8WW6q2KG4Z+cBCZb3m4ninfTZKaBmbIJodviQsDBoYMPHkOyJJMHnOJo5j2+LKDOhOACg==}

  '@sinonjs/fake-timers@7.1.2':
    resolution: {integrity: sha512-iQADsW4LBMISqZ6Ci1dupJL9pprqwcVFTcOsEmQOEhW+KLCVn/Y4Jrvg2k19fIHCp+iFprriYPTdRcQR8NbUPg==}

  '@sinonjs/samsam@6.1.3':
    resolution: {integrity: sha512-nhOb2dWPeb1sd3IQXL/dVPnKHDOAFfvichtBf4xV00/rU1QbPCQqKMbvIheIjqwVjh7qIgf2AHTHi391yMOMpQ==}

  '@sinonjs/text-encoding@0.7.2':
    resolution: {integrity: sha512-sXXKG+uL9IrKqViTtao2Ws6dy0znu9sOaP1di/jKGW1M6VssO8vlpXCQcpZ+jisQ1tTFAC5Jo/EOzFbggBagFQ==}

  '@tsconfig/node10@1.0.9':
    resolution: {integrity: sha512-jNsYVVxU8v5g43Erja32laIDHXeoNvFEpX33OK4d6hljo3jDhCBDhx5dhCCTMWUojscpAagGiRkBKxpdl9fxqA==}

  '@tsconfig/node12@1.0.11':
    resolution: {integrity: sha512-cqefuRsh12pWyGsIoBKJA9luFu3mRxCA+ORZvA4ktLSzIuCUtWVxGIuXigEwO5/ywWFMZ2QEGKWvkZG1zDMTag==}

  '@tsconfig/node14@1.0.3':
    resolution: {integrity: sha512-ysT8mhdixWK6Hw3i1V2AeRqZ5WfXg1G43mqoYlM2nc6388Fq5jcXyr5mRsqViLx/GJYdoL0bfXD8nmF+Zn/Iow==}

  '@tsconfig/node16@1.0.4':
    resolution: {integrity: sha512-vxhUy4J8lyeyinH7Azl1pdd43GJhZH/tP2weN8TntQblOY+A0XbT8DJk1/oCPuOOyg/Ja757rG0CgHcWC8OfMA==}

  '@types/estree@0.0.42':
    resolution: {integrity: sha512-K1DPVvnBCPxzD+G51/cxVIoc2X8uUVl1zpJeE6iKcgHMj4+tbat5Xu4TjV7v2QSDbIeAfLi2hIk+u2+s0MlpUQ==}

  '@types/estree@1.0.1':
    resolution: {integrity: sha512-LG4opVs2ANWZ1TJoKc937iMmNstM/d0ae1vNbnBvBhqCSezgVUOzcLCqbI5elV8Vy6WKwKjaqR+zO9VKirBBCA==}

  '@types/fs-extra@8.1.2':
    resolution: {integrity: sha512-SvSrYXfWSc7R4eqnOzbQF4TZmfpNSM9FrSWLU3EUnWBuyZqNBOrv1B1JA3byUDPUl9z4Ab3jeZG2eDdySlgNMg==}

  '@types/glob@7.2.0':
    resolution: {integrity: sha512-ZUxbzKl0IfJILTS6t7ip5fQQM/J3TJYubDm3nMbgubNNYS62eXeUpoLUC8/7fJNiFYHTrGPQn7hspDUzIHX3UA==}

  '@types/lodash@4.14.194':
    resolution: {integrity: sha512-r22s9tAS7imvBt2lyHC9B8AGwWnXaYb1tY09oyLkXDs4vArpYJzw09nj8MLx5VfciBPGIb+ZwG0ssYnEPJxn/g==}

  '@types/minimatch@5.1.2':
    resolution: {integrity: sha512-K0VQKziLUWkVKiRVrx4a40iPaxTUefQmjtkQofBkYRcoaaL/8rhwDWww9qWbrgicNOgnpIsMxyNIUM4+n6dUIA==}

  '@types/mocha@9.1.1':
    resolution: {integrity: sha512-Z61JK7DKDtdKTWwLeElSEBcWGRLY8g95ic5FoQqI9CMx0ns/Ghep3B4DfcEimiKMvtamNVULVNKEsiwV3aQmXw==}

  '@types/mri@1.1.1':
    resolution: {integrity: sha512-nJOuiTlsvmClSr3+a/trTSx4DTuY/VURsWGKSf/eeavh0LRMqdsK60ti0TlwM5iHiGOK3/Ibkxsbr7i9rzGreA==}

  '@types/node@16.18.32':
    resolution: {integrity: sha512-zpnXe4dEz6PrWz9u7dqyRoq9VxwCvoXRPy/ewhmMa1CgEyVmtL1NJPQ2MX+4pf97vetquVKkpiMx0MwI8pjNOw==}

  '@types/node@20.14.2':
    resolution: {integrity: sha512-xyu6WAMVwv6AKFLB+e/7ySZVr/0zLCzOa7rSpq6jNwpqOrUbcACDWC+53d4n2QHOnDou0fbIsg8wZu/sxrnI4Q==}

  '@types/prettier@2.7.2':
    resolution: {integrity: sha512-KufADq8uQqo1pYKVIYzfKbJfBAc0sOeXqGbFaSpv8MRmC/zXgowNZmFcbngndGk922QDmOASEXUZCaY48gs4cg==}

  '@types/resolve@1.20.2':
    resolution: {integrity: sha512-60BCwRFOZCQhDncwQdxxeOEEkbc5dIMccYLwbxsS4TUNeVECQ/pBJ0j09mrHOl/JJvpRPGwO9SvE4nR2Nb/a4Q==}

  '@types/sade@1.7.4':
    resolution: {integrity: sha512-6ys13kmtlY0aIOz4KtMdeBD9BHs6vSE3aRcj4vAZqXjypT2el8WZt6799CMjElVgh1cbOH/t3vrpQ4IpwytcPA==}

  '@types/sinon@7.5.2':
    resolution: {integrity: sha512-T+m89VdXj/eidZyejvmoP9jivXgBDdkOSBVQjU9kF349NEx10QdPNGxHeZUaj1IlJ32/ewdyXJjnJxyxJroYwg==}

  '@types/unist@2.0.6':
    resolution: {integrity: sha512-PBjIUxZHOuj0R15/xuwJYjFi+KZdNFrehocChv4g5hu6aFroHue8m0lBP0POdK2nKzbw0cgV1mws8+V/JAcEkQ==}

  '@types/vfile-message@2.0.0':
    resolution: {integrity: sha512-GpTIuDpb9u4zIO165fUy9+fXcULdD8HFRNli04GehoMVbeNq7D6OBnqSmg3lxZnC+UvgUhEWKxdKiwYUkGltIw==}
    deprecated: This is a stub types definition. vfile-message provides its own type definitions, so you do not need this installed.

  '@types/vfile@3.0.2':
    resolution: {integrity: sha512-b3nLFGaGkJ9rzOcuXRfHkZMdjsawuDD0ENL9fzTophtBg8FJHSGbH7daXkEpcwy3v7Xol3pAvsmlYyFhR4pqJw==}

  '@types/vscode@1.78.0':
    resolution: {integrity: sha512-LJZIJpPvKJ0HVQDqfOy6W4sNKUBBwyDu1Bs8chHBZOe9MNuKTJtidgZ2bqjhmmWpUb0TIIqv47BFUcVmAsgaVA==}

  '@ungap/promise-all-settled@1.1.2':
    resolution: {integrity: sha512-sL/cEvJWAnClXw0wHk85/2L0G6Sj8UB0Ctc1TEMbKSsmpRosqhwj9gWgFRZSrBr2f9tiXISwNhCPmlfqUqyb9Q==}

  '@vscode/emmet-helper@2.8.4':
    resolution: {integrity: sha512-lUki5QLS47bz/U8IlG9VQ+1lfxMtxMZENmU5nu4Z71eOD5j9FK0SmYGL5NiVJg9WBWeAU0VxRADMY2Qpq7BfVg==}

  '@vscode/l10n@0.0.16':
    resolution: {integrity: sha512-JT5CvrIYYCrmB+dCana8sUqJEcGB1ZDXNLMQ2+42bW995WmNoenijWMUdZfwmuQUTQcEVVIa2OecZzTYWUW9Cg==}

  acorn-walk@8.2.0:
    resolution: {integrity: sha512-k+iyHEuPgSw6SbuDpGQM+06HQUa04DZ3o+F6CSzXMvvI5KMvnaEqXe+YVe555R9nn6GPt404fos4wcgpw12SDA==}
    engines: {node: '>=0.4.0'}

  acorn@8.8.2:
    resolution: {integrity: sha512-xjIYgE8HBrkpd/sJqOGNspf8uHG+NOHGOw6a/Urj8taM2EXfdNAH2oFcPeIFfsv3+kz/mJrS5VuMqbNLjCa2vw==}
    engines: {node: '>=0.4.0'}
    hasBin: true

  aggregate-error@3.1.0:
    resolution: {integrity: sha512-4I7Td01quW/RpocfNayFdFVk1qSuoh0E7JrbRJ16nH01HhKFQ88INq9Sd+nd72zqRySlr9BmDA8xlEJ6vJMrYA==}
    engines: {node: '>=8'}

  ansi-colors@4.1.1:
    resolution: {integrity: sha512-JoX0apGbHaUJBNl6yF+p6JAFYZ666/hhCGKN5t9QFjbJQKUU/g8MNbFDbvfrgKXvI1QpZplPOnwIo99lX/AAmA==}
    engines: {node: '>=6'}

  ansi-regex@5.0.1:
    resolution: {integrity: sha512-quJQXlTSUGL2LH9SUXo8VwsY4soanhgo6LNSm84E1LBcE8s3O0wpdiRzyR9z/ZZJMlMWv37qOOb9pdJlMUEKFQ==}
    engines: {node: '>=8'}

  ansi-styles@3.2.1:
    resolution: {integrity: sha512-VT0ZI6kZRdTh8YyJw3SMbYm/u+NqfsAxEpWO0Pf9sq8/e94WxxOpPKx9FR1FlyCtOVDNOQ+8ntlqFxiRc+r5qA==}
    engines: {node: '>=4'}

  ansi-styles@4.3.0:
    resolution: {integrity: sha512-zbB9rCJAT1rbjiVDb2hqKFHNYLxgtk8NURxZ3IZwD3F6NtxbXZQCnnSi1Lkx+IDohdPlFp222wVALIheZJQSEg==}
    engines: {node: '>=8'}

  anymatch@3.1.3:
    resolution: {integrity: sha512-KMReFUr0B4t+D+OBkjR3KYqvocp2XaSzO55UcB6mgQMd3KbcE+mWTyvVV7D/zsdEbNnV6acZUutkiHQXvTr1Rw==}
    engines: {node: '>= 8'}

  arg@4.1.3:
    resolution: {integrity: sha512-58S9QDqG0Xx27YwPSt9fJxivjYl432YCwfDMfZ+71RAqUrZef7LrKQZ3LHLOwCS4FLNBplP533Zx895SeOCHvA==}

  argparse@1.0.10:
    resolution: {integrity: sha512-o5Roy6tNG4SL/FOkCAN6RzjiakZS25RLYFrcMttJqbdd8BWrnA+fGz57iN5Pb06pvBGvl5gQ0B48dJlslXvoTg==}

  argparse@2.0.1:
    resolution: {integrity: sha512-8+9WqebbFzpX9OR+Wa6O29asIogeRMzcGtAINdpMHHyAg10f05aSFVBbcEqGf/PXw1EjAZ+q2/bEBg3DvurK3Q==}

  array-union@2.1.0:
    resolution: {integrity: sha512-HGyxoOTYUyCM6stUe6EJgnd4EoewAI7zMdfqO+kGjnlZmBDz/cR5pf8r/cR4Wq60sL/p0IkcjUEEPwS3GFrIyw==}
    engines: {node: '>=8'}

  balanced-match@1.0.2:
    resolution: {integrity: sha512-3oSeUO0TMV67hN1AmbXsK4yaqU7tjiHlbxRDZOpH0KW9+CeX4bRAaX0Anxt0tx2MrpRpWwQaPwIlISEJhYU5Pw==}

  binary-extensions@2.2.0:
    resolution: {integrity: sha512-jDctJ/IVQbZoJykoeHbhXpOlNBqGNcwXJKJog42E5HDPUwQTSdjCHdihjj0DlnheQ7blbT6dHOafNAiS8ooQKA==}
    engines: {node: '>=8'}

  brace-expansion@1.1.11:
    resolution: {integrity: sha512-iCuPHDFgrHX7H2vEI/5xpz07zSHB00TpugqhmYtVmMO6518mCuRMoOYFldEBl0g187ufozdaHgWKcYFb61qGiA==}

  brace-expansion@2.0.1:
    resolution: {integrity: sha512-XnAIvQ8eM+kC6aULx6wuQiwVsnzsi9d3WxzV3FpWTGA19F621kwdbsAcFKXgKUHZWsy+mY6iL1sHTxWEFCytDA==}

  braces@3.0.2:
    resolution: {integrity: sha512-b8um+L1RzM3WDSzvhm6gIz1yfTbBt6YTlcEKAvsmqCZZFw46z626lVj9j1yEPW33H5H+lBQpZMP1k8l+78Ha0A==}
    engines: {node: '>=8'}

  browser-stdout@1.3.1:
    resolution: {integrity: sha512-qhAVI1+Av2X7qelOfAIYwXONood6XlZE/fXaBSmW/T5SzLAmCgzi+eiWE7fUvbHaeNBQH13UftjpXxsfLkMpgw==}

  buffer-from@1.1.2:
    resolution: {integrity: sha512-E+XQCRwSbaaiChtv6k6Dwgc+bx+Bs6vuKJHHl5kox/BaKbhiXzqQOwK4cO22yElGp2OCmjwVhT3HmxgyPGnJfQ==}

  builtin-modules@3.3.0:
    resolution: {integrity: sha512-zhaCDicdLuWN5UbN5IMnFqNMhNfo919sH85y2/ea+5Yg9TsTkeZxpL+JLbp6cgYFS4sRLp3YV4S6yDuqVWHYOw==}
    engines: {node: '>=6'}

  camelcase@6.3.0:
    resolution: {integrity: sha512-Gmy6FhYlCY7uOElZUSbxo2UCDH8owEk996gkbrpsgGtrJLM3J7jGxl9Ic7Qwwj4ivOE5AWZWRMecDdF7hqGjFA==}
    engines: {node: '>=10'}

  chalk@2.4.2:
    resolution: {integrity: sha512-Mti+f9lpJNcwF4tWV8/OrTTtF1gZi+f8FqlyAdouralcFWFQWF2+NgCHShjkCb+IFBLq9buZwE1xckQU4peSuQ==}
    engines: {node: '>=4'}

  chalk@4.1.2:
    resolution: {integrity: sha512-oKnbhFyRIXpUuez8iBMmyEa4nbj4IOQyuhc/wy9kY7/WVPcwIO9VA668Pu8RkO7+0G76SLROeyw9CpQ061i4mA==}
    engines: {node: '>=10'}

  chokidar@3.5.3:
    resolution: {integrity: sha512-Dr3sfKRP6oTcjf2JmUmFJfeVMvXBdegxB0iVQ5eb2V10uFJUCAS8OByZdVAyVb8xXNz3GjjTgj9kLWsZTqE6kw==}
    engines: {node: '>= 8.10.0'}

  clean-stack@2.2.0:
    resolution: {integrity: sha512-4diC9HaTE+KRAMWhDhrGOECgWZxoevMc5TlkObMqNSsVU62PYzXZ/SMTjzyGAFF1YusgxGcSWTEXBhp0CPwQ1A==}
    engines: {node: '>=6'}

  cliui@7.0.4:
    resolution: {integrity: sha512-OcRE68cOsVMXp1Yvonl/fzkQOyjLSu/8bhPDfQt0e0/Eb283TKP20Fs2MqoPsr9SwA595rRCA+QMzYc9nBP+JQ==}

  color-convert@1.9.3:
    resolution: {integrity: sha512-QfAUtd+vFdAtFQcC8CCyYt1fYWxSqAiK2cSD6zDB8N3cpsEBAvRxp9zOGg6G/SHHJYAT88/az/IuDGALsNVbGg==}

  color-convert@2.0.1:
    resolution: {integrity: sha512-RRECPsj7iu/xb5oKYcsFHSppFNnsj/52OVTRKb4zP5onXwVF3zVmmToNcOfGC+CRDpfK/U584fMg38ZHCaElKQ==}
    engines: {node: '>=7.0.0'}

  color-name@1.1.3:
    resolution: {integrity: sha512-72fSenhMw2HZMTVHeCA9KCmpEIbzWiQsjN+BHcBbS9vr1mtt+vJjPdksIBNUmKAW8TFUDPJK5SUU3QhE9NEXDw==}

  color-name@1.1.4:
    resolution: {integrity: sha512-dOy+3AuW3a2wNbZHIuMZpTcgjGuLU/uBL/ubcZF9OXbDo8ff4O8yVp5Bf0efS8uEoYo5q4Fx7dY9OgQGXgAsQA==}

  colorette@1.4.0:
    resolution: {integrity: sha512-Y2oEozpomLn7Q3HFP7dpww7AtMJplbM9lGZP6RDfHqmbeRjiwRg4n6VM6j4KLmRke85uWEI7JqF17f3pqdRA0g==}

  commander@2.20.3:
    resolution: {integrity: sha512-GpVkmM8vF2vQUkj2LvZmD35JxeJOLCwJ9cUkugyk2nuhbv3+mJvpLYYt+0+USMxE+oj+ey/lJEnhZw75x/OMcQ==}

  commondir@1.0.1:
    resolution: {integrity: sha512-W9pAhw0ja1Edb5GVdIF1mjZw/ASI0AlShXM83UUGe2DVr5TdAPEA1OA8m/g8zWp9x6On7gqufY+FatDbC3MDQg==}

  concat-map@0.0.1:
    resolution: {integrity: sha512-/Srv4dswyQNBfohGpz9o6Yb3Gz3SrUDqBH5rTuhGR7ahtlbYKnVxw2bCFMRljaA7EXHaXZ8wsHdodFvbkhKmqg==}

  create-require@1.1.1:
    resolution: {integrity: sha512-dcKFX3jn0MpIaXjisoRvexIJVEKzaq7z2rZKxf+MSr9TkdmHmsU4m2lcLojrj/FHl8mk5VxMmYA+ftRkP/3oKQ==}

  cross-env@7.0.3:
    resolution: {integrity: sha512-+/HKd6EgcQCJGh2PSjZuUitQBQynKor4wrFbRg4DtAgS1aWO+gU52xpH7M9ScGgXSYmAVS9bIJ8EzuaGw0oNAw==}
    engines: {node: '>=10.14', npm: '>=6', yarn: '>=1'}
    hasBin: true

  cross-spawn@7.0.3:
    resolution: {integrity: sha512-iRDPJKUPVEND7dHPO8rkbOnPpyDygcDFtWjpeWNCgy8WP2rXcxXL8TskReQl6OrB2G7+UJrags1q15Fudc7G6w==}
    engines: {node: '>= 8'}

  debug@4.3.3:
    resolution: {integrity: sha512-/zxw5+vh1Tfv+4Qn7a5nsbcJKPaSvCDhojn6FEl9vupwK2VCSDtEiEtqr8DFtzYFOdz63LBkxec7DYuc2jon6Q==}
    engines: {node: '>=6.0'}
    peerDependencies:
      supports-color: '*'
    peerDependenciesMeta:
      supports-color:
        optional: true

  decamelize@4.0.0:
    resolution: {integrity: sha512-9iE1PgSik9HeIIw2JO94IidnE3eBoQrFJ3w7sFuzSX4DpmZ3v5sZpUiV5Swcf6mQEF+Y0ru8Neo+p+nyh2J+hQ==}
    engines: {node: '>=10'}

  dedent-js@1.0.1:
    resolution: {integrity: sha512-OUepMozQULMLUmhxS95Vudo0jb0UchLimi3+pQ2plj61Fcy8axbP9hbiD4Sz6DPqn6XG3kfmziVfQ1rSys5AJQ==}

  deepmerge@4.3.1:
    resolution: {integrity: sha512-3sUqbMEc77XqpdNO7FRyRog+eW3ph+GYCbj+rK+uYyRMuwsVy0rMiVtPn+QJlKFvWP/1PYpapqYn0Me2knFn+A==}
    engines: {node: '>=0.10.0'}

  del@5.1.0:
    resolution: {integrity: sha512-wH9xOVHnczo9jN2IW68BabcecVPxacIA3g/7z6vhSU/4stOKQzeCRK0yD0A24WiAAUJmmVpWqrERcTxnLo3AnA==}
    engines: {node: '>=8'}

  detect-indent@6.1.0:
    resolution: {integrity: sha512-reYkTUJAZb9gUuZ2RvVCNhVHdg62RHnJ7WJl8ftMi4diZ6NWlciOzQN88pUhSELEwflJht4oQDv0F0BMlwaYtA==}
    engines: {node: '>=8'}

  diff@4.0.2:
    resolution: {integrity: sha512-58lmxKSA4BNyLz+HHMUzlOEpg09FV+ev6ZMe3vJihgdxzgcwZ8VoEEPmALCZG9LmqfVoNMMKpttIYTVG6uDY7A==}
    engines: {node: '>=0.3.1'}

  diff@5.0.0:
    resolution: {integrity: sha512-/VTCrvm5Z0JGty/BWHljh+BAiw3IK+2j87NGMu8Nwc/f48WoDAC395uomO9ZD117ZOBaHmkX1oyLvkVM/aIT3w==}
    engines: {node: '>=0.3.1'}

  diff@5.1.0:
    resolution: {integrity: sha512-D+mk+qE8VC/PAUrlAU34N+VfXev0ghe5ywmpqrawphmVZc1bEfn56uo9qpyGp1p4xpzOHkSW4ztBd6L7Xx4ACw==}
    engines: {node: '>=0.3.1'}

  dir-glob@3.0.1:
    resolution: {integrity: sha512-WkrWp9GR4KXfKGYzOLmTuGVi1UWFfws377n9cc55/tb6DuqyF6pcQ5AbiHEshaDpY9v6oaSr2XCDidGmMwdzIA==}
    engines: {node: '>=8'}

  emmet@2.4.4:
    resolution: {integrity: sha512-v8Mwpjym55CS3EjJgiCLWUB3J2HSR93jhzXW325720u8KvYxdI2voYLstW3pHBxFz54H6jFjayR9G4LfTG0q+g==}

  emoji-regex@8.0.0:
    resolution: {integrity: sha512-MSjYzcWNOA0ewAHpz0MxpYFvwg6yjy1NG3xteoqz644VCo/RPgnr1/GGt+ic3iJTzQ8Eu3TdM14SawnVUmGE6A==}

  escalade@3.1.1:
    resolution: {integrity: sha512-k0er2gUkLf8O0zKJiAhmkTnJlTvINGv7ygDNPbeIsX/TJjGJZHuh9B2UxbsaEkmlEo9MfhrSzmhIlhRlI2GXnw==}
    engines: {node: '>=6'}

  escape-string-regexp@1.0.5:
    resolution: {integrity: sha512-vbRorB5FUQWvla16U8R/qgaFIya2qGzwDrNmCZuYKrbdSUMG6I1ZCGQRefkRVhuOkIGVne7BQ35DSfo1qvJqFg==}
    engines: {node: '>=0.8.0'}

  escape-string-regexp@4.0.0:
    resolution: {integrity: sha512-TtpcNJ3XAzx3Gq8sWRzJaVajRs0uVxA2YAkdb1jm2YkPz4G6egUFAyA3n5vtEIZefPk5Wa4UXbKuS5fKkJWdgA==}
    engines: {node: '>=10'}

  esprima@4.0.1:
    resolution: {integrity: sha512-eGuFFw7Upda+g4p+QHvnW0RyTX/SVeJBDM/gCtMARO0cLuT2HcEKnTPvhjV6aGeqrCB/sbNop0Kszm0jsaWU4A==}
    engines: {node: '>=4'}
    hasBin: true

  estree-walker@0.6.1:
    resolution: {integrity: sha512-SqmZANLWS0mnatqbSfRP5g8OXZC12Fgg1IwNtLsyHDzJizORW4khDfjPqJZsemPWBB2uqykUah5YpQ6epsqC/w==}

  estree-walker@2.0.2:
    resolution: {integrity: sha512-Rfkk/Mp/DL7JVje3u18FxFujQlTNR2q6QfMSMB7AvCBx91NGj/ba3kCfza0f6dVDbw7YlRf/nDrn7pQrCCyQ/w==}

  fast-glob@3.2.12:
    resolution: {integrity: sha512-DVj4CQIYYow0BlaelwK1pHl5n5cRSJfM60UA0zK891sVInoPri2Ekj7+e1CT3/3qxXenpI+nBBmQAcJPJgaj4w==}
    engines: {node: '>=8.6.0'}

  fastq@1.15.0:
    resolution: {integrity: sha512-wBrocU2LCXXa+lWBt8RoIRD89Fi8OdABODa/kEnyeyjS5aZO5/GNvI5sEINADqP/h8M29UHTHUb53sUu5Ihqdw==}

  fill-range@7.0.1:
    resolution: {integrity: sha512-qOo9F+dMUmC2Lcb4BbVvnKJxTPjCm+RRpe4gDuGrzkL7mEVl/djYSu2OdQ2Pa302N4oqkSg9ir6jaLWJ2USVpQ==}
    engines: {node: '>=8'}

  find-up@5.0.0:
    resolution: {integrity: sha512-78/PXT1wlLLDgTzDs7sjq9hzz0vXD+zn+7wypEe4fXQxCmdmqfGsEPQxmiCSQI3ajFV91bVSsvNtrJRiW6nGng==}
    engines: {node: '>=10'}

  flat@5.0.2:
    resolution: {integrity: sha512-b6suED+5/3rTpUBdG1gupIl8MPFCAMA0QXwmljLhvCUKcUvdE4gWky9zpuGCcXHOsz4J9wPGNWq6OKpmIzz3hQ==}
    hasBin: true

  fs-extra@8.1.0:
    resolution: {integrity: sha512-yhlQgA6mnOJUKOsRUFsgJdQCvkKhcz8tlZG5HBQfReYZy46OwLcY+Zia0mtdHsOo9y/hP+CxMN0TU9QxoOtG4g==}
    engines: {node: '>=6 <7 || >=8'}

  fs.realpath@1.0.0:
    resolution: {integrity: sha512-OO0pH2lK6a0hZnAdau5ItzHPI6pUlvI7jMVnxUQRtw4owF2wk8lOSabtGDCTP4Ggrg2MbGnWO9X8K1t4+fGMDw==}

  fsevents@2.3.3:
    resolution: {integrity: sha512-5xoDfX+fL7faATnagmWPpbFtwh/R77WmMMqqHGS65C3vvB0YHrgF+B1YmZ3441tMj5n63k0212XNoJwzlhffQw==}
    engines: {node: ^8.16.0 || ^10.6.0 || >=11.0.0}
    os: [darwin]

  function-bind@1.1.1:
    resolution: {integrity: sha512-yIovAzMX49sF8Yl58fSCWJ5svSLuaibPxXQJFLmBObTuCr0Mf1KiPopGM9NiFjiYBCbfaa2Fh6breQ6ANVTI0A==}

  get-caller-file@2.0.5:
    resolution: {integrity: sha512-DyFP3BM/3YHTQOCUL/w0OZHR0lpKeGrxotcHWcqNEdnltqFwXVfhEBQ94eIo34AfQpo0rGki4cyIiftY06h2Fg==}
    engines: {node: 6.* || 8.* || >= 10.*}

  glob-parent@5.1.2:
    resolution: {integrity: sha512-AOIgSQCepiJYwP3ARnGx+5VnTu2HBYdzbGP45eLw1vr3zB3vZLeyed1sC9hnbcOc9/SrMyM5RPQrkGz4aS9Zow==}
    engines: {node: '>= 6'}

  glob@7.2.0:
    resolution: {integrity: sha512-lmLf6gtyrPq8tTjSmrO94wBeQbFR3HbLHbuyD69wuyQkImp2hWqMGB47OX65FBkPffO641IP9jWa1z4ivqG26Q==}

  glob@7.2.3:
    resolution: {integrity: sha512-nFR0zLpU2YCaRxwoCJvL6UvCH2JFyFVIvwTLsIf21AuHlMskA1hhTdk+LlYJtOlYt9v6dvszD2BGRqBL+iQK9Q==}

  glob@8.1.0:
    resolution: {integrity: sha512-r8hpEjiQEYlF2QU0df3dS+nxxSIreXQS1qRhMJM0Q5NDdR386C7jb7Hwwod8Fgiuex+k0GFjgft18yvxm5XoCQ==}
    engines: {node: '>=12'}

  globalyzer@0.1.0:
    resolution: {integrity: sha512-40oNTM9UfG6aBmuKxk/giHn5nQ8RVz/SS4Ir6zgzOv9/qC3kKZ9v4etGTcJbEl/NyVQH7FGU7d+X1egr57Md2Q==}

  globby@10.0.1:
    resolution: {integrity: sha512-sSs4inE1FB2YQiymcmTv6NWENryABjUNPeWhOvmn4SjtKybglsyPZxFB3U1/+L1bYi0rNZDqCLlHyLYDl1Pq5A==}
    engines: {node: '>=8'}

  globby@10.0.2:
    resolution: {integrity: sha512-7dUi7RvCoT/xast/o/dLN53oqND4yk0nsHkhRgn9w65C4PofCLOoJ39iSOg+qVDdWQPIEj+eszMHQ+aLVwwQSg==}
    engines: {node: '>=8'}

  globrex@0.1.2:
    resolution: {integrity: sha512-uHJgbwAMwNFf5mLst7IWLNg14x1CkeqglJb/K3doi4dw6q2IvAAmM/Y81kevy83wP+Sst+nutFTYOGg3d1lsxg==}

  graceful-fs@4.2.11:
    resolution: {integrity: sha512-RbJ5/jmFcNNCcDV5o9eTnBLJ/HszWV0P73bc+Ff4nS/rJj+YaS6IGyiOL0VoBYX+l1Wrl3k63h/KrH+nhJ0XvQ==}

  growl@1.10.5:
    resolution: {integrity: sha512-qBr4OuELkhPenW6goKVXiv47US3clb3/IbuWF9KNKEijAy9oeHxU9IgzjvJhHkUzhaj7rOUD7+YGWqUjLp5oSA==}
    engines: {node: '>=4.x'}

  has-flag@3.0.0:
    resolution: {integrity: sha512-sKJf1+ceQBr4SMkvQnBDNDtf4TXpVhVGateu0t918bl30FnbE2m4vNLX+VWe/dpjlb+HugGYzW7uQXH98HPEYw==}
    engines: {node: '>=4'}

  has-flag@4.0.0:
    resolution: {integrity: sha512-EykJT/Q1KjTWctppgIAgfSO0tKVuZUjhgMr17kqTumMl6Afv3EISleU7qZUzoXDFTAHTDC4NOoG/ZxU3EvlMPQ==}
    engines: {node: '>=8'}

  has@1.0.3:
    resolution: {integrity: sha512-f2dvO0VU6Oej7RkWJGrehjbzMAjFp5/VKPp5tTpWIV4JHHZK1/BxbFRtf/siA2SWTe09caDmVtYYzWEIbBS4zw==}
    engines: {node: '>= 0.4.0'}

  he@1.2.0:
    resolution: {integrity: sha512-F/1DnUGPopORZi0ni+CvrCgHQ5FyEAHRLSApuYWMmrbSwoN2Mn/7k+Gl38gJnR7yyDZk6WLXwiGod1JOWNDKGw==}
    hasBin: true

  ignore@5.2.4:
    resolution: {integrity: sha512-MAb38BcSbH0eHNBxn7ql2NH/kX33OkB3lZ1BNdh7ENeRChHTYsTvWrMubiIAMNS2llXEEgZ1MUOBtXChP3kaFQ==}
    engines: {node: '>= 4'}

  indent-string@4.0.0:
    resolution: {integrity: sha512-EdDDZu4A2OyIK7Lr/2zG+w5jmbuk1DVBnEwREQvBzspBJkCEbRa8GxU1lghYcaGJCnRWibjDXlq779X1/y5xwg==}
    engines: {node: '>=8'}

  inflight@1.0.6:
    resolution: {integrity: sha512-k92I/b08q4wvFscXCLvqfsHCrjrF7yiXsQuIVvVE7N82W3+aqpzuUdBbfhWcy/FZR3/4IgflMgKLOsvPDrGCJA==}

  inherits@2.0.4:
    resolution: {integrity: sha512-k/vGaX4/Yla3WzyMCvTQOXYeIHvqOKtnqBduzTHpzpQZzAskKMhZ2K+EnBiSM9zGSoIFeMpXKxa4dYeZIQqewQ==}

  is-binary-path@2.1.0:
    resolution: {integrity: sha512-ZMERYes6pDydyuGidse7OsHxtbI7WVeUEozgR/g7rd0xUimYNlvZRE/K2MgZTjWy725IfelLeVcEM97mmtRGXw==}
    engines: {node: '>=8'}

  is-builtin-module@3.2.1:
    resolution: {integrity: sha512-BSLE3HnV2syZ0FK0iMA/yUGplUeMmNz4AW5fnTunbCIqZi4vG3WjJT9FHMy5D69xmAYBHXQhJdALdpwVxV501A==}
    engines: {node: '>=6'}

  is-core-module@2.12.1:
    resolution: {integrity: sha512-Q4ZuBAe2FUsKtyQJoQHlvP8OvBERxO3jEmy1I7hcRXcJBGGHFh/aJBswbXuS9sgrDH2QUO8ilkwNPHvHMd8clg==}

  is-extglob@2.1.1:
    resolution: {integrity: sha512-SbKbANkN603Vi4jEZv49LeVJMn4yGwsbzZworEoyEiutsN3nJYdbO36zfhGJ6QEDpOZIFkDtnq5JRxmvl3jsoQ==}
    engines: {node: '>=0.10.0'}

  is-fullwidth-code-point@3.0.0:
    resolution: {integrity: sha512-zymm5+u+sCsSWyD9qNaejV3DFvhCKclKdizYaJUuHA83RLjb7nSuGnddCHGv0hk+KY7BMAlsWeK4Ueg6EV6XQg==}
    engines: {node: '>=8'}

  is-glob@4.0.3:
    resolution: {integrity: sha512-xelSayHH36ZgE7ZWhli7pW34hNbNl8Ojv5KVmkJD4hBdD3th8Tfk9vYasLM+mXWOZhFkgZfxhLSnrwRr4elSSg==}
    engines: {node: '>=0.10.0'}

  is-module@1.0.0:
    resolution: {integrity: sha512-51ypPSPCoTEIN9dy5Oy+h4pShgJmPCygKfyRCISBI+JoWT/2oJvK8QPxmwv7b/p239jXrm9M1mlQbyKJ5A152g==}

  is-number@7.0.0:
    resolution: {integrity: sha512-41Cifkg6e8TylSpdtTpeLVMqvSBEVzTttHvERD741+pnZ8ANv0004MRL43QKPDlK9cGvNp6NZWZUBlbGXYxxng==}
    engines: {node: '>=0.12.0'}

  is-path-cwd@2.2.0:
    resolution: {integrity: sha512-w942bTcih8fdJPJmQHFzkS76NEP8Kzzvmw92cXsazb8intwLqPibPPdXf4ANdKV3rYMuuQYGIWtvz9JilB3NFQ==}
    engines: {node: '>=6'}

  is-path-inside@3.0.3:
    resolution: {integrity: sha512-Fd4gABb+ycGAmKou8eMftCupSir5lRxqf4aD/vd0cD2qc4HL07OjCeuHMr8Ro4CoMaeCKDB0/ECBOVWjTwUvPQ==}
    engines: {node: '>=8'}

  is-plain-obj@2.1.0:
    resolution: {integrity: sha512-YWnfyRwxL/+SsrWYfOpUtz5b3YD+nyfkHvjbcanzk8zgyO4ASD67uVMRt8k5bM4lLMDnXfriRhOpemw+NfT1eA==}
    engines: {node: '>=8'}

  is-plain-object@3.0.1:
    resolution: {integrity: sha512-Xnpx182SBMrr/aBik8y+GuR4U1L9FqMSojwDQwPMmxyC6bvEqly9UBCxhauBF5vNh2gwWJNX6oDV7O+OM4z34g==}
    engines: {node: '>=0.10.0'}

  is-reference@1.2.1:
    resolution: {integrity: sha512-U82MsXXiFIrjCK4otLT+o2NA2Cd2g5MLoOVXUZjIOhLurrRxpEXzI8O0KZHr3IjLvlAH1kTPYSuqer5T9ZVBKQ==}

  is-unicode-supported@0.1.0:
    resolution: {integrity: sha512-knxG2q4UC3u8stRGyAVJCOdxFmv5DZiRcdlIaAQXAbSfJya+OhopNotLQrstBhququ4ZpuKbDc/8S6mgXgPFPw==}
    engines: {node: '>=10'}

  isarray@0.0.1:
    resolution: {integrity: sha512-D2S+3GLxWH+uhrNEcoh/fnmYeP8E8/zHl644d/jdA0g2uyXvy3sb0qxotE+ne0LtccHknQzWwZEzhak7oJ0COQ==}

  isexe@2.0.0:
    resolution: {integrity: sha512-RHxMLp9lnKHGHRng9QFhRCMbYAcVpn69smSGcq3f36xjgVVWThj4qqLbTLlq7Ssj8B+fIQ1EuCEGI2lKsyQeIw==}

  js-cleanup@1.2.0:
    resolution: {integrity: sha512-JeDD0yiiSt80fXzAVa/crrS0JDPQljyBG/RpOtaSbyDq03VHa9szJWMaWOYU/bcTn412uMN2MxApXq8v79cUiQ==}
    engines: {node: ^10.14.2 || >=12.0.0}

  js-yaml@3.14.1:
    resolution: {integrity: sha512-okMH7OXXJ7YrN9Ok3/SXrnu4iX9yOk+25nqX4imS2npuvTYDmo/QEZoqwZkYaIDk3jVvBOTOIEgEhaLOynBS9g==}
    hasBin: true

  js-yaml@4.1.0:
    resolution: {integrity: sha512-wpxZs9NoxZaJESJGIZTyDEaYpl0FKSA+FB9aJiyemKhMwkxQg63h4T1KJgUGHpTqPDNRcmmYLugrRjJlBtWvRA==}
    hasBin: true

  jsonc-parser@2.3.1:
    resolution: {integrity: sha512-H8jvkz1O50L3dMZCsLqiuB2tA7muqbSg1AtGEkN0leAqGjsUzDJir3Zwr02BhqdcITPg3ei3mZ+HjMocAknhhg==}

  jsonfile@4.0.0:
    resolution: {integrity: sha512-m6F1R3z8jjlf2imQHS2Qez5sjKWQzbuuhuJ/FKYFRZvPE3PuHcSMVZzfsLhGVOkfd20obL5SWEBew5ShlquNxg==}

  just-extend@4.2.1:
    resolution: {integrity: sha512-g3UB796vUFIY90VIv/WX3L2c8CS2MdWUww3CNrYmqza1Fg0DURc2K/O4YrnklBdQarSJ/y8JnJYDGc+1iumQjg==}

  locate-path@6.0.0:
    resolution: {integrity: sha512-iPZK6eYjbxRu3uB4/WZ3EsEIMJFMqAoopl3R+zuq0UjcAm/MO6KCweDgPfP3elTztoKP3KtnVHxTn2NHBSDVUw==}
    engines: {node: '>=10'}

  lodash.get@4.4.2:
    resolution: {integrity: sha512-z+Uw/vLuy6gQe8cfaFWD7p0wVv8fJl3mbzXh33RS+0oW2wvUqiRXiQ69gLWSLpgB5/6sU+r6BlQR0MBILadqTQ==}

  lodash@4.17.21:
    resolution: {integrity: sha512-v2kDEe57lecTulaDIuNTPy3Ry4gLGJ6Z1O3vE1krgXZNrsQ+LFTGHVxVjcXPs17LhbZVGedAJv8XZ1tvj5FvSg==}

  log-symbols@4.1.0:
    resolution: {integrity: sha512-8XPvpAA8uyhfteu8pIvQxpJZ7SYYdpUivZpGy6sFsBuKRY/7rQGavedeB8aK+Zkyq6upMFVL/9AW6vOYzfRyLg==}
    engines: {node: '>=10'}

  lower-case@2.0.2:
    resolution: {integrity: sha512-7fm3l3NAF9WfN6W3JOmf5drwpVqX78JtoGJ3A6W0a6ZnldM41w2fV5D490psKFTpMds8TJse/eHLFFsNHHjHgg==}

  lru-cache@6.0.0:
    resolution: {integrity: sha512-Jo6dJ04CmSjuznwJSS3pUeWmd/H0ffTlkXXgwZi+eq1UCmqQwCh+eLsYOYCwY991i2Fah4h1BEMCx4qThGbsiA==}
    engines: {node: '>=10'}

  magic-string@0.25.9:
    resolution: {integrity: sha512-RmF0AsMzgt25qzqqLc1+MbHmhdx0ojF2Fvs4XnOqz2ZOBXzzkEwc/dJQZCYHAn7v1jbVOjAZfK8msRn4BxO4VQ==}

  magic-string@0.27.0:
    resolution: {integrity: sha512-8UnnX2PeRAPZuN12svgR9j7M1uWMovg/CEnIwIG0LFkXSJJe4PdfUGiTGl8V9bsBHFUtfVINcSyYxd7q+kx9fA==}
    engines: {node: '>=12'}

  make-error@1.3.6:
    resolution: {integrity: sha512-s8UhlNe7vPKomQhC1qFelMokr/Sc3AgNbso3n74mVPA5LTZwkB9NlXf4XPamLxJE8h0gh73rM94xvwRT2CVInw==}

  merge2@1.4.1:
    resolution: {integrity: sha512-8q7VEgMJW4J8tcfVPy8g09NcQwZdbwFEqhe/WZkoIzjn/3TGDwtOCYtXGxA3O8tPzpczCCDgv+P2P5y00ZJOOg==}
    engines: {node: '>= 8'}

  micromatch@4.0.5:
    resolution: {integrity: sha512-DMy+ERcEW2q8Z2Po+WNXuw3c5YaUSFjAO5GsJqfEl7UjvtIuFKO6ZrKvcItdy98dwFI2N1tg3zNIdKaQT+aNdA==}
    engines: {node: '>=8.6'}

  min-indent@1.0.1:
    resolution: {integrity: sha512-I9jwMn07Sy/IwOj3zVkVik2JTvgpaykDZEigL6Rx6N9LbMywwUSMtxET+7lVoDLLd3O3IXwJwvuuns8UB/HeAg==}
    engines: {node: '>=4'}

  minimatch@3.1.2:
    resolution: {integrity: sha512-J7p63hRiAjw1NDEww1W7i37+ByIrOWO5XQQAzZ3VOcL0PNybwpfmV/N05zFAzwQ9USyEcX6t3UO+K5aqBQOIHw==}

  minimatch@4.2.1:
    resolution: {integrity: sha512-9Uq1ChtSZO+Mxa/CL1eGizn2vRn3MlLgzhT0Iz8zaY8NdvxvB0d5QdPFmCKf7JKA9Lerx5vRrnwO03jsSfGG9g==}
    engines: {node: '>=10'}

  minimatch@5.1.6:
    resolution: {integrity: sha512-lKwV/1brpG6mBUFHtb7NUmtABCb2WZZmm2wNiOA5hAb8VdCS4B3dtMWyvcoViccwAW/COERjXLt0zP1zXUN26g==}
    engines: {node: '>=10'}

  mocha@9.2.2:
    resolution: {integrity: sha512-L6XC3EdwT6YrIk0yXpavvLkn8h+EU+Y5UcCHKECyMbdUIxyMuZj4bX4U9e1nvnvUUvQVsV2VHQr5zLdcUkhW/g==}
    engines: {node: '>= 12.0.0'}
    hasBin: true

  mri@1.2.0:
    resolution: {integrity: sha512-tzzskb3bG8LvYGFF/mDTpq3jpI6Q9wc3LEmBaghu+DdCssd1FakN7Bc0hVNmEyGq1bq3RgfkCb3cmQLpNPOroA==}
    engines: {node: '>=4'}

  ms@2.1.2:
    resolution: {integrity: sha512-sGkPx+VjMtmA6MX27oA4FBFELFCZZ4S4XqeGOXCv68tT+jb3vk/RyaKWP0PTKyWtmLSM0b+adUTEvbs1PEaH2w==}

  ms@2.1.3:
    resolution: {integrity: sha512-6FlzubTLZG3J2a/NVCAleEhjzq5oxgHyaCU9yYXvcLsvoVaHJq/s5xXI6/XXP6tz7R9xAOtHnSO/tXtF3WRTlA==}

  nanoid@3.3.1:
    resolution: {integrity: sha512-n6Vs/3KGyxPQd6uO0eH4Bv0ojGSUvuLlIHtC3Y0kEO23YRge8H9x1GCzLn28YX0H66pMkxuaeESFq4tKISKwdw==}
    engines: {node: ^10 || ^12 || ^13.7 || ^14 || >=15.0.1}
    hasBin: true

  nise@5.1.4:
    resolution: {integrity: sha512-8+Ib8rRJ4L0o3kfmyVCL7gzrohyDe0cMFTBa2d364yIrEGMEoetznKJx899YxjybU6bL9SQkYPSBBs1gyYs8Xg==}

  no-case@3.0.4:
    resolution: {integrity: sha512-fgAN3jGAh+RoxUGZHTSOLJIqUc2wmoBwGR4tbpNAKmmovFoWq0OdRkb0VkldReO2a2iBT/OEulG9XSUc10r3zg==}

  normalize-path@3.0.0:
    resolution: {integrity: sha512-6eZs5Ls3WtCisHWp9S2GUy8dqkpGi4BVSz3GaqiE6ezub0512ESztXUwUB6C6IKbQkY2Pnb/mD4WYojCRwcwLA==}
    engines: {node: '>=0.10.0'}

  once@1.4.0:
    resolution: {integrity: sha512-lNaJgI+2Q5URQBkccEKHTQOPaXdUxnZZElQTZY0MFUAuaEqe1E+Nyvgdz/aIyNi6Z9MzO5dv1H8n58/GELp3+w==}

  p-limit@3.1.0:
    resolution: {integrity: sha512-TYOanM3wGwNGsZN2cVTYPArw454xnXj5qmWF1bEoAc4+cU/ol7GVh7odevjp1FNHduHc3KZMcFduxU5Xc6uJRQ==}
    engines: {node: '>=10'}

  p-locate@5.0.0:
    resolution: {integrity: sha512-LaNjtRWUBY++zB5nE/NwcaoMylSPk+S+ZHNB1TzdbMJMny6dynpAGt7X/tl/QYq3TIeE6nxHppbo2LGymrG5Pw==}
    engines: {node: '>=10'}

  p-map@3.0.0:
    resolution: {integrity: sha512-d3qXVTF/s+W+CdJ5A29wywV2n8CQQYahlgz2bFiA+4eVNJbHJodPZ+/gXwPGh0bOqA+j8S+6+ckmvLGPk1QpxQ==}
    engines: {node: '>=8'}

  pascal-case@3.1.2:
    resolution: {integrity: sha512-uWlGT3YSnK9x3BQJaOdcZwrnV6hPpd8jFH1/ucpiLRPh/2zCVJKS19E4GvYHvaCcACn3foXZ0cLB9Wrx1KGe5g==}

  path-exists@4.0.0:
    resolution: {integrity: sha512-ak9Qy5Q7jYb2Wwcey5Fpvg2KoAc/ZIhLSLOSBmRmygPsGwkVVt0fZa0qrtMz+m6tJTAHfZQ8FnmB4MG4LWy7/w==}
    engines: {node: '>=8'}

  path-is-absolute@1.0.1:
    resolution: {integrity: sha512-AVbw3UJ2e9bq64vSaS9Am0fje1Pa8pbGqTTsmXfaIiMpnr5DlDhfJOuLj9Sf95ZPVDAUerDfEk88MPmPe7UCQg==}
    engines: {node: '>=0.10.0'}

  path-key@3.1.1:
    resolution: {integrity: sha512-ojmeN0qd+y0jszEtoY48r0Peq5dwMEkIlCOu6Q5f41lfkswXuKtYrhgoTpLnyIcHm24Uhqx+5Tqm2InSwLhE6Q==}
    engines: {node: '>=8'}

  path-parse@1.0.7:
    resolution: {integrity: sha512-LDJzPVEEEPR+y48z93A0Ed0yXb8pAByGWo/k5YYdYgpY2/2EsOsksJrq7lOHxryrVOn1ejG6oAp8ahvOIQD8sw==}

  path-to-regexp@1.8.0:
    resolution: {integrity: sha512-n43JRhlUKUAlibEJhPeir1ncUID16QnEjNpwzNdO3Lm4ywrBpBZ5oLD0I6br9evr1Y9JTqwRtAh7JLoOzAQdVA==}

  path-type@4.0.0:
    resolution: {integrity: sha512-gDKb8aZMDeD/tZWs9P6+q0J9Mwkdl6xMV8TjnGP3qJVJ06bdMgkbBlLU8IdfOsIsFz2BW1rNVT3XuNEl8zPAvw==}
    engines: {node: '>=8'}

  perf-regexes@1.0.1:
    resolution: {integrity: sha512-L7MXxUDtqr4PUaLFCDCXBfGV/6KLIuSEccizDI7JxT+c9x1G1v04BQ4+4oag84SHaCdrBgQAIs/Cqn+flwFPng==}
    engines: {node: '>=6.14'}

  periscopic@2.0.3:
    resolution: {integrity: sha512-FuCZe61mWxQOJAQFEfmt9FjzebRlcpFz8sFPbyaCKtdusPkMEbA9ey0eARnRav5zAhmXznhaQkKGFAPn7X9NUw==}

  picocolors@1.0.0:
    resolution: {integrity: sha512-1fygroTLlHu66zi26VoTDv8yRgm0Fccecssto+MhsZ0D/DGW2sm8E8AjW7NU5VVTRt5GxbeZ5qBuJr+HyLYkjQ==}

  picomatch@2.3.1:
    resolution: {integrity: sha512-JU3teHTNjmE2VCGFzuY8EXzCDVwEqB2a8fsIvwaStHhAWJEeVd1o1QD80CU6+ZdEXXSLbSsuLwJjkCBWqRQUVA==}
    engines: {node: '>=8.6'}

  prettier-plugin-svelte@3.2.2:
    resolution: {integrity: sha512-ZzzE/wMuf48/1+Lf2Ffko0uDa6pyCfgHV6+uAhtg2U0AAXGrhCSW88vEJNAkAxW5qyrFY1y1zZ4J8TgHrjW++Q==}
    peerDependencies:
      prettier: ^3.0.0
      svelte: ^3.2.0 || ^4.0.0-next.0 || ^5.0.0-next.0

  prettier@3.2.5:
    resolution: {integrity: sha512-3/GWa9aOC0YeD7LUfvOG2NiDyhOWRvt1k+rcKhOuYnMY24iiCphgneUfJDyFXd6rZCAnuLBv6UeAULtrhT/F4A==}
    engines: {node: '>=14'}
    hasBin: true

  queue-microtask@1.2.3:
    resolution: {integrity: sha512-NuaNSa6flKT5JaSYQzJok04JzTL1CA6aGhv5rfLW3PgqA+M2ChpZQnAC8h8i4ZFkBS8X5RqkDBHA7r4hej3K9A==}

  randombytes@2.1.0:
    resolution: {integrity: sha512-vYl3iOX+4CKUWuxGi9Ukhie6fsqXqS9FE2Zaic4tNFD2N2QQaXOMFbuKK4QmDHC0JO6B1Zp41J0LpT0oR68amQ==}

  readdirp@3.6.0:
    resolution: {integrity: sha512-hOS089on8RduqdbhvQ5Z37A0ESjsqz6qnRcffsMU3495FuTdqSm+7bhJ29JvIOsBDEEnan5DPu9t3To9VRlMzA==}
    engines: {node: '>=8.10.0'}

  require-directory@2.1.1:
    resolution: {integrity: sha512-fGxEI7+wsG9xrvdjsrlmL22OMTTiHRwAMroiEeMgq8gzoLC/PQr7RsRDSTLUg/bZAZtF+TVIkHc6/4RIKrui+Q==}
    engines: {node: '>=0.10.0'}

  resolve@1.22.2:
    resolution: {integrity: sha512-Sb+mjNHOULsBv818T40qSPeRiuWLyaGMa5ewydRLFimneixmVy2zdivRl+AF6jaYPC8ERxGDmFSiqui6SfPd+g==}
    hasBin: true

  reusify@1.0.4:
    resolution: {integrity: sha512-U9nH88a3fc/ekCF1l0/UP1IosiuIjyTh7hBvXVMHYgVcfGvt897Xguj2UOLDeI5BG2m7/uwyaLVT6fbtCwTyzw==}
    engines: {iojs: '>=1.0.0', node: '>=0.10.0'}

  rimraf@3.0.2:
    resolution: {integrity: sha512-JZkJMZkAGFFPP2YqXZXPbMlMBgsxzE8ILs4lMIX/2o0L9UBw9O/Y3o6wFw/i9YLapcUJWwqbi3kdxIPdC62TIA==}
    hasBin: true

  rollup-plugin-cleanup@3.2.1:
    resolution: {integrity: sha512-zuv8EhoO3TpnrU8MX8W7YxSbO4gmOR0ny06Lm3nkFfq0IVKdBUtHwhVzY1OAJyNCIAdLiyPnOrU0KnO0Fri1GQ==}
    engines: {node: ^10.14.2 || >=12.0.0}
    peerDependencies:
      rollup: '>=2.0'

  rollup-plugin-copy@3.4.0:
    resolution: {integrity: sha512-rGUmYYsYsceRJRqLVlE9FivJMxJ7X6jDlP79fmFkL8sJs7VVMSVyA2yfyL+PGyO/vJs4A87hwhgVfz61njI+uQ==}
    engines: {node: '>=8.3'}

  rollup-plugin-delete@2.0.0:
    resolution: {integrity: sha512-/VpLMtDy+8wwRlDANuYmDa9ss/knGsAgrDhM+tEwB1npHwNu4DYNmDfUL55csse/GHs9Q+SMT/rw9uiaZ3pnzA==}
    engines: {node: '>=10'}

  rollup-pluginutils@2.8.2:
    resolution: {integrity: sha512-EEp9NhnUkwY8aif6bxgovPHMoMoNr2FulJziTndpt5H9RdwC47GSGuII9XxpSdzVGM0GWrNPHV6ie1LTNJPaLQ==}

  rollup@3.7.5:
    resolution: {integrity: sha512-z0ZbqHBtS/et2EEUKMrAl2CoSdwN7ZPzL17UMiKN9RjjqHShTlv7F9J6ZJZJNREYjBh3TvBrdfjkFDIXFNeuiQ==}
    engines: {node: '>=14.18.0', npm: '>=8.0.0'}
    hasBin: true

  run-parallel@1.2.0:
    resolution: {integrity: sha512-5l4VyZR86LZ/lDxZTR6jqL8AFE2S0IFLMP26AbjsLVADxHdhB/c0GUsH+y39UfCi3dzz8OlQuPmnaJOMoDHQBA==}

  sade@1.8.1:
    resolution: {integrity: sha512-xal3CZX1Xlo/k4ApwCFrHVACi9fBqJ7V+mwhBsuf/1IOKbBy098Fex+Wa/5QMubw09pSZ/u8EY8PWgevJsXp1A==}
    engines: {node: '>=6'}

  safe-buffer@5.2.1:
    resolution: {integrity: sha512-rp3So07KcdmmKbGvgaNxQSJr7bGVSVk5S9Eq1F+ppbRo70+YeaDxkw5Dd8NPN+GD6bjnYm2VuPuCXmpuYvmCXQ==}

  semver@7.5.1:
    resolution: {integrity: sha512-Wvss5ivl8TMRZXXESstBA4uR5iXgEN/VC5/sOcuXdVLzcdkz4HWetIoRfG5gb5X+ij/G9rw9YoGn3QoQ8OCSpw==}
    engines: {node: '>=10'}
    hasBin: true

  serialize-javascript@6.0.0:
    resolution: {integrity: sha512-Qr3TosvguFt8ePWqsvRfrKyQXIiW+nGbYpy8XK24NQHE83caxWt+mIymTT19DGFbNWNLfEwsrkSmN64lVWB9ag==}

  shebang-command@2.0.0:
    resolution: {integrity: sha512-kHxr2zZpYtdmrN1qDjrrX/Z1rR1kG8Dx+gkpK1G4eXmvXswmcE1hTWBWYUzlraYw1/yZp6YuDY77YtvbN0dmDA==}
    engines: {node: '>=8'}

  shebang-regex@3.0.0:
    resolution: {integrity: sha512-7++dFhtcx3353uBaq8DDR4NuxBetBzC7ZQOhmTQInHEd6bSrXdiEyzCvG07Z44UYdLShWUyXt5M/yhz8ekcb1A==}
    engines: {node: '>=8'}

  sinon@11.1.2:
    resolution: {integrity: sha512-59237HChms4kg7/sXhiRcUzdSkKuydDeTiamT/jesUVHshBgL8XAmhgFo0GfK6RruMDM/iRSij1EybmMog9cJw==}

  skip-regex@1.0.2:
    resolution: {integrity: sha512-pEjMUbwJ5Pl/6Vn6FsamXHXItJXSRftcibixDmNCWbWhic0hzHrwkMZo0IZ7fMRH9KxcWDFSkzhccB4285PutA==}
    engines: {node: '>=4.2'}

  slash@3.0.0:
    resolution: {integrity: sha512-g9Q1haeby36OSStwb4ntCGGGaKsaVSjQ68fBxoQcutl5fS1vuY18H3wSt3jFyFtrkx+Kz0V1G85A4MyAdDMi2Q==}
    engines: {node: '>=8'}

  source-map-support@0.5.21:
    resolution: {integrity: sha512-uBHU3L3czsIyYXKX88fdrGovxdSCoTGDRZ6SYXtSRxLZUzHg5P/66Ht6uoUlHu9EZod+inXhKo3qQgwXUT/y1w==}

  source-map@0.6.1:
    resolution: {integrity: sha512-UjgapumWlbMhkBgzT7Ykc5YXUT46F0iKu8SGXq0bcwP5dz/h0Plj6enJqjz1Zbq2l5WaqYnrVbwWOWMyF3F47g==}
    engines: {node: '>=0.10.0'}

  sourcemap-codec@1.4.8:
    resolution: {integrity: sha512-9NykojV5Uih4lgo5So5dtw+f0JgJX30KCNI8gwhz2J9A15wD0Ml6tjHKwf6fTSa6fAdVBdZeNOs9eJ71qCk8vA==}
    deprecated: Please use @jridgewell/sourcemap-codec instead

  sprintf-js@1.0.3:
    resolution: {integrity: sha512-D9cPgkvLlV3t3IzL0D0YLvGA9Ahk4PcvVwUbN0dSGr1aP0Nrt4AEnTUbuGvquEC0mA64Gqt1fzirlRs5ibXx8g==}

  string-width@4.2.3:
    resolution: {integrity: sha512-wKyQRQpjJ0sIp62ErSZdGsjMJWsap5oRNihHhu6G7JVO/9jIB6UyevL+tXuOqrng8j/cxKTWyWUwvSTriiZz/g==}
    engines: {node: '>=8'}

  strip-ansi@6.0.1:
    resolution: {integrity: sha512-Y38VPSHcqkFrCpFnQ9vuSXmquuv5oXOKpGeT6aGrr3o3Gc9AlVa6JBfUSOCnbxGGZF+/0ooI7KrPuUSztUdU5A==}
    engines: {node: '>=8'}

  strip-indent@3.0.0:
    resolution: {integrity: sha512-laJTa3Jb+VQpaC6DseHhF7dXVqHTfJPCRDaEbid/drOhgitgYku/letMUqOXFoWV0zIIUbjpdH2t+tYj4bQMRQ==}
    engines: {node: '>=8'}

  strip-json-comments@3.1.1:
    resolution: {integrity: sha512-6fPc+R4ihwqP6N/aIv2f1gMH8lOVtWQHoqC4yK6oSDVVocumAsfCqjkXnqiYMhmMwS/mEHLp7Vehlt3ql6lEig==}
    engines: {node: '>=8'}

  supports-color@5.5.0:
    resolution: {integrity: sha512-QjVjwdXIt408MIiAqCX4oUKsgU2EqAGzs2Ppkm4aQYbjm+ZEWEcW4SfFNTr4uMNZma0ey4f5lgLrkB0aX0QMow==}
    engines: {node: '>=4'}

  supports-color@7.2.0:
    resolution: {integrity: sha512-qpCAvRl9stuOHveKsn7HncJRvv501qIacKzQlO/+Lwxc9+0q2wLyv4Dfvt80/DPn2pqOBsJdDiogXGR9+OvwRw==}
    engines: {node: '>=8'}

  supports-color@8.1.1:
    resolution: {integrity: sha512-MpUEN2OodtUzxvKQl72cUF7RQ5EiHsGvSsVG0ia9c5RbWGL2CI4C7EpPS8UTBIplnlzZiNuV56w+FuNxy3ty2Q==}
    engines: {node: '>=10'}

  supports-preserve-symlinks-flag@1.0.0:
    resolution: {integrity: sha512-ot0WnXS9fgdkgIcePe6RHNk1WA8+muPa6cSjeR3V8K27q9BB1rTE3R1p7Hv0z1ZyAc8s6Vvv8DIyWf681MAt0w==}
    engines: {node: '>= 0.4'}

  svelte-preprocess@6.0.0:
    resolution: {integrity: sha512-sbyHnWBwIphuaJWC7hnJd6ZoW/VN0va3jVb/8dDfeT2+0hVmo1DCx+zBK0/JfUKQmzg/FOEtcsGKRnbt8pRRkw==}
    engines: {node: '>= 18.0.0'}
    peerDependencies:
      '@babel/core': ^7.10.2
      coffeescript: ^2.5.1
      less: ^3.11.3 || ^4.0.0
      postcss: ^7 || ^8
      postcss-load-config: '>=3'
      pug: ^3.0.0
      sass: ^1.26.8
      stylus: '>=0.55'
      sugarss: ^2.0.0 || ^3.0.0 || ^4.0.0
      svelte: ^4.0.0 || ^5.0.0-next.100 || ^5.0.0
      typescript: ^5.0.0
    peerDependenciesMeta:
      '@babel/core':
        optional: true
      coffeescript:
        optional: true
      less:
        optional: true
      postcss:
        optional: true
      postcss-load-config:
        optional: true
      pug:
        optional: true
      sass:
        optional: true
      stylus:
        optional: true
      sugarss:
        optional: true
      typescript:
        optional: true

  svelte@3.57.0:
    resolution: {integrity: sha512-WMXEvF+RtAaclw0t3bPDTUe19pplMlfyKDsixbHQYgCWi9+O9VN0kXU1OppzrB9gPAvz4NALuoca2LfW2bOjTQ==}
    engines: {node: '>= 8'}

  tiny-glob@0.2.9:
    resolution: {integrity: sha512-g/55ssRPUjShh+xkfx9UPDXqhckHEsHr4Vd9zX55oSdGZc/MD0m3sferOkwWtp98bv+kcVfEHtRJgBVJzelrzg==}

  to-regex-range@5.0.1:
    resolution: {integrity: sha512-65P7iz6X5yEr1cwcgvQxbbIw7Uk3gOy5dIdtZ4rDveLqhrdJP+Li/Hx6tyK0NEb+2GCyneCMJiGqrADCSNk8sQ==}
    engines: {node: '>=8.0'}

  ts-node@10.9.1:
    resolution: {integrity: sha512-NtVysVPkxxrwFGUUxGYhfux8k78pQB3JqYBXlLRZgdGUqTO5wU/UyHop5p70iEbGhB7q5KmiZiU0Y3KlJrScEw==}
    hasBin: true
    peerDependencies:
      '@swc/core': '>=1.2.50'
      '@swc/wasm': '>=1.2.50'
      '@types/node': '*'
      typescript: '>=2.7'
    peerDependenciesMeta:
      '@swc/core':
        optional: true
      '@swc/wasm':
        optional: true

  tslib@2.5.2:
    resolution: {integrity: sha512-5svOrSA2w3iGFDs1HibEVBGbDrAY82bFQ3HZ3ixB+88nsbsWQoKqDRb5UBYAUPEzbBn6dAp5gRNXglySbx1MlA==}

  tslib@2.6.3:
    resolution: {integrity: sha512-xNvxJEOUiWPGhUuUdQgAJPKOOJfGnIyKySOc09XkKsgdUV/3E2zvwZYdejjmRgPCgcym1juLH3226yA7sEFJKQ==}

  type-detect@4.0.8:
    resolution: {integrity: sha512-0fr/mIH1dlO+x7TlcMy+bIDqKPsw/70tVyeHW787goQjhmqaZe10uwLujubK9q9Lg6Fiho1KUKDYz0Z7k7g5/g==}
    engines: {node: '>=4'}

  typescript-auto-import-cache@0.3.3:
    resolution: {integrity: sha512-ojEC7+Ci1ij9eE6hp8Jl9VUNnsEKzztktP5gtYNRMrTmfXVwA1PITYYAkpxCvvupdSYa/Re51B6KMcv1CTZEUA==}

  typescript@5.4.5:
    resolution: {integrity: sha512-vcI4UpRgg81oIRUFwR0WSIHKt11nJ7SAVlYNIu+QpqeyXP+gpQJy/Z4+F0aGxSE4MqwjyXvW/TzgkLAx2AGHwQ==}
    engines: {node: '>=14.17'}
    hasBin: true

<<<<<<< HEAD
  undici-types@5.26.5:
    resolution: {integrity: sha512-JlCMO+ehdEIKqlFxk6IfVoAUVmgz7cU7zD/h9XZ0qzeosSHmUJVOzSQvvYSYWXkFXC+IfLKSIffhv0sVZup6pA==}
=======
  typescript@5.5.2:
    resolution: {integrity: sha512-NcRtPEOsPFFWjobJEtfihkLCZCXZt/os3zf8nTxjVH3RvTSxjrCamJpbExGvYOF+tFHc3pA65qpdwPbzjohhew==}
    engines: {node: '>=14.17'}
    hasBin: true
>>>>>>> 00212c42

  unist-util-stringify-position@3.0.3:
    resolution: {integrity: sha512-k5GzIBZ/QatR8N5X2y+drfpWG8IDBzdnVj6OInRNWm1oXrzydiaAT2OQiA8DPRRZyAKb9b6I2a6PxYklZD0gKg==}

  universalify@0.1.2:
    resolution: {integrity: sha512-rBJeI5CXAlmy1pV+617WB9J63U6XcazHHF2f2dbJix4XzpUF0RS3Zbj0FGIOCAva5P/d/GBOYaACQ1w+0azUkg==}
    engines: {node: '>= 4.0.0'}

  v8-compile-cache-lib@3.0.1:
    resolution: {integrity: sha512-wa7YjyUGfNZngI/vtK0UHAN+lgDCxBPCylVXGp0zu59Fz5aiGtNXaq3DhIov063MorB+VfufLh3JlF2KdTK3xg==}

  vfile-message@3.1.4:
    resolution: {integrity: sha512-fa0Z6P8HUrQN4BZaX05SIVXic+7kE3b05PWAtPuYP9QLHsLKYR7/AlLW3NtOrpXRLeawpDLMsVkmk5DG0NXgWw==}

  vscode-css-languageservice@6.2.10:
    resolution: {integrity: sha512-sYUZPku4mQ06AWGCbMyjv2tdR6juBW6hTbVPFwbJvNVzdtEfBioQOgkdXg7yMJNWnXkvWSU1FL2kb4Vxu5Cdyw==}

  vscode-html-languageservice@5.1.1:
    resolution: {integrity: sha512-JenrspIIG/Q+93R6G3L6HdK96itSisMynE0glURqHpQbL3dKAKzdm8L40lAHNkwJeBg+BBPpAshZKv/38onrTQ==}

  vscode-jsonrpc@8.0.2:
    resolution: {integrity: sha512-RY7HwI/ydoC1Wwg4gJ3y6LpU9FJRZAUnTYMXthqhFXXu77ErDd/xkREpGuk4MyYkk4a+XDWAMqe0S3KkelYQEQ==}
    engines: {node: '>=14.0.0'}

  vscode-jsonrpc@8.1.0:
    resolution: {integrity: sha512-6TDy/abTQk+zDGYazgbIPc+4JoXdwC8NHU9Pbn4UJP1fehUyZmM4RHp5IthX7A6L5KS30PRui+j+tbbMMMafdw==}
    engines: {node: '>=14.0.0'}

  vscode-languageclient@8.1.0:
    resolution: {integrity: sha512-GL4QdbYUF/XxQlAsvYWZRV3V34kOkpRlvV60/72ghHfsYFnS/v2MANZ9P6sHmxFcZKOse8O+L9G7Czg0NUWing==}
    engines: {vscode: ^1.67.0}

  vscode-languageserver-protocol@3.17.2:
    resolution: {integrity: sha512-8kYisQ3z/SQ2kyjlNeQxbkkTNmVFoQCqkmGrzLH6A9ecPlgTbp3wDTnUNqaUxYr4vlAcloxx8zwy7G5WdguYNg==}

  vscode-languageserver-protocol@3.17.3:
    resolution: {integrity: sha512-924/h0AqsMtA5yK22GgMtCYiMdCOtWTSGgUOkgEDX+wk2b0x4sAfLiO4NxBxqbiVtz7K7/1/RgVrVI0NClZwqA==}

  vscode-languageserver-textdocument@1.0.11:
    resolution: {integrity: sha512-X+8T3GoiwTVlJbicx/sIAF+yuJAqz8VvwJyoMVhwEMoEKE/fkDmrqUgDMyBECcM2A2frVZIUj5HI/ErRXCfOeA==}

  vscode-languageserver-types@3.17.2:
    resolution: {integrity: sha512-zHhCWatviizPIq9B7Vh9uvrH6x3sK8itC84HkamnBWoDFJtzBf7SWlpLCZUit72b3os45h6RWQNC9xHRDF8dRA==}

  vscode-languageserver-types@3.17.3:
    resolution: {integrity: sha512-SYU4z1dL0PyIMd4Vj8YOqFvHu7Hz/enbWtpfnVbJHU4Nd1YNYx8u0ennumc6h48GQNeOLxmwySmnADouT/AuZA==}

  vscode-languageserver-types@3.17.5:
    resolution: {integrity: sha512-Ld1VelNuX9pdF39h2Hgaeb5hEZM2Z3jUrrMgWQAu82jMtZp7p3vJT3BzToKtZI7NgQssZje5o0zryOrhQvzQAg==}

  vscode-languageserver@8.0.2:
    resolution: {integrity: sha512-bpEt2ggPxKzsAOZlXmCJ50bV7VrxwCS5BI4+egUmure/oI/t4OlFzi/YNtVvY24A2UDOZAgwFGgnZPwqSJubkA==}
    hasBin: true

  vscode-nls@5.2.0:
    resolution: {integrity: sha512-RAaHx7B14ZU04EU31pT+rKz2/zSl7xMsfIZuo8pd+KZO6PXtQmpevpq3vxvWNcrGbdmhM/rr5Uw5Mz+NBfhVng==}

  vscode-oniguruma@1.7.0:
    resolution: {integrity: sha512-L9WMGRfrjOhgHSdOYgCt/yRMsXzLDJSL7BPrOZt73gU0iWO4mpqzqQzOz5srxqTvMBaR0XZTSrVWo4j55Rc6cA==}

  vscode-textmate@5.5.0:
    resolution: {integrity: sha512-jToQkPGMNKn0eyKyitYeINJF0NoD240aYyKPIWJv5W2jfPt++jIRg0OSergubtGhbw6SoefkvBYEpX7TsfoSUQ==}

  vscode-tmgrammar-test@0.0.11:
    resolution: {integrity: sha512-Bd60x/OeBLAQnIxiR2GhUic1CQZOFfWM8Pd43HjdEUBf/0vcvYAlFQikOXvv+zkItHLznjKaDX7VWKPVYUF9ug==}
    hasBin: true

  vscode-uri@2.1.2:
    resolution: {integrity: sha512-8TEXQxlldWAuIODdukIb+TR5s+9Ds40eSJrw+1iDDA9IFORPjMELarNQE3myz5XIkWWpdprmJjm1/SxMlWOC8A==}

  vscode-uri@3.0.8:
    resolution: {integrity: sha512-AyFQ0EVmsOZOlAnxoFOGOq1SQDWAB7C6aqMGS23svWAllfOaxbuFvcT8D1i8z3Gyn8fraVeZNNmN6e9bxxXkKw==}

  which@2.0.2:
    resolution: {integrity: sha512-BLI3Tl1TW3Pvl70l3yq3Y64i+awpwXqsGBYWkkqMtnbXgrMD+yj7rhW0kuEDxzJaYXGjEW5ogapKNMEKNMjibA==}
    engines: {node: '>= 8'}
    hasBin: true

  workerpool@6.2.0:
    resolution: {integrity: sha512-Rsk5qQHJ9eowMH28Jwhe8HEbmdYDX4lwoMWshiCXugjtHqMD9ZbiqSDLxcsfdqsETPzVUtX5s1Z5kStiIM6l4A==}

  wrap-ansi@7.0.0:
    resolution: {integrity: sha512-YVGIj2kamLSTxw6NsZjoBxfSwsn0ycdesmc4p+Q21c5zPuZ1pl+NfxVdxPtdHvmNVOQ6XSYG4AUtyt/Fi7D16Q==}
    engines: {node: '>=10'}

  wrappy@1.0.2:
    resolution: {integrity: sha512-l4Sp/DRseor9wL6EvV2+TuQn63dMkPjZ/sp9XkghTEbV9KlPS1xUsZ3u7/IQO4wxtcFB4bgpQPRcR3QCvezPcQ==}

  y18n@5.0.8:
    resolution: {integrity: sha512-0pfFzegeDWJHJIAmTLRP2DwHjdF5s7jo9tuztdQxAhINCdvS+3nGINqPd00AphqJR/0LhANUS6/+7SCb98YOfA==}
    engines: {node: '>=10'}

  yallist@4.0.0:
    resolution: {integrity: sha512-3wdGidZyq5PB084XLES5TpOSRA3wjXAlIWMhum2kRcv/41Sn2emQ0dycQW4uZXLejwKvg6EsvbdlVL+FYEct7A==}

  yargs-parser@20.2.4:
    resolution: {integrity: sha512-WOkpgNhPTlE73h4VFAFsOnomJVaovO8VqLDzy5saChRBFQFBoMYirowyW+Q9HB4HFF4Z7VZTiG3iSzJJA29yRA==}
    engines: {node: '>=10'}

  yargs-unparser@2.0.0:
    resolution: {integrity: sha512-7pRTIA9Qc1caZ0bZ6RYRGbHJthJWuakf+WmHK0rVeLkNrrGhfoabBNdue6kdINI6r4if7ocq9aD/n7xwKOdzOA==}
    engines: {node: '>=10'}

  yargs@16.2.0:
    resolution: {integrity: sha512-D1mvvtDG0L5ft/jGWkLpG1+m0eQxOfaBvTNELraWj22wSVUMWxZUvYgJYcKh6jGGIkJFhH4IZPQhR4TKpc8mBw==}
    engines: {node: '>=10'}

  yn@3.1.1:
    resolution: {integrity: sha512-Ux4ygGWsu2c7isFWe8Yu1YluJmqVhxqK2cLXNQA5AcC3QfbGNpM7fu0Y8b/z16pXLnFxZYvWhd3fhBY9DLmC6Q==}
    engines: {node: '>=6'}

  yocto-queue@0.1.0:
    resolution: {integrity: sha512-rVksvsnNCdJ/ohGc6xgPwyN8eheCxsiLM8mxuE/t/mOVqJewPuO1miLpTHQiRgTKCLexL4MeAFVagts7HmNZ2Q==}
    engines: {node: '>=10'}

snapshots:

  '@cspotcode/source-map-support@0.8.1':
    dependencies:
      '@jridgewell/trace-mapping': 0.3.9

  '@emmetio/abbreviation@2.3.3':
    dependencies:
      '@emmetio/scanner': 1.0.4

  '@emmetio/css-abbreviation@2.1.8':
    dependencies:
      '@emmetio/scanner': 1.0.4

  '@emmetio/scanner@1.0.4': {}

  '@jridgewell/resolve-uri@3.1.0': {}

  '@jridgewell/resolve-uri@3.1.1': {}

  '@jridgewell/sourcemap-codec@1.4.14': {}

  '@jridgewell/sourcemap-codec@1.4.15': {}

  '@jridgewell/trace-mapping@0.3.18':
    dependencies:
      '@jridgewell/resolve-uri': 3.1.0
      '@jridgewell/sourcemap-codec': 1.4.14

  '@jridgewell/trace-mapping@0.3.9':
    dependencies:
      '@jridgewell/resolve-uri': 3.1.1
      '@jridgewell/sourcemap-codec': 1.4.15

  '@nodelib/fs.scandir@2.1.5':
    dependencies:
      '@nodelib/fs.stat': 2.0.5
      run-parallel: 1.2.0

  '@nodelib/fs.stat@2.0.5': {}

  '@nodelib/fs.walk@1.2.8':
    dependencies:
      '@nodelib/fs.scandir': 2.1.5
      fastq: 1.15.0

  '@rollup/plugin-commonjs@24.1.0(rollup@3.7.5)':
    dependencies:
      '@rollup/pluginutils': 5.0.2(rollup@3.7.5)
      commondir: 1.0.1
      estree-walker: 2.0.2
      glob: 8.1.0
      is-reference: 1.2.1
      magic-string: 0.27.0
    optionalDependencies:
      rollup: 3.7.5

  '@rollup/plugin-json@6.0.0(rollup@3.7.5)':
    dependencies:
      '@rollup/pluginutils': 5.0.2(rollup@3.7.5)
    optionalDependencies:
      rollup: 3.7.5

  '@rollup/plugin-node-resolve@15.0.2(rollup@3.7.5)':
    dependencies:
      '@rollup/pluginutils': 5.0.2(rollup@3.7.5)
      '@types/resolve': 1.20.2
      deepmerge: 4.3.1
      is-builtin-module: 3.2.1
      is-module: 1.0.0
      resolve: 1.22.2
    optionalDependencies:
      rollup: 3.7.5

  '@rollup/plugin-replace@5.0.2(rollup@3.7.5)':
    dependencies:
      '@rollup/pluginutils': 5.0.2(rollup@3.7.5)
      magic-string: 0.27.0
    optionalDependencies:
      rollup: 3.7.5

  '@rollup/plugin-typescript@10.0.1(rollup@3.7.5)(tslib@2.5.2)(typescript@5.4.5)':
    dependencies:
      '@rollup/pluginutils': 5.0.2(rollup@3.7.5)
      resolve: 1.22.2
      typescript: 5.4.5
    optionalDependencies:
<<<<<<< HEAD
      rollup: 3.7.5
      tslib: 2.5.2

  '@rollup/plugin-typescript@10.0.1(rollup@3.7.5)(tslib@2.6.3)(typescript@5.4.5)':
    dependencies:
      '@rollup/pluginutils': 5.0.2(rollup@3.7.5)
      resolve: 1.22.2
      typescript: 5.4.5
    optionalDependencies:
      rollup: 3.7.5
      tslib: 2.6.3
=======
      rollup: 3.7.5
      tslib: 2.5.2

  '@rollup/plugin-typescript@10.0.1(rollup@3.7.5)(tslib@2.5.2)(typescript@5.5.2)':
    dependencies:
      '@rollup/pluginutils': 5.0.2(rollup@3.7.5)
      resolve: 1.22.2
      typescript: 5.5.2
    optionalDependencies:
      rollup: 3.7.5
      tslib: 2.5.2
>>>>>>> 00212c42

  '@rollup/pluginutils@5.0.2(rollup@3.7.5)':
    dependencies:
      '@types/estree': 1.0.1
      estree-walker: 2.0.2
      picomatch: 2.3.1
    optionalDependencies:
      rollup: 3.7.5

  '@sinonjs/commons@1.8.6':
    dependencies:
      type-detect: 4.0.8

  '@sinonjs/commons@2.0.0':
    dependencies:
      type-detect: 4.0.8

  '@sinonjs/commons@3.0.0':
    dependencies:
      type-detect: 4.0.8

  '@sinonjs/fake-timers@10.2.0':
    dependencies:
      '@sinonjs/commons': 3.0.0

  '@sinonjs/fake-timers@7.1.2':
    dependencies:
      '@sinonjs/commons': 1.8.6

  '@sinonjs/samsam@6.1.3':
    dependencies:
      '@sinonjs/commons': 1.8.6
      lodash.get: 4.4.2
      type-detect: 4.0.8

  '@sinonjs/text-encoding@0.7.2': {}

  '@tsconfig/node10@1.0.9': {}

  '@tsconfig/node12@1.0.11': {}

  '@tsconfig/node14@1.0.3': {}

  '@tsconfig/node16@1.0.4': {}

  '@types/estree@0.0.42': {}

  '@types/estree@1.0.1': {}

  '@types/fs-extra@8.1.2':
    dependencies:
      '@types/node': 16.18.32

  '@types/glob@7.2.0':
    dependencies:
      '@types/minimatch': 5.1.2
      '@types/node': 16.18.32

  '@types/lodash@4.14.194': {}

  '@types/minimatch@5.1.2': {}

  '@types/mocha@9.1.1': {}

  '@types/mri@1.1.1': {}

  '@types/node@16.18.32': {}

  '@types/node@20.14.2':
    dependencies:
      undici-types: 5.26.5

  '@types/prettier@2.7.2': {}

  '@types/resolve@1.20.2': {}

  '@types/sade@1.7.4':
    dependencies:
      '@types/mri': 1.1.1

  '@types/sinon@7.5.2': {}

  '@types/unist@2.0.6': {}

  '@types/vfile-message@2.0.0':
    dependencies:
      vfile-message: 3.1.4

  '@types/vfile@3.0.2':
    dependencies:
      '@types/node': 16.18.32
      '@types/unist': 2.0.6
      '@types/vfile-message': 2.0.0

  '@types/vscode@1.78.0': {}

  '@ungap/promise-all-settled@1.1.2': {}

  '@vscode/emmet-helper@2.8.4':
    dependencies:
      emmet: 2.4.4
      jsonc-parser: 2.3.1
      vscode-languageserver-textdocument: 1.0.11
      vscode-languageserver-types: 3.17.2
      vscode-nls: 5.2.0
      vscode-uri: 2.1.2

  '@vscode/l10n@0.0.16': {}

  acorn-walk@8.2.0: {}

  acorn@8.8.2: {}

  aggregate-error@3.1.0:
    dependencies:
      clean-stack: 2.2.0
      indent-string: 4.0.0

  ansi-colors@4.1.1: {}

  ansi-regex@5.0.1: {}

  ansi-styles@3.2.1:
    dependencies:
      color-convert: 1.9.3

  ansi-styles@4.3.0:
    dependencies:
      color-convert: 2.0.1

  anymatch@3.1.3:
    dependencies:
      normalize-path: 3.0.0
      picomatch: 2.3.1

  arg@4.1.3: {}

  argparse@1.0.10:
    dependencies:
      sprintf-js: 1.0.3

  argparse@2.0.1: {}

  array-union@2.1.0: {}

  balanced-match@1.0.2: {}

  binary-extensions@2.2.0: {}

  brace-expansion@1.1.11:
    dependencies:
      balanced-match: 1.0.2
      concat-map: 0.0.1

  brace-expansion@2.0.1:
    dependencies:
      balanced-match: 1.0.2

  braces@3.0.2:
    dependencies:
      fill-range: 7.0.1

  browser-stdout@1.3.1: {}

  buffer-from@1.1.2: {}

  builtin-modules@3.3.0: {}

  camelcase@6.3.0: {}

  chalk@2.4.2:
    dependencies:
      ansi-styles: 3.2.1
      escape-string-regexp: 1.0.5
      supports-color: 5.5.0

  chalk@4.1.2:
    dependencies:
      ansi-styles: 4.3.0
      supports-color: 7.2.0

  chokidar@3.5.3:
    dependencies:
      anymatch: 3.1.3
      braces: 3.0.2
      glob-parent: 5.1.2
      is-binary-path: 2.1.0
      is-glob: 4.0.3
      normalize-path: 3.0.0
      readdirp: 3.6.0
    optionalDependencies:
      fsevents: 2.3.3

  clean-stack@2.2.0: {}

  cliui@7.0.4:
    dependencies:
      string-width: 4.2.3
      strip-ansi: 6.0.1
      wrap-ansi: 7.0.0

  color-convert@1.9.3:
    dependencies:
      color-name: 1.1.3

  color-convert@2.0.1:
    dependencies:
      color-name: 1.1.4

  color-name@1.1.3: {}

  color-name@1.1.4: {}

  colorette@1.4.0: {}

  commander@2.20.3: {}

  commondir@1.0.1: {}

  concat-map@0.0.1: {}

  create-require@1.1.1: {}

  cross-env@7.0.3:
    dependencies:
      cross-spawn: 7.0.3

  cross-spawn@7.0.3:
    dependencies:
      path-key: 3.1.1
      shebang-command: 2.0.0
      which: 2.0.2

  debug@4.3.3(supports-color@8.1.1):
    dependencies:
      ms: 2.1.2
    optionalDependencies:
      supports-color: 8.1.1

  decamelize@4.0.0: {}

  dedent-js@1.0.1: {}

  deepmerge@4.3.1: {}

  del@5.1.0:
    dependencies:
      globby: 10.0.2
      graceful-fs: 4.2.11
      is-glob: 4.0.3
      is-path-cwd: 2.2.0
      is-path-inside: 3.0.3
      p-map: 3.0.0
      rimraf: 3.0.2
      slash: 3.0.0

  detect-indent@6.1.0: {}

  diff@4.0.2: {}

  diff@5.0.0: {}

  diff@5.1.0: {}

  dir-glob@3.0.1:
    dependencies:
      path-type: 4.0.0

  emmet@2.4.4:
    dependencies:
      '@emmetio/abbreviation': 2.3.3
      '@emmetio/css-abbreviation': 2.1.8

  emoji-regex@8.0.0: {}

  escalade@3.1.1: {}

  escape-string-regexp@1.0.5: {}

  escape-string-regexp@4.0.0: {}

  esprima@4.0.1: {}

  estree-walker@0.6.1: {}

  estree-walker@2.0.2: {}

  fast-glob@3.2.12:
    dependencies:
      '@nodelib/fs.stat': 2.0.5
      '@nodelib/fs.walk': 1.2.8
      glob-parent: 5.1.2
      merge2: 1.4.1
      micromatch: 4.0.5

  fastq@1.15.0:
    dependencies:
      reusify: 1.0.4

  fill-range@7.0.1:
    dependencies:
      to-regex-range: 5.0.1

  find-up@5.0.0:
    dependencies:
      locate-path: 6.0.0
      path-exists: 4.0.0

  flat@5.0.2: {}

  fs-extra@8.1.0:
    dependencies:
      graceful-fs: 4.2.11
      jsonfile: 4.0.0
      universalify: 0.1.2

  fs.realpath@1.0.0: {}

  fsevents@2.3.3:
    optional: true

  function-bind@1.1.1: {}

  get-caller-file@2.0.5: {}

  glob-parent@5.1.2:
    dependencies:
      is-glob: 4.0.3

  glob@7.2.0:
    dependencies:
      fs.realpath: 1.0.0
      inflight: 1.0.6
      inherits: 2.0.4
      minimatch: 3.1.2
      once: 1.4.0
      path-is-absolute: 1.0.1

  glob@7.2.3:
    dependencies:
      fs.realpath: 1.0.0
      inflight: 1.0.6
      inherits: 2.0.4
      minimatch: 3.1.2
      once: 1.4.0
      path-is-absolute: 1.0.1

  glob@8.1.0:
    dependencies:
      fs.realpath: 1.0.0
      inflight: 1.0.6
      inherits: 2.0.4
      minimatch: 5.1.6
      once: 1.4.0

  globalyzer@0.1.0: {}

  globby@10.0.1:
    dependencies:
      '@types/glob': 7.2.0
      array-union: 2.1.0
      dir-glob: 3.0.1
      fast-glob: 3.2.12
      glob: 7.2.3
      ignore: 5.2.4
      merge2: 1.4.1
      slash: 3.0.0

  globby@10.0.2:
    dependencies:
      '@types/glob': 7.2.0
      array-union: 2.1.0
      dir-glob: 3.0.1
      fast-glob: 3.2.12
      glob: 7.2.3
      ignore: 5.2.4
      merge2: 1.4.1
      slash: 3.0.0

  globrex@0.1.2: {}

  graceful-fs@4.2.11: {}

  growl@1.10.5: {}

  has-flag@3.0.0: {}

  has-flag@4.0.0: {}

  has@1.0.3:
    dependencies:
      function-bind: 1.1.1

  he@1.2.0: {}

  ignore@5.2.4: {}

  indent-string@4.0.0: {}

  inflight@1.0.6:
    dependencies:
      once: 1.4.0
      wrappy: 1.0.2

  inherits@2.0.4: {}

  is-binary-path@2.1.0:
    dependencies:
      binary-extensions: 2.2.0

  is-builtin-module@3.2.1:
    dependencies:
      builtin-modules: 3.3.0

  is-core-module@2.12.1:
    dependencies:
      has: 1.0.3

  is-extglob@2.1.1: {}

  is-fullwidth-code-point@3.0.0: {}

  is-glob@4.0.3:
    dependencies:
      is-extglob: 2.1.1

  is-module@1.0.0: {}

  is-number@7.0.0: {}

  is-path-cwd@2.2.0: {}

  is-path-inside@3.0.3: {}

  is-plain-obj@2.1.0: {}

  is-plain-object@3.0.1: {}

  is-reference@1.2.1:
    dependencies:
      '@types/estree': 0.0.42

  is-unicode-supported@0.1.0: {}

  isarray@0.0.1: {}

  isexe@2.0.0: {}

  js-cleanup@1.2.0:
    dependencies:
      magic-string: 0.25.9
      perf-regexes: 1.0.1
      skip-regex: 1.0.2

  js-yaml@3.14.1:
    dependencies:
      argparse: 1.0.10
      esprima: 4.0.1

  js-yaml@4.1.0:
    dependencies:
      argparse: 2.0.1

  jsonc-parser@2.3.1: {}

  jsonfile@4.0.0:
    optionalDependencies:
      graceful-fs: 4.2.11

  just-extend@4.2.1: {}

  locate-path@6.0.0:
    dependencies:
      p-locate: 5.0.0

  lodash.get@4.4.2: {}

  lodash@4.17.21: {}

  log-symbols@4.1.0:
    dependencies:
      chalk: 4.1.2
      is-unicode-supported: 0.1.0

  lower-case@2.0.2:
    dependencies:
      tslib: 2.5.2

  lru-cache@6.0.0:
    dependencies:
      yallist: 4.0.0

  magic-string@0.25.9:
    dependencies:
      sourcemap-codec: 1.4.8

  magic-string@0.27.0:
    dependencies:
      '@jridgewell/sourcemap-codec': 1.4.15

  make-error@1.3.6: {}

  merge2@1.4.1: {}

  micromatch@4.0.5:
    dependencies:
      braces: 3.0.2
      picomatch: 2.3.1

  min-indent@1.0.1: {}

  minimatch@3.1.2:
    dependencies:
      brace-expansion: 1.1.11

  minimatch@4.2.1:
    dependencies:
      brace-expansion: 1.1.11

  minimatch@5.1.6:
    dependencies:
      brace-expansion: 2.0.1

  mocha@9.2.2:
    dependencies:
      '@ungap/promise-all-settled': 1.1.2
      ansi-colors: 4.1.1
      browser-stdout: 1.3.1
      chokidar: 3.5.3
      debug: 4.3.3(supports-color@8.1.1)
      diff: 5.0.0
      escape-string-regexp: 4.0.0
      find-up: 5.0.0
      glob: 7.2.0
      growl: 1.10.5
      he: 1.2.0
      js-yaml: 4.1.0
      log-symbols: 4.1.0
      minimatch: 4.2.1
      ms: 2.1.3
      nanoid: 3.3.1
      serialize-javascript: 6.0.0
      strip-json-comments: 3.1.1
      supports-color: 8.1.1
      which: 2.0.2
      workerpool: 6.2.0
      yargs: 16.2.0
      yargs-parser: 20.2.4
      yargs-unparser: 2.0.0

  mri@1.2.0: {}

  ms@2.1.2: {}

  ms@2.1.3: {}

  nanoid@3.3.1: {}

  nise@5.1.4:
    dependencies:
      '@sinonjs/commons': 2.0.0
      '@sinonjs/fake-timers': 10.2.0
      '@sinonjs/text-encoding': 0.7.2
      just-extend: 4.2.1
      path-to-regexp: 1.8.0

  no-case@3.0.4:
    dependencies:
      lower-case: 2.0.2
      tslib: 2.5.2

  normalize-path@3.0.0: {}

  once@1.4.0:
    dependencies:
      wrappy: 1.0.2

  p-limit@3.1.0:
    dependencies:
      yocto-queue: 0.1.0

  p-locate@5.0.0:
    dependencies:
      p-limit: 3.1.0

  p-map@3.0.0:
    dependencies:
      aggregate-error: 3.1.0

  pascal-case@3.1.2:
    dependencies:
      no-case: 3.0.4
      tslib: 2.5.2

  path-exists@4.0.0: {}

  path-is-absolute@1.0.1: {}

  path-key@3.1.1: {}

  path-parse@1.0.7: {}

  path-to-regexp@1.8.0:
    dependencies:
      isarray: 0.0.1

  path-type@4.0.0: {}

  perf-regexes@1.0.1: {}

  periscopic@2.0.3:
    dependencies:
      estree-walker: 2.0.2
      is-reference: 1.2.1

  picocolors@1.0.0: {}

  picomatch@2.3.1: {}

  prettier-plugin-svelte@3.2.2(prettier@3.2.5)(svelte@3.57.0):
    dependencies:
      prettier: 3.2.5
      svelte: 3.57.0

  prettier@3.2.5: {}

  queue-microtask@1.2.3: {}

  randombytes@2.1.0:
    dependencies:
      safe-buffer: 5.2.1

  readdirp@3.6.0:
    dependencies:
      picomatch: 2.3.1

  require-directory@2.1.1: {}

  resolve@1.22.2:
    dependencies:
      is-core-module: 2.12.1
      path-parse: 1.0.7
      supports-preserve-symlinks-flag: 1.0.0

  reusify@1.0.4: {}

  rimraf@3.0.2:
    dependencies:
      glob: 7.2.3

  rollup-plugin-cleanup@3.2.1(rollup@3.7.5):
    dependencies:
      js-cleanup: 1.2.0
      rollup: 3.7.5
      rollup-pluginutils: 2.8.2

  rollup-plugin-copy@3.4.0:
    dependencies:
      '@types/fs-extra': 8.1.2
      colorette: 1.4.0
      fs-extra: 8.1.0
      globby: 10.0.1
      is-plain-object: 3.0.1

  rollup-plugin-delete@2.0.0:
    dependencies:
      del: 5.1.0

  rollup-pluginutils@2.8.2:
    dependencies:
      estree-walker: 0.6.1

  rollup@3.7.5:
    optionalDependencies:
      fsevents: 2.3.3

  run-parallel@1.2.0:
    dependencies:
      queue-microtask: 1.2.3

  sade@1.8.1:
    dependencies:
      mri: 1.2.0

  safe-buffer@5.2.1: {}

  semver@7.5.1:
    dependencies:
      lru-cache: 6.0.0

  serialize-javascript@6.0.0:
    dependencies:
      randombytes: 2.1.0

  shebang-command@2.0.0:
    dependencies:
      shebang-regex: 3.0.0

  shebang-regex@3.0.0: {}

  sinon@11.1.2:
    dependencies:
      '@sinonjs/commons': 1.8.6
      '@sinonjs/fake-timers': 7.1.2
      '@sinonjs/samsam': 6.1.3
      diff: 5.1.0
      nise: 5.1.4
      supports-color: 7.2.0

  skip-regex@1.0.2: {}

  slash@3.0.0: {}

  source-map-support@0.5.21:
    dependencies:
      buffer-from: 1.1.2
      source-map: 0.6.1

  source-map@0.6.1: {}

  sourcemap-codec@1.4.8: {}

  sprintf-js@1.0.3: {}

  string-width@4.2.3:
    dependencies:
      emoji-regex: 8.0.0
      is-fullwidth-code-point: 3.0.0
      strip-ansi: 6.0.1

  strip-ansi@6.0.1:
    dependencies:
      ansi-regex: 5.0.1

  strip-indent@3.0.0:
    dependencies:
      min-indent: 1.0.1

  strip-json-comments@3.1.1: {}

  supports-color@5.5.0:
    dependencies:
      has-flag: 3.0.0

  supports-color@7.2.0:
    dependencies:
      has-flag: 4.0.0

  supports-color@8.1.1:
    dependencies:
      has-flag: 4.0.0

  supports-preserve-symlinks-flag@1.0.0: {}

  svelte-preprocess@6.0.0(svelte@3.57.0)(typescript@5.4.5):
    dependencies:
      detect-indent: 6.1.0
      strip-indent: 3.0.0
      svelte: 3.57.0
    optionalDependencies:
      typescript: 5.4.5

  svelte-preprocess@5.1.3(svelte@3.57.0)(typescript@5.5.2):
    dependencies:
      '@types/pug': 2.0.6
      detect-indent: 6.1.0
      magic-string: 0.30.7
      sorcery: 0.11.0
      strip-indent: 3.0.0
      svelte: 3.57.0
    optionalDependencies:
      typescript: 5.5.2

  svelte@3.57.0: {}

  tiny-glob@0.2.9:
    dependencies:
      globalyzer: 0.1.0
      globrex: 0.1.2

  to-regex-range@5.0.1:
    dependencies:
      is-number: 7.0.0

  ts-node@10.9.1(@types/node@16.18.32)(typescript@5.5.2):
    dependencies:
      '@cspotcode/source-map-support': 0.8.1
      '@tsconfig/node10': 1.0.9
      '@tsconfig/node12': 1.0.11
      '@tsconfig/node14': 1.0.3
      '@tsconfig/node16': 1.0.4
      '@types/node': 16.18.32
      acorn: 8.8.2
      acorn-walk: 8.2.0
      arg: 4.1.3
      create-require: 1.1.1
      diff: 4.0.2
      make-error: 1.3.6
      typescript: 5.5.2
      v8-compile-cache-lib: 3.0.1
      yn: 3.1.1

  ts-node@10.9.1(@types/node@20.14.2)(typescript@5.4.5):
    dependencies:
      '@cspotcode/source-map-support': 0.8.1
      '@tsconfig/node10': 1.0.9
      '@tsconfig/node12': 1.0.11
      '@tsconfig/node14': 1.0.3
      '@tsconfig/node16': 1.0.4
      '@types/node': 20.14.2
      acorn: 8.8.2
      acorn-walk: 8.2.0
      arg: 4.1.3
      create-require: 1.1.1
      diff: 4.0.2
      make-error: 1.3.6
      typescript: 5.4.5
      v8-compile-cache-lib: 3.0.1
      yn: 3.1.1

  tslib@2.5.2: {}

  tslib@2.6.3:
    optional: true

  type-detect@4.0.8: {}

  typescript-auto-import-cache@0.3.3:
    dependencies:
      semver: 7.5.1

  typescript@5.4.5: {}

<<<<<<< HEAD
  undici-types@5.26.5: {}
=======
  typescript@5.5.2: {}
>>>>>>> 00212c42

  unist-util-stringify-position@3.0.3:
    dependencies:
      '@types/unist': 2.0.6

  universalify@0.1.2: {}

  v8-compile-cache-lib@3.0.1: {}

  vfile-message@3.1.4:
    dependencies:
      '@types/unist': 2.0.6
      unist-util-stringify-position: 3.0.3

  vscode-css-languageservice@6.2.10:
    dependencies:
      '@vscode/l10n': 0.0.16
      vscode-languageserver-textdocument: 1.0.11
      vscode-languageserver-types: 3.17.5
      vscode-uri: 3.0.8

  vscode-html-languageservice@5.1.1:
    dependencies:
      '@vscode/l10n': 0.0.16
      vscode-languageserver-textdocument: 1.0.11
      vscode-languageserver-types: 3.17.5
      vscode-uri: 3.0.8

  vscode-jsonrpc@8.0.2: {}

  vscode-jsonrpc@8.1.0: {}

  vscode-languageclient@8.1.0:
    dependencies:
      minimatch: 5.1.6
      semver: 7.5.1
      vscode-languageserver-protocol: 3.17.3

  vscode-languageserver-protocol@3.17.2:
    dependencies:
      vscode-jsonrpc: 8.0.2
      vscode-languageserver-types: 3.17.2

  vscode-languageserver-protocol@3.17.3:
    dependencies:
      vscode-jsonrpc: 8.1.0
      vscode-languageserver-types: 3.17.3

  vscode-languageserver-textdocument@1.0.11: {}

  vscode-languageserver-types@3.17.2: {}

  vscode-languageserver-types@3.17.3: {}

  vscode-languageserver-types@3.17.5: {}

  vscode-languageserver@8.0.2:
    dependencies:
      vscode-languageserver-protocol: 3.17.2

  vscode-nls@5.2.0: {}

  vscode-oniguruma@1.7.0: {}

  vscode-textmate@5.5.0: {}

  vscode-tmgrammar-test@0.0.11:
    dependencies:
      chalk: 2.4.2
      commander: 2.20.3
      diff: 4.0.2
      glob: 7.2.3
      vscode-oniguruma: 1.7.0
      vscode-textmate: 5.5.0

  vscode-uri@2.1.2: {}

  vscode-uri@3.0.8: {}

  which@2.0.2:
    dependencies:
      isexe: 2.0.0

  workerpool@6.2.0: {}

  wrap-ansi@7.0.0:
    dependencies:
      ansi-styles: 4.3.0
      string-width: 4.2.3
      strip-ansi: 6.0.1

  wrappy@1.0.2: {}

  y18n@5.0.8: {}

  yallist@4.0.0: {}

  yargs-parser@20.2.4: {}

  yargs-unparser@2.0.0:
    dependencies:
      camelcase: 6.3.0
      decamelize: 4.0.0
      flat: 5.0.2
      is-plain-obj: 2.1.0

  yargs@16.2.0:
    dependencies:
      cliui: 7.0.4
      escalade: 3.1.1
      get-caller-file: 2.0.5
      require-directory: 2.1.1
      string-width: 4.2.3
      y18n: 5.0.8
      yargs-parser: 20.2.4

  yn@3.1.1: {}

  yocto-queue@0.1.0: {}<|MERGE_RESOLUTION|>--- conflicted
+++ resolved
@@ -20,11 +20,7 @@
         version: 3.2.5
       ts-node:
         specifier: ^10.0.0
-<<<<<<< HEAD
-        version: 10.9.1(@types/node@20.14.2)(typescript@5.4.5)
-=======
-        version: 10.9.1(@types/node@16.18.32)(typescript@5.5.2)
->>>>>>> 00212c42
+        version: 10.9.1(@types/node@20.14.2)(typescript@5.5.2)
 
   packages/language-server:
     dependencies:
@@ -56,13 +52,8 @@
         specifier: ^3.57.0
         version: 3.57.0
       svelte-preprocess:
-<<<<<<< HEAD
         specifier: ^6.0.0
-        version: 6.0.0(svelte@3.57.0)(typescript@5.4.5)
-=======
-        specifier: ^5.1.3
-        version: 5.1.3(svelte@3.57.0)(typescript@5.5.2)
->>>>>>> 00212c42
+        version: 6.0.0(svelte@3.57.0)(typescript@5.5.2)
       svelte2tsx:
         specifier: workspace:~
         version: link:../svelte2tsx
@@ -1284,15 +1275,13 @@
     engines: {node: '>=14.17'}
     hasBin: true
 
-<<<<<<< HEAD
-  undici-types@5.26.5:
-    resolution: {integrity: sha512-JlCMO+ehdEIKqlFxk6IfVoAUVmgz7cU7zD/h9XZ0qzeosSHmUJVOzSQvvYSYWXkFXC+IfLKSIffhv0sVZup6pA==}
-=======
   typescript@5.5.2:
     resolution: {integrity: sha512-NcRtPEOsPFFWjobJEtfihkLCZCXZt/os3zf8nTxjVH3RvTSxjrCamJpbExGvYOF+tFHc3pA65qpdwPbzjohhew==}
     engines: {node: '>=14.17'}
     hasBin: true
->>>>>>> 00212c42
+
+  undici-types@5.26.5:
+    resolution: {integrity: sha512-JlCMO+ehdEIKqlFxk6IfVoAUVmgz7cU7zD/h9XZ0qzeosSHmUJVOzSQvvYSYWXkFXC+IfLKSIffhv0sVZup6pA==}
 
   unist-util-stringify-position@3.0.3:
     resolution: {integrity: sha512-k5GzIBZ/QatR8N5X2y+drfpWG8IDBzdnVj6OInRNWm1oXrzydiaAT2OQiA8DPRRZyAKb9b6I2a6PxYklZD0gKg==}
@@ -1489,13 +1478,12 @@
     optionalDependencies:
       rollup: 3.7.5
 
-  '@rollup/plugin-typescript@10.0.1(rollup@3.7.5)(tslib@2.5.2)(typescript@5.4.5)':
+  '@rollup/plugin-typescript@10.0.1(rollup@3.7.5)(tslib@2.5.2)(typescript@5.5.2)':
     dependencies:
       '@rollup/pluginutils': 5.0.2(rollup@3.7.5)
       resolve: 1.22.2
-      typescript: 5.4.5
+      typescript: 5.5.2
     optionalDependencies:
-<<<<<<< HEAD
       rollup: 3.7.5
       tslib: 2.5.2
 
@@ -1507,19 +1495,6 @@
     optionalDependencies:
       rollup: 3.7.5
       tslib: 2.6.3
-=======
-      rollup: 3.7.5
-      tslib: 2.5.2
-
-  '@rollup/plugin-typescript@10.0.1(rollup@3.7.5)(tslib@2.5.2)(typescript@5.5.2)':
-    dependencies:
-      '@rollup/pluginutils': 5.0.2(rollup@3.7.5)
-      resolve: 1.22.2
-      typescript: 5.5.2
-    optionalDependencies:
-      rollup: 3.7.5
-      tslib: 2.5.2
->>>>>>> 00212c42
 
   '@rollup/pluginutils@5.0.2(rollup@3.7.5)':
     dependencies:
@@ -2282,12 +2257,9 @@
     optionalDependencies:
       typescript: 5.4.5
 
-  svelte-preprocess@5.1.3(svelte@3.57.0)(typescript@5.5.2):
-    dependencies:
-      '@types/pug': 2.0.6
+  svelte-preprocess@6.0.0(svelte@3.57.0)(typescript@5.5.2):
+    dependencies:
       detect-indent: 6.1.0
-      magic-string: 0.30.7
-      sorcery: 0.11.0
       strip-indent: 3.0.0
       svelte: 3.57.0
     optionalDependencies:
@@ -2322,7 +2294,7 @@
       v8-compile-cache-lib: 3.0.1
       yn: 3.1.1
 
-  ts-node@10.9.1(@types/node@20.14.2)(typescript@5.4.5):
+  ts-node@10.9.1(@types/node@20.14.2)(typescript@5.5.2):
     dependencies:
       '@cspotcode/source-map-support': 0.8.1
       '@tsconfig/node10': 1.0.9
@@ -2336,7 +2308,7 @@
       create-require: 1.1.1
       diff: 4.0.2
       make-error: 1.3.6
-      typescript: 5.4.5
+      typescript: 5.5.2
       v8-compile-cache-lib: 3.0.1
       yn: 3.1.1
 
@@ -2353,11 +2325,9 @@
 
   typescript@5.4.5: {}
 
-<<<<<<< HEAD
+  typescript@5.5.2: {}
+
   undici-types@5.26.5: {}
-=======
-  typescript@5.5.2: {}
->>>>>>> 00212c42
 
   unist-util-stringify-position@3.0.3:
     dependencies:
