lockfileVersion: '9.0'

settings:
  autoInstallPeers: true
  excludeLinksFromLockfile: false

importers:

  .:
    dependencies:
      typescript:
        specifier: ^5.9.2
        version: 5.9.2
    devDependencies:
      '@changesets/cli':
        specifier: ^2.29.7
        version: 2.29.7(@types/node@18.19.46)
      '@svitejs/changesets-changelog-github-compact':
        specifier: ^1.1.0
        version: 1.2.0
      cross-env:
        specifier: ^7.0.2
        version: 7.0.3
      prettier:
        specifier: ~3.3.3
        version: 3.3.3
      ts-node:
        specifier: ^10.0.0
        version: 10.9.1(@types/node@18.19.46)(typescript@5.9.2)

  packages/language-server:
    dependencies:
      '@jridgewell/trace-mapping':
        specifier: ^0.3.25
        version: 0.3.25
      '@vscode/emmet-helper':
        specifier: 2.8.4
        version: 2.8.4
      chokidar:
        specifier: ^4.0.1
        version: 4.0.1
      estree-walker:
        specifier: ^2.0.1
        version: 2.0.2
      fdir:
        specifier: ^6.2.0
        version: 6.2.0(picomatch@4.0.3)
      globrex:
        specifier: ^0.1.2
        version: 0.1.2
      lodash:
        specifier: ^4.17.21
        version: 4.17.21
      prettier:
        specifier: ~3.3.3
        version: 3.3.3
      prettier-plugin-svelte:
        specifier: ^3.4.0
        version: 3.4.0(prettier@3.3.3)(svelte@4.2.19)
      svelte:
        specifier: ^4.2.19
        version: 4.2.19
      svelte2tsx:
        specifier: workspace:~
        version: link:../svelte2tsx
      typescript:
        specifier: ^5.9.2
        version: 5.9.2
      typescript-auto-import-cache:
        specifier: ^0.3.6
        version: 0.3.6
      vscode-css-languageservice:
        specifier: ~6.3.5
        version: 6.3.5
      vscode-html-languageservice:
        specifier: ~5.4.0
        version: 5.4.0
      vscode-languageserver:
        specifier: 9.0.1
        version: 9.0.1
      vscode-languageserver-protocol:
        specifier: 3.17.5
        version: 3.17.5
      vscode-languageserver-types:
        specifier: 3.17.5
        version: 3.17.5
      vscode-uri:
        specifier: ~3.1.0
        version: 3.1.0
    devDependencies:
      '@types/estree':
        specifier: ^0.0.42
        version: 0.0.42
      '@types/globrex':
        specifier: ^0.1.4
        version: 0.1.4
      '@types/lodash':
        specifier: ^4.14.116
        version: 4.14.194
      '@types/mocha':
        specifier: ^9.1.0
        version: 9.1.1
      '@types/node':
        specifier: ^18.0.0
        version: 18.19.46
      '@types/sinon':
        specifier: ^7.5.2
        version: 7.5.2
      cross-env:
        specifier: ^7.0.2
        version: 7.0.3
      mocha:
        specifier: ^9.2.0
        version: 9.2.2
      sinon:
        specifier: ^11.0.0
        version: 11.1.2
      ts-node:
        specifier: ^10.0.0
        version: 10.9.1(@types/node@18.19.46)(typescript@5.9.2)

  packages/svelte-check:
    dependencies:
      '@jridgewell/trace-mapping':
        specifier: ^0.3.25
        version: 0.3.25
      chokidar:
        specifier: ^4.0.1
        version: 4.0.1
      fdir:
        specifier: ^6.2.0
        version: 6.2.0(picomatch@4.0.3)
      picocolors:
        specifier: ^1.0.0
        version: 1.0.0
    devDependencies:
      '@rollup/plugin-commonjs':
        specifier: ^24.0.0
        version: 24.1.0(rollup@3.7.5)
      '@rollup/plugin-json':
        specifier: ^6.0.0
        version: 6.0.0(rollup@3.7.5)
      '@rollup/plugin-node-resolve':
        specifier: ^15.0.0
        version: 15.0.2(rollup@3.7.5)
      '@rollup/plugin-replace':
        specifier: 5.0.2
        version: 5.0.2(rollup@3.7.5)
      '@rollup/plugin-typescript':
        specifier: ^10.0.0
<<<<<<< HEAD
        version: 10.0.1(rollup@3.7.5)(tslib@2.5.2)(typescript@5.8.2)
=======
        version: 10.0.1(rollup@3.7.5)(tslib@2.5.2)(typescript@5.9.2)
      '@types/sade':
        specifier: ^1.7.2
        version: 1.7.4
>>>>>>> 383e6894
      builtin-modules:
        specifier: ^3.3.0
        version: 3.3.0
      rollup:
        specifier: 3.7.5
        version: 3.7.5
      rollup-plugin-cleanup:
        specifier: ^3.2.0
        version: 3.2.1(rollup@3.7.5)
      rollup-plugin-copy:
        specifier: ^3.4.0
        version: 3.4.0
      svelte:
        specifier: ^4.2.19
        version: 4.2.19
      svelte-language-server:
        specifier: workspace:*
        version: link:../language-server
      typescript:
        specifier: ^5.9.2
        version: 5.9.2
      vscode-languageserver:
        specifier: 8.0.2
        version: 8.0.2
      vscode-languageserver-protocol:
        specifier: 3.17.2
        version: 3.17.2
      vscode-languageserver-types:
        specifier: 3.17.2
        version: 3.17.2
      vscode-uri:
        specifier: ~3.1.0
        version: 3.1.0

  packages/svelte-vscode:
    dependencies:
      lodash:
        specifier: ^4.17.21
        version: 4.17.21
      svelte-language-server:
        specifier: workspace:*
        version: link:../language-server
      typescript-svelte-plugin:
        specifier: workspace:*
        version: link:../typescript-plugin
      vscode-languageclient:
        specifier: ^9.0.1
        version: 9.0.1
      vscode-languageserver-protocol:
        specifier: 3.17.5
        version: 3.17.5
    devDependencies:
      '@types/lodash':
        specifier: ^4.14.116
        version: 4.14.194
      '@types/node':
        specifier: ^18.0.0
        version: 18.19.46
      '@types/semver':
        specifier: ^7.7.0
        version: 7.7.0
      '@types/vscode':
        specifier: ^1.67
        version: 1.78.0
      js-yaml:
        specifier: ^3.14.0
        version: 3.14.1
      semver:
        specifier: ^7.7.2
        version: 7.7.2
      tslib:
        specifier: ^2.4.0
        version: 2.5.2
      typescript:
        specifier: ^5.9.2
        version: 5.9.2
      vitest:
        specifier: ^3.2.4
        version: 3.2.4(@types/node@18.19.46)
      vscode-tmgrammar-test:
        specifier: ^0.0.11
        version: 0.0.11

  packages/svelte2tsx:
    dependencies:
      dedent-js:
        specifier: ^1.0.1
        version: 1.0.1
      scule:
        specifier: ^1.3.0
        version: 1.3.0
    devDependencies:
      '@jridgewell/sourcemap-codec':
        specifier: ^1.5.0
        version: 1.5.0
      '@jridgewell/trace-mapping':
        specifier: ^0.3.25
        version: 0.3.25
      '@rollup/plugin-commonjs':
        specifier: ^24.0.0
        version: 24.1.0(rollup@3.7.5)
      '@rollup/plugin-json':
        specifier: ^6.0.0
        version: 6.0.0(rollup@3.7.5)
      '@rollup/plugin-node-resolve':
        specifier: ^15.0.0
        version: 15.0.2(rollup@3.7.5)
      '@rollup/plugin-typescript':
        specifier: ^10.0.0
        version: 10.0.1(rollup@3.7.5)(tslib@2.5.2)(typescript@5.9.2)
      '@types/estree':
        specifier: ^0.0.42
        version: 0.0.42
      '@types/mocha':
        specifier: ^9.1.0
        version: 9.1.1
      '@types/node':
        specifier: ^18.0.0
        version: 18.19.46
      '@types/unist':
        specifier: ^2.0.3
        version: 2.0.6
      '@types/vfile':
        specifier: ^3.0.2
        version: 3.0.2
      builtin-modules:
        specifier: ^3.3.0
        version: 3.3.0
      estree-walker:
        specifier: ^2.0.1
        version: 2.0.2
      magic-string:
        specifier: ^0.30.11
        version: 0.30.11
      mocha:
        specifier: ^9.2.0
        version: 9.2.2
      periscopic:
        specifier: ^2.0.2
        version: 2.0.3
      rollup:
        specifier: 3.7.5
        version: 3.7.5
      rollup-plugin-delete:
        specifier: ^2.0.0
        version: 2.0.0
      source-map-support:
        specifier: ^0.5.16
        version: 0.5.21
      svelte:
        specifier: ~4.2.19
        version: 4.2.19
      tiny-glob:
        specifier: ^0.2.6
        version: 0.2.9
      tslib:
        specifier: ^2.4.0
        version: 2.5.2
      typescript:
        specifier: ^5.9.2
        version: 5.9.2

  packages/typescript-plugin:
    dependencies:
      '@jridgewell/sourcemap-codec':
        specifier: ^1.5.0
        version: 1.5.0
      svelte2tsx:
        specifier: workspace:~
        version: link:../svelte2tsx
    devDependencies:
      '@types/node':
        specifier: ^18.0.0
        version: 18.19.46
      svelte:
        specifier: ^4.2.19
        version: 4.2.19
      typescript:
        specifier: ^5.9.2
        version: 5.9.2

packages:

  '@ampproject/remapping@2.3.0':
    resolution: {integrity: sha512-30iZtAPgz+LTIYoeivqYo853f02jBYSd5uGnGpkFV0M3xOt9aN73erkgYAmZU43x4VfqcnLxW9Kpg3R5LC4YYw==}
    engines: {node: '>=6.0.0'}

  '@babel/runtime@7.28.4':
    resolution: {integrity: sha512-Q/N6JNWvIvPnLDvjlE1OUBLPQHH6l3CltCEsHIujp45zQUSSh8K+gHnaEX45yAT1nyngnINhvWtzN+Nb9D8RAQ==}
    engines: {node: '>=6.9.0'}

  '@changesets/apply-release-plan@7.0.13':
    resolution: {integrity: sha512-BIW7bofD2yAWoE8H4V40FikC+1nNFEKBisMECccS16W1rt6qqhNTBDmIw5HaqmMgtLNz9e7oiALiEUuKrQ4oHg==}

  '@changesets/assemble-release-plan@6.0.9':
    resolution: {integrity: sha512-tPgeeqCHIwNo8sypKlS3gOPmsS3wP0zHt67JDuL20P4QcXiw/O4Hl7oXiuLnP9yg+rXLQ2sScdV1Kkzde61iSQ==}

  '@changesets/changelog-git@0.2.1':
    resolution: {integrity: sha512-x/xEleCFLH28c3bQeQIyeZf8lFXyDFVn1SgcBiR2Tw/r4IAWlk1fzxCEZ6NxQAjF2Nwtczoen3OA2qR+UawQ8Q==}

  '@changesets/cli@2.29.7':
    resolution: {integrity: sha512-R7RqWoaksyyKXbKXBTbT4REdy22yH81mcFK6sWtqSanxUCbUi9Uf+6aqxZtDQouIqPdem2W56CdxXgsxdq7FLQ==}
    hasBin: true

  '@changesets/config@3.1.1':
    resolution: {integrity: sha512-bd+3Ap2TKXxljCggI0mKPfzCQKeV/TU4yO2h2C6vAihIo8tzseAn2e7klSuiyYYXvgu53zMN1OeYMIQkaQoWnA==}

  '@changesets/errors@0.2.0':
    resolution: {integrity: sha512-6BLOQUscTpZeGljvyQXlWOItQyU71kCdGz7Pi8H8zdw6BI0g3m43iL4xKUVPWtG+qrrL9DTjpdn8eYuCQSRpow==}

  '@changesets/get-dependents-graph@2.1.3':
    resolution: {integrity: sha512-gphr+v0mv2I3Oxt19VdWRRUxq3sseyUpX9DaHpTUmLj92Y10AGy+XOtV+kbM6L/fDcpx7/ISDFK6T8A/P3lOdQ==}

  '@changesets/get-github-info@0.6.0':
    resolution: {integrity: sha512-v/TSnFVXI8vzX9/w3DU2Ol+UlTZcu3m0kXTjTT4KlAdwSvwutcByYwyYn9hwerPWfPkT2JfpoX0KgvCEi8Q/SA==}

  '@changesets/get-release-plan@4.0.13':
    resolution: {integrity: sha512-DWG1pus72FcNeXkM12tx+xtExyH/c9I1z+2aXlObH3i9YA7+WZEVaiHzHl03thpvAgWTRaH64MpfHxozfF7Dvg==}

  '@changesets/get-version-range-type@0.4.0':
    resolution: {integrity: sha512-hwawtob9DryoGTpixy1D3ZXbGgJu1Rhr+ySH2PvTLHvkZuQ7sRT4oQwMh0hbqZH1weAooedEjRsbrWcGLCeyVQ==}

  '@changesets/git@3.0.4':
    resolution: {integrity: sha512-BXANzRFkX+XcC1q/d27NKvlJ1yf7PSAgi8JG6dt8EfbHFHi4neau7mufcSca5zRhwOL8j9s6EqsxmT+s+/E6Sw==}

  '@changesets/logger@0.1.1':
    resolution: {integrity: sha512-OQtR36ZlnuTxKqoW4Sv6x5YIhOmClRd5pWsjZsddYxpWs517R0HkyiefQPIytCVh4ZcC5x9XaG8KTdd5iRQUfg==}

  '@changesets/parse@0.4.1':
    resolution: {integrity: sha512-iwksMs5Bf/wUItfcg+OXrEpravm5rEd9Bf4oyIPL4kVTmJQ7PNDSd6MDYkpSJR1pn7tz/k8Zf2DhTCqX08Ou+Q==}

  '@changesets/pre@2.0.2':
    resolution: {integrity: sha512-HaL/gEyFVvkf9KFg6484wR9s0qjAXlZ8qWPDkTyKF6+zqjBe/I2mygg3MbpZ++hdi0ToqNUF8cjj7fBy0dg8Ug==}

  '@changesets/read@0.6.5':
    resolution: {integrity: sha512-UPzNGhsSjHD3Veb0xO/MwvasGe8eMyNrR/sT9gR8Q3DhOQZirgKhhXv/8hVsI0QpPjR004Z9iFxoJU6in3uGMg==}

  '@changesets/should-skip-package@0.1.2':
    resolution: {integrity: sha512-qAK/WrqWLNCP22UDdBTMPH5f41elVDlsNyat180A33dWxuUDyNpg6fPi/FyTZwRriVjg0L8gnjJn2F9XAoF0qw==}

  '@changesets/types@4.1.0':
    resolution: {integrity: sha512-LDQvVDv5Kb50ny2s25Fhm3d9QSZimsoUGBsUioj6MC3qbMUCuC8GPIvk/M6IvXx3lYhAs0lwWUQLb+VIEUCECw==}

  '@changesets/types@6.1.0':
    resolution: {integrity: sha512-rKQcJ+o1nKNgeoYRHKOS07tAMNd3YSN0uHaJOZYjBAgxfV7TUE7JE+z4BzZdQwb5hKaYbayKN5KrYV7ODb2rAA==}

  '@changesets/write@0.4.0':
    resolution: {integrity: sha512-CdTLvIOPiCNuH71pyDu3rA+Q0n65cmAbXnwWH84rKGiFumFzkmHNT8KHTMEchcxN+Kl8I54xGUhJ7l3E7X396Q==}

  '@cspotcode/source-map-support@0.8.1':
    resolution: {integrity: sha512-IchNf6dN4tHoMFIn/7OE8LWZ19Y6q/67Bmf6vnGREv8RSbBVb9LPJxEcnwrcwX6ixSvaiGoomAUvu4YSxXrVgw==}
    engines: {node: '>=12'}

  '@emmetio/abbreviation@2.3.3':
    resolution: {integrity: sha512-mgv58UrU3rh4YgbE/TzgLQwJ3pFsHHhCLqY20aJq+9comytTXUDNGG/SMtSeMJdkpxgXSXunBGLD8Boka3JyVA==}

  '@emmetio/css-abbreviation@2.1.8':
    resolution: {integrity: sha512-s9yjhJ6saOO/uk1V74eifykk2CBYi01STTK3WlXWGOepyKa23ymJ053+DNQjpFcy1ingpaO7AxCcwLvHFY9tuw==}

  '@emmetio/scanner@1.0.4':
    resolution: {integrity: sha512-IqRuJtQff7YHHBk4G8YZ45uB9BaAGcwQeVzgj/zj8/UdOhtQpEIupUhSk8dys6spFIWVZVeK20CzGEnqR5SbqA==}

  '@esbuild/aix-ppc64@0.25.6':
    resolution: {integrity: sha512-ShbM/3XxwuxjFiuVBHA+d3j5dyac0aEVVq1oluIDf71hUw0aRF59dV/efUsIwFnR6m8JNM2FjZOzmaZ8yG61kw==}
    engines: {node: '>=18'}
    cpu: [ppc64]
    os: [aix]

  '@esbuild/android-arm64@0.25.6':
    resolution: {integrity: sha512-hd5zdUarsK6strW+3Wxi5qWws+rJhCCbMiC9QZyzoxfk5uHRIE8T287giQxzVpEvCwuJ9Qjg6bEjcRJcgfLqoA==}
    engines: {node: '>=18'}
    cpu: [arm64]
    os: [android]

  '@esbuild/android-arm@0.25.6':
    resolution: {integrity: sha512-S8ToEOVfg++AU/bHwdksHNnyLyVM+eMVAOf6yRKFitnwnbwwPNqKr3srzFRe7nzV69RQKb5DgchIX5pt3L53xg==}
    engines: {node: '>=18'}
    cpu: [arm]
    os: [android]

  '@esbuild/android-x64@0.25.6':
    resolution: {integrity: sha512-0Z7KpHSr3VBIO9A/1wcT3NTy7EB4oNC4upJ5ye3R7taCc2GUdeynSLArnon5G8scPwaU866d3H4BCrE5xLW25A==}
    engines: {node: '>=18'}
    cpu: [x64]
    os: [android]

  '@esbuild/darwin-arm64@0.25.6':
    resolution: {integrity: sha512-FFCssz3XBavjxcFxKsGy2DYK5VSvJqa6y5HXljKzhRZ87LvEi13brPrf/wdyl/BbpbMKJNOr1Sd0jtW4Ge1pAA==}
    engines: {node: '>=18'}
    cpu: [arm64]
    os: [darwin]

  '@esbuild/darwin-x64@0.25.6':
    resolution: {integrity: sha512-GfXs5kry/TkGM2vKqK2oyiLFygJRqKVhawu3+DOCk7OxLy/6jYkWXhlHwOoTb0WqGnWGAS7sooxbZowy+pK9Yg==}
    engines: {node: '>=18'}
    cpu: [x64]
    os: [darwin]

  '@esbuild/freebsd-arm64@0.25.6':
    resolution: {integrity: sha512-aoLF2c3OvDn2XDTRvn8hN6DRzVVpDlj2B/F66clWd/FHLiHaG3aVZjxQX2DYphA5y/evbdGvC6Us13tvyt4pWg==}
    engines: {node: '>=18'}
    cpu: [arm64]
    os: [freebsd]

  '@esbuild/freebsd-x64@0.25.6':
    resolution: {integrity: sha512-2SkqTjTSo2dYi/jzFbU9Plt1vk0+nNg8YC8rOXXea+iA3hfNJWebKYPs3xnOUf9+ZWhKAaxnQNUf2X9LOpeiMQ==}
    engines: {node: '>=18'}
    cpu: [x64]
    os: [freebsd]

  '@esbuild/linux-arm64@0.25.6':
    resolution: {integrity: sha512-b967hU0gqKd9Drsh/UuAm21Khpoh6mPBSgz8mKRq4P5mVK8bpA+hQzmm/ZwGVULSNBzKdZPQBRT3+WuVavcWsQ==}
    engines: {node: '>=18'}
    cpu: [arm64]
    os: [linux]

  '@esbuild/linux-arm@0.25.6':
    resolution: {integrity: sha512-SZHQlzvqv4Du5PrKE2faN0qlbsaW/3QQfUUc6yO2EjFcA83xnwm91UbEEVx4ApZ9Z5oG8Bxz4qPE+HFwtVcfyw==}
    engines: {node: '>=18'}
    cpu: [arm]
    os: [linux]

  '@esbuild/linux-ia32@0.25.6':
    resolution: {integrity: sha512-aHWdQ2AAltRkLPOsKdi3xv0mZ8fUGPdlKEjIEhxCPm5yKEThcUjHpWB1idN74lfXGnZ5SULQSgtr5Qos5B0bPw==}
    engines: {node: '>=18'}
    cpu: [ia32]
    os: [linux]

  '@esbuild/linux-loong64@0.25.6':
    resolution: {integrity: sha512-VgKCsHdXRSQ7E1+QXGdRPlQ/e08bN6WMQb27/TMfV+vPjjTImuT9PmLXupRlC90S1JeNNW5lzkAEO/McKeJ2yg==}
    engines: {node: '>=18'}
    cpu: [loong64]
    os: [linux]

  '@esbuild/linux-mips64el@0.25.6':
    resolution: {integrity: sha512-WViNlpivRKT9/py3kCmkHnn44GkGXVdXfdc4drNmRl15zVQ2+D2uFwdlGh6IuK5AAnGTo2qPB1Djppj+t78rzw==}
    engines: {node: '>=18'}
    cpu: [mips64el]
    os: [linux]

  '@esbuild/linux-ppc64@0.25.6':
    resolution: {integrity: sha512-wyYKZ9NTdmAMb5730I38lBqVu6cKl4ZfYXIs31Baf8aoOtB4xSGi3THmDYt4BTFHk7/EcVixkOV2uZfwU3Q2Jw==}
    engines: {node: '>=18'}
    cpu: [ppc64]
    os: [linux]

  '@esbuild/linux-riscv64@0.25.6':
    resolution: {integrity: sha512-KZh7bAGGcrinEj4qzilJ4hqTY3Dg2U82c8bv+e1xqNqZCrCyc+TL9AUEn5WGKDzm3CfC5RODE/qc96OcbIe33w==}
    engines: {node: '>=18'}
    cpu: [riscv64]
    os: [linux]

  '@esbuild/linux-s390x@0.25.6':
    resolution: {integrity: sha512-9N1LsTwAuE9oj6lHMyyAM+ucxGiVnEqUdp4v7IaMmrwb06ZTEVCIs3oPPplVsnjPfyjmxwHxHMF8b6vzUVAUGw==}
    engines: {node: '>=18'}
    cpu: [s390x]
    os: [linux]

  '@esbuild/linux-x64@0.25.6':
    resolution: {integrity: sha512-A6bJB41b4lKFWRKNrWoP2LHsjVzNiaurf7wyj/XtFNTsnPuxwEBWHLty+ZE0dWBKuSK1fvKgrKaNjBS7qbFKig==}
    engines: {node: '>=18'}
    cpu: [x64]
    os: [linux]

  '@esbuild/netbsd-arm64@0.25.6':
    resolution: {integrity: sha512-IjA+DcwoVpjEvyxZddDqBY+uJ2Snc6duLpjmkXm/v4xuS3H+3FkLZlDm9ZsAbF9rsfP3zeA0/ArNDORZgrxR/Q==}
    engines: {node: '>=18'}
    cpu: [arm64]
    os: [netbsd]

  '@esbuild/netbsd-x64@0.25.6':
    resolution: {integrity: sha512-dUXuZr5WenIDlMHdMkvDc1FAu4xdWixTCRgP7RQLBOkkGgwuuzaGSYcOpW4jFxzpzL1ejb8yF620UxAqnBrR9g==}
    engines: {node: '>=18'}
    cpu: [x64]
    os: [netbsd]

  '@esbuild/openbsd-arm64@0.25.6':
    resolution: {integrity: sha512-l8ZCvXP0tbTJ3iaqdNf3pjaOSd5ex/e6/omLIQCVBLmHTlfXW3zAxQ4fnDmPLOB1x9xrcSi/xtCWFwCZRIaEwg==}
    engines: {node: '>=18'}
    cpu: [arm64]
    os: [openbsd]

  '@esbuild/openbsd-x64@0.25.6':
    resolution: {integrity: sha512-hKrmDa0aOFOr71KQ/19JC7az1P0GWtCN1t2ahYAf4O007DHZt/dW8ym5+CUdJhQ/qkZmI1HAF8KkJbEFtCL7gw==}
    engines: {node: '>=18'}
    cpu: [x64]
    os: [openbsd]

  '@esbuild/openharmony-arm64@0.25.6':
    resolution: {integrity: sha512-+SqBcAWoB1fYKmpWoQP4pGtx+pUUC//RNYhFdbcSA16617cchuryuhOCRpPsjCblKukAckWsV+aQ3UKT/RMPcA==}
    engines: {node: '>=18'}
    cpu: [arm64]
    os: [openharmony]

  '@esbuild/sunos-x64@0.25.6':
    resolution: {integrity: sha512-dyCGxv1/Br7MiSC42qinGL8KkG4kX0pEsdb0+TKhmJZgCUDBGmyo1/ArCjNGiOLiIAgdbWgmWgib4HoCi5t7kA==}
    engines: {node: '>=18'}
    cpu: [x64]
    os: [sunos]

  '@esbuild/win32-arm64@0.25.6':
    resolution: {integrity: sha512-42QOgcZeZOvXfsCBJF5Afw73t4veOId//XD3i+/9gSkhSV6Gk3VPlWncctI+JcOyERv85FUo7RxuxGy+z8A43Q==}
    engines: {node: '>=18'}
    cpu: [arm64]
    os: [win32]

  '@esbuild/win32-ia32@0.25.6':
    resolution: {integrity: sha512-4AWhgXmDuYN7rJI6ORB+uU9DHLq/erBbuMoAuB4VWJTu5KtCgcKYPynF0YI1VkBNuEfjNlLrFr9KZPJzrtLkrQ==}
    engines: {node: '>=18'}
    cpu: [ia32]
    os: [win32]

  '@esbuild/win32-x64@0.25.6':
    resolution: {integrity: sha512-NgJPHHbEpLQgDH2MjQu90pzW/5vvXIZ7KOnPyNBm92A6WgZ/7b6fJyUBjoumLqeOQQGqY2QjQxRo97ah4Sj0cA==}
    engines: {node: '>=18'}
    cpu: [x64]
    os: [win32]

  '@inquirer/external-editor@1.0.1':
    resolution: {integrity: sha512-Oau4yL24d2B5IL4ma4UpbQigkVhzPDXLoqy1ggK4gnHg/stmkffJE4oOXHXF3uz0UEpywG68KcyXsyYpA1Re/Q==}
    engines: {node: '>=18'}
    peerDependencies:
      '@types/node': '>=18'
    peerDependenciesMeta:
      '@types/node':
        optional: true

  '@jridgewell/gen-mapping@0.3.5':
    resolution: {integrity: sha512-IzL8ZoEDIBRWEzlCcRhOaCupYyN5gdIK+Q6fbFdPDg6HqX6jpkItn7DFIpW9LQzXG6Df9sA7+OKnq0qlz/GaQg==}
    engines: {node: '>=6.0.0'}

  '@jridgewell/resolve-uri@3.1.1':
    resolution: {integrity: sha512-dSYZh7HhCDtCKm4QakX0xFpsRDqjjtZf/kjI/v3T3Nwt5r8/qz/M19F9ySyOqU94SXBmeG9ttTul+YnR4LOxFA==}
    engines: {node: '>=6.0.0'}

  '@jridgewell/set-array@1.2.1':
    resolution: {integrity: sha512-R8gLRTZeyp03ymzP/6Lil/28tGeGEzhx1q2k703KGWRAI1VdvPIXdG70VJc2pAMw3NA6JKL5hhFu1sJX0Mnn/A==}
    engines: {node: '>=6.0.0'}

  '@jridgewell/sourcemap-codec@1.4.15':
    resolution: {integrity: sha512-eF2rxCRulEKXHTRiDrDy6erMYWqNw4LPdQ8UQA4huuxaQsVeRPFl2oM8oDGxMFhJUWZf9McpLtJasDDZb/Bpeg==}

  '@jridgewell/sourcemap-codec@1.5.0':
    resolution: {integrity: sha512-gv3ZRaISU3fjPAgNsriBRqGWQL6quFx04YMPW/zD8XMLsU32mhCCbfbO6KZFLjvYpCZ8zyDEgqsgf+PwPaM7GQ==}

  '@jridgewell/trace-mapping@0.3.25':
    resolution: {integrity: sha512-vNk6aEwybGtawWmy/PzwnGDOjCkLWSD2wqvjGGAgOAwCGWySYXfYoxt00IJkTF+8Lb57DwOb3Aa0o9CApepiYQ==}

  '@jridgewell/trace-mapping@0.3.9':
    resolution: {integrity: sha512-3Belt6tdc8bPgAtbcmdtNJlirVoTmEb5e2gC94PnkwEW9jI6CAHUeoG85tjWP5WquqfavoMtMwiG4P926ZKKuQ==}

  '@manypkg/find-root@1.1.0':
    resolution: {integrity: sha512-mki5uBvhHzO8kYYix/WRy2WX8S3B5wdVSc9D6KcU5lQNglP2yt58/VfLuAK49glRXChosY8ap2oJ1qgma3GUVA==}

  '@manypkg/get-packages@1.1.3':
    resolution: {integrity: sha512-fo+QhuU3qE/2TQMQmbVMqaQ6EWbMhi4ABWP+O4AM1NqPBuy0OrApV5LO6BrrgnhtAHS2NH6RrVk9OL181tTi8A==}

  '@nodelib/fs.scandir@2.1.5':
    resolution: {integrity: sha512-vq24Bq3ym5HEQm2NKCr3yXDwjc7vTsEThRDnkp2DK9p1uqLR+DHurm/NOTo0KG7HYHU7eppKZj3MyqYuMBf62g==}
    engines: {node: '>= 8'}

  '@nodelib/fs.stat@2.0.5':
    resolution: {integrity: sha512-RkhPPp2zrqDAQA/2jNhnztcPAlv64XdhIp7a7454A5ovI7Bukxgt7MX7udwAu3zg1DcpPU0rz3VV1SeaqvY4+A==}
    engines: {node: '>= 8'}

  '@nodelib/fs.walk@1.2.8':
    resolution: {integrity: sha512-oGB+UxlgWcgQkgwo8GcEGwemoTFt3FIO9ababBmaGwXIoBKZ+GTy0pP185beGg7Llih/NSHSV2XAs1lnznocSg==}
    engines: {node: '>= 8'}

  '@rollup/plugin-commonjs@24.1.0':
    resolution: {integrity: sha512-eSL45hjhCWI0jCCXcNtLVqM5N1JlBGvlFfY0m6oOYnLCJ6N0qEXoZql4sY2MOUArzhH4SA/qBpTxvvZp2Sc+DQ==}
    engines: {node: '>=14.0.0'}
    peerDependencies:
      rollup: ^2.68.0||^3.0.0
    peerDependenciesMeta:
      rollup:
        optional: true

  '@rollup/plugin-json@6.0.0':
    resolution: {integrity: sha512-i/4C5Jrdr1XUarRhVu27EEwjt4GObltD7c+MkCIpO2QIbojw8MUs+CCTqOphQi3Qtg1FLmYt+l+6YeoIf51J7w==}
    engines: {node: '>=14.0.0'}
    peerDependencies:
      rollup: ^1.20.0||^2.0.0||^3.0.0
    peerDependenciesMeta:
      rollup:
        optional: true

  '@rollup/plugin-node-resolve@15.0.2':
    resolution: {integrity: sha512-Y35fRGUjC3FaurG722uhUuG8YHOJRJQbI6/CkbRkdPotSpDj9NtIN85z1zrcyDcCQIW4qp5mgG72U+gJ0TAFEg==}
    engines: {node: '>=14.0.0'}
    peerDependencies:
      rollup: ^2.78.0||^3.0.0
    peerDependenciesMeta:
      rollup:
        optional: true

  '@rollup/plugin-replace@5.0.2':
    resolution: {integrity: sha512-M9YXNekv/C/iHHK+cvORzfRYfPbq0RDD8r0G+bMiTXjNGKulPnCT9O3Ss46WfhI6ZOCgApOP7xAdmCQJ+U2LAA==}
    engines: {node: '>=14.0.0'}
    peerDependencies:
      rollup: ^1.20.0||^2.0.0||^3.0.0
    peerDependenciesMeta:
      rollup:
        optional: true

  '@rollup/plugin-typescript@10.0.1':
    resolution: {integrity: sha512-wBykxRLlX7EzL8BmUqMqk5zpx2onnmRMSw/l9M1sVfkJvdwfxogZQVNUM9gVMJbjRLDR5H6U0OMOrlDGmIV45A==}
    engines: {node: '>=14.0.0'}
    peerDependencies:
      rollup: ^2.14.0||^3.0.0
      tslib: '*'
      typescript: '>=3.7.0'
    peerDependenciesMeta:
      rollup:
        optional: true
      tslib:
        optional: true

  '@rollup/pluginutils@5.0.2':
    resolution: {integrity: sha512-pTd9rIsP92h+B6wWwFbW8RkZv4hiR/xKsqre4SIuAOaOEQRxi0lqLke9k2/7WegC85GgUs9pjmOjCUi3In4vwA==}
    engines: {node: '>=14.0.0'}
    peerDependencies:
      rollup: ^1.20.0||^2.0.0||^3.0.0
    peerDependenciesMeta:
      rollup:
        optional: true

  '@rollup/rollup-android-arm-eabi@4.45.1':
    resolution: {integrity: sha512-NEySIFvMY0ZQO+utJkgoMiCAjMrGvnbDLHvcmlA33UXJpYBCvlBEbMMtV837uCkS+plG2umfhn0T5mMAxGrlRA==}
    cpu: [arm]
    os: [android]

  '@rollup/rollup-android-arm64@4.45.1':
    resolution: {integrity: sha512-ujQ+sMXJkg4LRJaYreaVx7Z/VMgBBd89wGS4qMrdtfUFZ+TSY5Rs9asgjitLwzeIbhwdEhyj29zhst3L1lKsRQ==}
    cpu: [arm64]
    os: [android]

  '@rollup/rollup-darwin-arm64@4.45.1':
    resolution: {integrity: sha512-FSncqHvqTm3lC6Y13xncsdOYfxGSLnP+73k815EfNmpewPs+EyM49haPS105Rh4aF5mJKywk9X0ogzLXZzN9lA==}
    cpu: [arm64]
    os: [darwin]

  '@rollup/rollup-darwin-x64@4.45.1':
    resolution: {integrity: sha512-2/vVn/husP5XI7Fsf/RlhDaQJ7x9zjvC81anIVbr4b/f0xtSmXQTFcGIQ/B1cXIYM6h2nAhJkdMHTnD7OtQ9Og==}
    cpu: [x64]
    os: [darwin]

  '@rollup/rollup-freebsd-arm64@4.45.1':
    resolution: {integrity: sha512-4g1kaDxQItZsrkVTdYQ0bxu4ZIQ32cotoQbmsAnW1jAE4XCMbcBPDirX5fyUzdhVCKgPcrwWuucI8yrVRBw2+g==}
    cpu: [arm64]
    os: [freebsd]

  '@rollup/rollup-freebsd-x64@4.45.1':
    resolution: {integrity: sha512-L/6JsfiL74i3uK1Ti2ZFSNsp5NMiM4/kbbGEcOCps99aZx3g8SJMO1/9Y0n/qKlWZfn6sScf98lEOUe2mBvW9A==}
    cpu: [x64]
    os: [freebsd]

  '@rollup/rollup-linux-arm-gnueabihf@4.45.1':
    resolution: {integrity: sha512-RkdOTu2jK7brlu+ZwjMIZfdV2sSYHK2qR08FUWcIoqJC2eywHbXr0L8T/pONFwkGukQqERDheaGTeedG+rra6Q==}
    cpu: [arm]
    os: [linux]

  '@rollup/rollup-linux-arm-musleabihf@4.45.1':
    resolution: {integrity: sha512-3kJ8pgfBt6CIIr1o+HQA7OZ9mp/zDk3ctekGl9qn/pRBgrRgfwiffaUmqioUGN9hv0OHv2gxmvdKOkARCtRb8Q==}
    cpu: [arm]
    os: [linux]

  '@rollup/rollup-linux-arm64-gnu@4.45.1':
    resolution: {integrity: sha512-k3dOKCfIVixWjG7OXTCOmDfJj3vbdhN0QYEqB+OuGArOChek22hn7Uy5A/gTDNAcCy5v2YcXRJ/Qcnm4/ma1xw==}
    cpu: [arm64]
    os: [linux]

  '@rollup/rollup-linux-arm64-musl@4.45.1':
    resolution: {integrity: sha512-PmI1vxQetnM58ZmDFl9/Uk2lpBBby6B6rF4muJc65uZbxCs0EA7hhKCk2PKlmZKuyVSHAyIw3+/SiuMLxKxWog==}
    cpu: [arm64]
    os: [linux]

  '@rollup/rollup-linux-loongarch64-gnu@4.45.1':
    resolution: {integrity: sha512-9UmI0VzGmNJ28ibHW2GpE2nF0PBQqsyiS4kcJ5vK+wuwGnV5RlqdczVocDSUfGX/Na7/XINRVoUgJyFIgipoRg==}
    cpu: [loong64]
    os: [linux]

  '@rollup/rollup-linux-powerpc64le-gnu@4.45.1':
    resolution: {integrity: sha512-7nR2KY8oEOUTD3pBAxIBBbZr0U7U+R9HDTPNy+5nVVHDXI4ikYniH1oxQz9VoB5PbBU1CZuDGHkLJkd3zLMWsg==}
    cpu: [ppc64]
    os: [linux]

  '@rollup/rollup-linux-riscv64-gnu@4.45.1':
    resolution: {integrity: sha512-nlcl3jgUultKROfZijKjRQLUu9Ma0PeNv/VFHkZiKbXTBQXhpytS8CIj5/NfBeECZtY2FJQubm6ltIxm/ftxpw==}
    cpu: [riscv64]
    os: [linux]

  '@rollup/rollup-linux-riscv64-musl@4.45.1':
    resolution: {integrity: sha512-HJV65KLS51rW0VY6rvZkiieiBnurSzpzore1bMKAhunQiECPuxsROvyeaot/tcK3A3aGnI+qTHqisrpSgQrpgA==}
    cpu: [riscv64]
    os: [linux]

  '@rollup/rollup-linux-s390x-gnu@4.45.1':
    resolution: {integrity: sha512-NITBOCv3Qqc6hhwFt7jLV78VEO/il4YcBzoMGGNxznLgRQf43VQDae0aAzKiBeEPIxnDrACiMgbqjuihx08OOw==}
    cpu: [s390x]
    os: [linux]

  '@rollup/rollup-linux-x64-gnu@4.45.1':
    resolution: {integrity: sha512-+E/lYl6qu1zqgPEnTrs4WysQtvc/Sh4fC2nByfFExqgYrqkKWp1tWIbe+ELhixnenSpBbLXNi6vbEEJ8M7fiHw==}
    cpu: [x64]
    os: [linux]

  '@rollup/rollup-linux-x64-musl@4.45.1':
    resolution: {integrity: sha512-a6WIAp89p3kpNoYStITT9RbTbTnqarU7D8N8F2CV+4Cl9fwCOZraLVuVFvlpsW0SbIiYtEnhCZBPLoNdRkjQFw==}
    cpu: [x64]
    os: [linux]

  '@rollup/rollup-win32-arm64-msvc@4.45.1':
    resolution: {integrity: sha512-T5Bi/NS3fQiJeYdGvRpTAP5P02kqSOpqiopwhj0uaXB6nzs5JVi2XMJb18JUSKhCOX8+UE1UKQufyD6Or48dJg==}
    cpu: [arm64]
    os: [win32]

  '@rollup/rollup-win32-ia32-msvc@4.45.1':
    resolution: {integrity: sha512-lxV2Pako3ujjuUe9jiU3/s7KSrDfH6IgTSQOnDWr9aJ92YsFd7EurmClK0ly/t8dzMkDtd04g60WX6yl0sGfdw==}
    cpu: [ia32]
    os: [win32]

  '@rollup/rollup-win32-x64-msvc@4.45.1':
    resolution: {integrity: sha512-M/fKi4sasCdM8i0aWJjCSFm2qEnYRR8AMLG2kxp6wD13+tMGA4Z1tVAuHkNRjud5SW2EM3naLuK35w9twvf6aA==}
    cpu: [x64]
    os: [win32]

  '@sinonjs/commons@1.8.6':
    resolution: {integrity: sha512-Ky+XkAkqPZSm3NLBeUng77EBQl3cmeJhITaGHdYH8kjVB+aun3S4XBRti2zt17mtt0mIUDiNxYeoJm6drVvBJQ==}

  '@sinonjs/commons@2.0.0':
    resolution: {integrity: sha512-uLa0j859mMrg2slwQYdO/AkrOfmH+X6LTVmNTS9CqexuE2IvVORIkSpJLqePAbEnKJ77aMmCwr1NUZ57120Xcg==}

  '@sinonjs/commons@3.0.0':
    resolution: {integrity: sha512-jXBtWAF4vmdNmZgD5FoKsVLv3rPgDnLgPbU84LIJ3otV44vJlDRokVng5v8NFJdCf/da9legHcKaRuZs4L7faA==}

  '@sinonjs/fake-timers@10.2.0':
    resolution: {integrity: sha512-OPwQlEdg40HAj5KNF8WW6q2KG4Z+cBCZb3m4ninfTZKaBmbIJodviQsDBoYMPHkOyJJMHnOJo5j2+LKDOhOACg==}

  '@sinonjs/fake-timers@7.1.2':
    resolution: {integrity: sha512-iQADsW4LBMISqZ6Ci1dupJL9pprqwcVFTcOsEmQOEhW+KLCVn/Y4Jrvg2k19fIHCp+iFprriYPTdRcQR8NbUPg==}

  '@sinonjs/samsam@6.1.3':
    resolution: {integrity: sha512-nhOb2dWPeb1sd3IQXL/dVPnKHDOAFfvichtBf4xV00/rU1QbPCQqKMbvIheIjqwVjh7qIgf2AHTHi391yMOMpQ==}

  '@sinonjs/text-encoding@0.7.2':
    resolution: {integrity: sha512-sXXKG+uL9IrKqViTtao2Ws6dy0znu9sOaP1di/jKGW1M6VssO8vlpXCQcpZ+jisQ1tTFAC5Jo/EOzFbggBagFQ==}

  '@svitejs/changesets-changelog-github-compact@1.2.0':
    resolution: {integrity: sha512-08eKiDAjj4zLug1taXSIJ0kGL5cawjVCyJkBb6EWSg5fEPX6L+Wtr0CH2If4j5KYylz85iaZiFlUItvgJvll5g==}
    engines: {node: ^14.13.1 || ^16.0.0 || >=18}

  '@tsconfig/node10@1.0.9':
    resolution: {integrity: sha512-jNsYVVxU8v5g43Erja32laIDHXeoNvFEpX33OK4d6hljo3jDhCBDhx5dhCCTMWUojscpAagGiRkBKxpdl9fxqA==}

  '@tsconfig/node12@1.0.11':
    resolution: {integrity: sha512-cqefuRsh12pWyGsIoBKJA9luFu3mRxCA+ORZvA4ktLSzIuCUtWVxGIuXigEwO5/ywWFMZ2QEGKWvkZG1zDMTag==}

  '@tsconfig/node14@1.0.3':
    resolution: {integrity: sha512-ysT8mhdixWK6Hw3i1V2AeRqZ5WfXg1G43mqoYlM2nc6388Fq5jcXyr5mRsqViLx/GJYdoL0bfXD8nmF+Zn/Iow==}

  '@tsconfig/node16@1.0.4':
    resolution: {integrity: sha512-vxhUy4J8lyeyinH7Azl1pdd43GJhZH/tP2weN8TntQblOY+A0XbT8DJk1/oCPuOOyg/Ja757rG0CgHcWC8OfMA==}

  '@types/chai@5.2.2':
    resolution: {integrity: sha512-8kB30R7Hwqf40JPiKhVzodJs2Qc1ZJ5zuT3uzw5Hq/dhNCl3G3l83jfpdI1e20BP348+fV7VIL/+FxaXkqBmWg==}

  '@types/deep-eql@4.0.2':
    resolution: {integrity: sha512-c9h9dVVMigMPc4bwTvC5dxqtqJZwQPePsWjPlpSOnojbor6pGqdk541lfA7AqFQr5pB1BRdq0juY9db81BwyFw==}

  '@types/estree@0.0.42':
    resolution: {integrity: sha512-K1DPVvnBCPxzD+G51/cxVIoc2X8uUVl1zpJeE6iKcgHMj4+tbat5Xu4TjV7v2QSDbIeAfLi2hIk+u2+s0MlpUQ==}

  '@types/estree@1.0.1':
    resolution: {integrity: sha512-LG4opVs2ANWZ1TJoKc937iMmNstM/d0ae1vNbnBvBhqCSezgVUOzcLCqbI5elV8Vy6WKwKjaqR+zO9VKirBBCA==}

  '@types/estree@1.0.8':
    resolution: {integrity: sha512-dWHzHa2WqEXI/O1E9OjrocMTKJl2mSrEolh1Iomrv6U+JuNwaHXsXx9bLu5gG7BUWFIN0skIQJQ/L1rIex4X6w==}

  '@types/fs-extra@8.1.2':
    resolution: {integrity: sha512-SvSrYXfWSc7R4eqnOzbQF4TZmfpNSM9FrSWLU3EUnWBuyZqNBOrv1B1JA3byUDPUl9z4Ab3jeZG2eDdySlgNMg==}

  '@types/glob@7.2.0':
    resolution: {integrity: sha512-ZUxbzKl0IfJILTS6t7ip5fQQM/J3TJYubDm3nMbgubNNYS62eXeUpoLUC8/7fJNiFYHTrGPQn7hspDUzIHX3UA==}

  '@types/globrex@0.1.4':
    resolution: {integrity: sha512-qm82zaOxfn8Us/GGjNrQQ1XfCBUDV86DxQgIQq/p1zGHlt0xnbUiabNjN9rZUhMNvvIE2gg8iTW+GMfw0TnnLg==}

  '@types/lodash@4.14.194':
    resolution: {integrity: sha512-r22s9tAS7imvBt2lyHC9B8AGwWnXaYb1tY09oyLkXDs4vArpYJzw09nj8MLx5VfciBPGIb+ZwG0ssYnEPJxn/g==}

  '@types/minimatch@5.1.2':
    resolution: {integrity: sha512-K0VQKziLUWkVKiRVrx4a40iPaxTUefQmjtkQofBkYRcoaaL/8rhwDWww9qWbrgicNOgnpIsMxyNIUM4+n6dUIA==}

  '@types/mocha@9.1.1':
    resolution: {integrity: sha512-Z61JK7DKDtdKTWwLeElSEBcWGRLY8g95ic5FoQqI9CMx0ns/Ghep3B4DfcEimiKMvtamNVULVNKEsiwV3aQmXw==}

<<<<<<< HEAD
=======
  '@types/mri@1.1.1':
    resolution: {integrity: sha512-nJOuiTlsvmClSr3+a/trTSx4DTuY/VURsWGKSf/eeavh0LRMqdsK60ti0TlwM5iHiGOK3/Ibkxsbr7i9rzGreA==}

  '@types/node@12.20.55':
    resolution: {integrity: sha512-J8xLz7q2OFulZ2cyGTLE1TbbZcjpno7FaN6zdJNrgAdrJ+DZzh/uFR6YrTb4C+nXakvud8Q4+rbhoIWlYQbUFQ==}

>>>>>>> 383e6894
  '@types/node@18.19.46':
    resolution: {integrity: sha512-vnRgMS7W6cKa1/0G3/DTtQYpVrZ8c0Xm6UkLaVFrb9jtcVC3okokW09Ki1Qdrj9ISokszD69nY4WDLRlvHlhAA==}

  '@types/resolve@1.20.2':
    resolution: {integrity: sha512-60BCwRFOZCQhDncwQdxxeOEEkbc5dIMccYLwbxsS4TUNeVECQ/pBJ0j09mrHOl/JJvpRPGwO9SvE4nR2Nb/a4Q==}

  '@types/semver@7.7.0':
    resolution: {integrity: sha512-k107IF4+Xr7UHjwDc7Cfd6PRQfbdkiRabXGRjo07b4WyPahFBZCZ1sE+BNxYIJPPg73UkfOsVOLwqVc/6ETrIA==}

  '@types/sinon@7.5.2':
    resolution: {integrity: sha512-T+m89VdXj/eidZyejvmoP9jivXgBDdkOSBVQjU9kF349NEx10QdPNGxHeZUaj1IlJ32/ewdyXJjnJxyxJroYwg==}

  '@types/unist@2.0.6':
    resolution: {integrity: sha512-PBjIUxZHOuj0R15/xuwJYjFi+KZdNFrehocChv4g5hu6aFroHue8m0lBP0POdK2nKzbw0cgV1mws8+V/JAcEkQ==}

  '@types/vfile-message@2.0.0':
    resolution: {integrity: sha512-GpTIuDpb9u4zIO165fUy9+fXcULdD8HFRNli04GehoMVbeNq7D6OBnqSmg3lxZnC+UvgUhEWKxdKiwYUkGltIw==}
    deprecated: This is a stub types definition. vfile-message provides its own type definitions, so you do not need this installed.

  '@types/vfile@3.0.2':
    resolution: {integrity: sha512-b3nLFGaGkJ9rzOcuXRfHkZMdjsawuDD0ENL9fzTophtBg8FJHSGbH7daXkEpcwy3v7Xol3pAvsmlYyFhR4pqJw==}

  '@types/vscode@1.78.0':
    resolution: {integrity: sha512-LJZIJpPvKJ0HVQDqfOy6W4sNKUBBwyDu1Bs8chHBZOe9MNuKTJtidgZ2bqjhmmWpUb0TIIqv47BFUcVmAsgaVA==}

  '@ungap/promise-all-settled@1.1.2':
    resolution: {integrity: sha512-sL/cEvJWAnClXw0wHk85/2L0G6Sj8UB0Ctc1TEMbKSsmpRosqhwj9gWgFRZSrBr2f9tiXISwNhCPmlfqUqyb9Q==}

  '@vitest/expect@3.2.4':
    resolution: {integrity: sha512-Io0yyORnB6sikFlt8QW5K7slY4OjqNX9jmJQ02QDda8lyM6B5oNgVWoSoKPac8/kgnCUzuHQKrSLtu/uOqqrig==}

  '@vitest/mocker@3.2.4':
    resolution: {integrity: sha512-46ryTE9RZO/rfDd7pEqFl7etuyzekzEhUbTW3BvmeO/BcCMEgq59BKhek3dXDWgAj4oMK6OZi+vRr1wPW6qjEQ==}
    peerDependencies:
      msw: ^2.4.9
      vite: ^5.0.0 || ^6.0.0 || ^7.0.0-0
    peerDependenciesMeta:
      msw:
        optional: true
      vite:
        optional: true

  '@vitest/pretty-format@3.2.4':
    resolution: {integrity: sha512-IVNZik8IVRJRTr9fxlitMKeJeXFFFN0JaB9PHPGQ8NKQbGpfjlTx9zO4RefN8gp7eqjNy8nyK3NZmBzOPeIxtA==}

  '@vitest/runner@3.2.4':
    resolution: {integrity: sha512-oukfKT9Mk41LreEW09vt45f8wx7DordoWUZMYdY/cyAk7w5TWkTRCNZYF7sX7n2wB7jyGAl74OxgwhPgKaqDMQ==}

  '@vitest/snapshot@3.2.4':
    resolution: {integrity: sha512-dEYtS7qQP2CjU27QBC5oUOxLE/v5eLkGqPE0ZKEIDGMs4vKWe7IjgLOeauHsR0D5YuuycGRO5oSRXnwnmA78fQ==}

  '@vitest/spy@3.2.4':
    resolution: {integrity: sha512-vAfasCOe6AIK70iP5UD11Ac4siNUNJ9i/9PZ3NKx07sG6sUxeag1LWdNrMWeKKYBLlzuK+Gn65Yd5nyL6ds+nw==}

  '@vitest/utils@3.2.4':
    resolution: {integrity: sha512-fB2V0JFrQSMsCo9HiSq3Ezpdv4iYaXRG1Sx8edX3MwxfyNn83mKiGzOcH+Fkxt4MHxr3y42fQi1oeAInqgX2QA==}

  '@vscode/emmet-helper@2.8.4':
    resolution: {integrity: sha512-lUki5QLS47bz/U8IlG9VQ+1lfxMtxMZENmU5nu4Z71eOD5j9FK0SmYGL5NiVJg9WBWeAU0VxRADMY2Qpq7BfVg==}

  '@vscode/l10n@0.0.18':
    resolution: {integrity: sha512-KYSIHVmslkaCDyw013pphY+d7x1qV8IZupYfeIfzNA+nsaWHbn5uPuQRvdRFsa9zFzGeudPuoGoZ1Op4jrJXIQ==}

  acorn-walk@8.2.0:
    resolution: {integrity: sha512-k+iyHEuPgSw6SbuDpGQM+06HQUa04DZ3o+F6CSzXMvvI5KMvnaEqXe+YVe555R9nn6GPt404fos4wcgpw12SDA==}
    engines: {node: '>=0.4.0'}

  acorn@8.12.1:
    resolution: {integrity: sha512-tcpGyI9zbizT9JbV6oYE477V6mTlXvvi0T0G3SNIYE2apm/G5huBa1+K89VGeovbg+jycCrfhl3ADxErOuO6Jg==}
    engines: {node: '>=0.4.0'}
    hasBin: true

  acorn@8.8.2:
    resolution: {integrity: sha512-xjIYgE8HBrkpd/sJqOGNspf8uHG+NOHGOw6a/Urj8taM2EXfdNAH2oFcPeIFfsv3+kz/mJrS5VuMqbNLjCa2vw==}
    engines: {node: '>=0.4.0'}
    hasBin: true

  aggregate-error@3.1.0:
    resolution: {integrity: sha512-4I7Td01quW/RpocfNayFdFVk1qSuoh0E7JrbRJ16nH01HhKFQ88INq9Sd+nd72zqRySlr9BmDA8xlEJ6vJMrYA==}
    engines: {node: '>=8'}

  ansi-colors@4.1.1:
    resolution: {integrity: sha512-JoX0apGbHaUJBNl6yF+p6JAFYZ666/hhCGKN5t9QFjbJQKUU/g8MNbFDbvfrgKXvI1QpZplPOnwIo99lX/AAmA==}
    engines: {node: '>=6'}

  ansi-colors@4.1.3:
    resolution: {integrity: sha512-/6w/C21Pm1A7aZitlI5Ni/2J6FFQN8i1Cvz3kHABAAbw93v/NlvKdVOqz7CCWz/3iv/JplRSEEZ83XION15ovw==}
    engines: {node: '>=6'}

  ansi-regex@5.0.1:
    resolution: {integrity: sha512-quJQXlTSUGL2LH9SUXo8VwsY4soanhgo6LNSm84E1LBcE8s3O0wpdiRzyR9z/ZZJMlMWv37qOOb9pdJlMUEKFQ==}
    engines: {node: '>=8'}

  ansi-styles@3.2.1:
    resolution: {integrity: sha512-VT0ZI6kZRdTh8YyJw3SMbYm/u+NqfsAxEpWO0Pf9sq8/e94WxxOpPKx9FR1FlyCtOVDNOQ+8ntlqFxiRc+r5qA==}
    engines: {node: '>=4'}

  ansi-styles@4.3.0:
    resolution: {integrity: sha512-zbB9rCJAT1rbjiVDb2hqKFHNYLxgtk8NURxZ3IZwD3F6NtxbXZQCnnSi1Lkx+IDohdPlFp222wVALIheZJQSEg==}
    engines: {node: '>=8'}

  anymatch@3.1.3:
    resolution: {integrity: sha512-KMReFUr0B4t+D+OBkjR3KYqvocp2XaSzO55UcB6mgQMd3KbcE+mWTyvVV7D/zsdEbNnV6acZUutkiHQXvTr1Rw==}
    engines: {node: '>= 8'}

  arg@4.1.3:
    resolution: {integrity: sha512-58S9QDqG0Xx27YwPSt9fJxivjYl432YCwfDMfZ+71RAqUrZef7LrKQZ3LHLOwCS4FLNBplP533Zx895SeOCHvA==}

  argparse@1.0.10:
    resolution: {integrity: sha512-o5Roy6tNG4SL/FOkCAN6RzjiakZS25RLYFrcMttJqbdd8BWrnA+fGz57iN5Pb06pvBGvl5gQ0B48dJlslXvoTg==}

  argparse@2.0.1:
    resolution: {integrity: sha512-8+9WqebbFzpX9OR+Wa6O29asIogeRMzcGtAINdpMHHyAg10f05aSFVBbcEqGf/PXw1EjAZ+q2/bEBg3DvurK3Q==}

  aria-query@5.3.0:
    resolution: {integrity: sha512-b0P0sZPKtyu8HkeRAfCq0IfURZK+SuwMjY1UXGBU27wpAiTwQAIlq56IbIO+ytk/JjS1fMR14ee5WBBfKi5J6A==}

  array-union@2.1.0:
    resolution: {integrity: sha512-HGyxoOTYUyCM6stUe6EJgnd4EoewAI7zMdfqO+kGjnlZmBDz/cR5pf8r/cR4Wq60sL/p0IkcjUEEPwS3GFrIyw==}
    engines: {node: '>=8'}

  assertion-error@2.0.1:
    resolution: {integrity: sha512-Izi8RQcffqCeNVgFigKli1ssklIbpHnCYc6AknXGYoB6grJqyeby7jv12JUQgmTAnIDnbck1uxksT4dzN3PWBA==}
    engines: {node: '>=12'}

  axobject-query@4.1.0:
    resolution: {integrity: sha512-qIj0G9wZbMGNLjLmg1PT6v2mE9AH2zlnADJD/2tC6E00hgmhUOfEB6greHPAfLRSufHqROIUTkw6E+M3lH0PTQ==}
    engines: {node: '>= 0.4'}

  balanced-match@1.0.2:
    resolution: {integrity: sha512-3oSeUO0TMV67hN1AmbXsK4yaqU7tjiHlbxRDZOpH0KW9+CeX4bRAaX0Anxt0tx2MrpRpWwQaPwIlISEJhYU5Pw==}

  better-path-resolve@1.0.0:
    resolution: {integrity: sha512-pbnl5XzGBdrFU/wT4jqmJVPn2B6UHPBOhzMQkY/SPUPB6QtUXtmBHBIwCbXJol93mOpGMnQyP/+BB19q04xj7g==}
    engines: {node: '>=4'}

  binary-extensions@2.2.0:
    resolution: {integrity: sha512-jDctJ/IVQbZoJykoeHbhXpOlNBqGNcwXJKJog42E5HDPUwQTSdjCHdihjj0DlnheQ7blbT6dHOafNAiS8ooQKA==}
    engines: {node: '>=8'}

  brace-expansion@1.1.11:
    resolution: {integrity: sha512-iCuPHDFgrHX7H2vEI/5xpz07zSHB00TpugqhmYtVmMO6518mCuRMoOYFldEBl0g187ufozdaHgWKcYFb61qGiA==}

  brace-expansion@2.0.1:
    resolution: {integrity: sha512-XnAIvQ8eM+kC6aULx6wuQiwVsnzsi9d3WxzV3FpWTGA19F621kwdbsAcFKXgKUHZWsy+mY6iL1sHTxWEFCytDA==}

  braces@3.0.2:
    resolution: {integrity: sha512-b8um+L1RzM3WDSzvhm6gIz1yfTbBt6YTlcEKAvsmqCZZFw46z626lVj9j1yEPW33H5H+lBQpZMP1k8l+78Ha0A==}
    engines: {node: '>=8'}

  braces@3.0.3:
    resolution: {integrity: sha512-yQbXgO/OSZVD2IsiLlro+7Hf6Q18EJrKSEsdoMzKePKXct3gvD8oLcOQdIzGupr5Fj+EDe8gO/lxc1BzfMpxvA==}
    engines: {node: '>=8'}

  browser-stdout@1.3.1:
    resolution: {integrity: sha512-qhAVI1+Av2X7qelOfAIYwXONood6XlZE/fXaBSmW/T5SzLAmCgzi+eiWE7fUvbHaeNBQH13UftjpXxsfLkMpgw==}

  buffer-from@1.1.2:
    resolution: {integrity: sha512-E+XQCRwSbaaiChtv6k6Dwgc+bx+Bs6vuKJHHl5kox/BaKbhiXzqQOwK4cO22yElGp2OCmjwVhT3HmxgyPGnJfQ==}

  builtin-modules@3.3.0:
    resolution: {integrity: sha512-zhaCDicdLuWN5UbN5IMnFqNMhNfo919sH85y2/ea+5Yg9TsTkeZxpL+JLbp6cgYFS4sRLp3YV4S6yDuqVWHYOw==}
    engines: {node: '>=6'}

  cac@6.7.14:
    resolution: {integrity: sha512-b6Ilus+c3RrdDk+JhLKUAQfzzgLEPy6wcXqS7f/xe1EETvsDP6GORG7SFuOs6cID5YkqchW/LXZbX5bc8j7ZcQ==}
    engines: {node: '>=8'}

  camelcase@6.3.0:
    resolution: {integrity: sha512-Gmy6FhYlCY7uOElZUSbxo2UCDH8owEk996gkbrpsgGtrJLM3J7jGxl9Ic7Qwwj4ivOE5AWZWRMecDdF7hqGjFA==}
    engines: {node: '>=10'}

  chai@5.2.1:
    resolution: {integrity: sha512-5nFxhUrX0PqtyogoYOA8IPswy5sZFTOsBFl/9bNsmDLgsxYTzSZQJDPppDnZPTQbzSEm0hqGjWPzRemQCYbD6A==}
    engines: {node: '>=18'}

  chalk@2.4.2:
    resolution: {integrity: sha512-Mti+f9lpJNcwF4tWV8/OrTTtF1gZi+f8FqlyAdouralcFWFQWF2+NgCHShjkCb+IFBLq9buZwE1xckQU4peSuQ==}
    engines: {node: '>=4'}

  chalk@4.1.2:
    resolution: {integrity: sha512-oKnbhFyRIXpUuez8iBMmyEa4nbj4IOQyuhc/wy9kY7/WVPcwIO9VA668Pu8RkO7+0G76SLROeyw9CpQ061i4mA==}
    engines: {node: '>=10'}

  chardet@2.1.0:
    resolution: {integrity: sha512-bNFETTG/pM5ryzQ9Ad0lJOTa6HWD/YsScAR3EnCPZRPlQh77JocYktSHOUHelyhm8IARL+o4c4F1bP5KVOjiRA==}

  check-error@2.1.1:
    resolution: {integrity: sha512-OAlb+T7V4Op9OwdkjmguYRqncdlx5JiofwOAUkmTF+jNdHwzTaTs4sRAGpzLF3oOz5xAyDGrPgeIDFQmDOTiJw==}
    engines: {node: '>= 16'}

  chokidar@3.5.3:
    resolution: {integrity: sha512-Dr3sfKRP6oTcjf2JmUmFJfeVMvXBdegxB0iVQ5eb2V10uFJUCAS8OByZdVAyVb8xXNz3GjjTgj9kLWsZTqE6kw==}
    engines: {node: '>= 8.10.0'}

  chokidar@4.0.1:
    resolution: {integrity: sha512-n8enUVCED/KVRQlab1hr3MVpcVMvxtZjmEa956u+4YijlmQED223XMSYj2tLuKvr4jcCTzNNMpQDUer72MMmzA==}
    engines: {node: '>= 14.16.0'}

  ci-info@3.9.0:
    resolution: {integrity: sha512-NIxF55hv4nSqQswkAeiOi1r83xy8JldOFDTWiug55KBu9Jnblncd2U6ViHmYgHf01TPZS77NJBhBMKdWj9HQMQ==}
    engines: {node: '>=8'}

  clean-stack@2.2.0:
    resolution: {integrity: sha512-4diC9HaTE+KRAMWhDhrGOECgWZxoevMc5TlkObMqNSsVU62PYzXZ/SMTjzyGAFF1YusgxGcSWTEXBhp0CPwQ1A==}
    engines: {node: '>=6'}

  cliui@7.0.4:
    resolution: {integrity: sha512-OcRE68cOsVMXp1Yvonl/fzkQOyjLSu/8bhPDfQt0e0/Eb283TKP20Fs2MqoPsr9SwA595rRCA+QMzYc9nBP+JQ==}

  code-red@1.0.4:
    resolution: {integrity: sha512-7qJWqItLA8/VPVlKJlFXU+NBlo/qyfs39aJcuMT/2ere32ZqvF5OSxgdM5xOfJJ7O429gg2HM47y8v9P+9wrNw==}

  color-convert@1.9.3:
    resolution: {integrity: sha512-QfAUtd+vFdAtFQcC8CCyYt1fYWxSqAiK2cSD6zDB8N3cpsEBAvRxp9zOGg6G/SHHJYAT88/az/IuDGALsNVbGg==}

  color-convert@2.0.1:
    resolution: {integrity: sha512-RRECPsj7iu/xb5oKYcsFHSppFNnsj/52OVTRKb4zP5onXwVF3zVmmToNcOfGC+CRDpfK/U584fMg38ZHCaElKQ==}
    engines: {node: '>=7.0.0'}

  color-name@1.1.3:
    resolution: {integrity: sha512-72fSenhMw2HZMTVHeCA9KCmpEIbzWiQsjN+BHcBbS9vr1mtt+vJjPdksIBNUmKAW8TFUDPJK5SUU3QhE9NEXDw==}

  color-name@1.1.4:
    resolution: {integrity: sha512-dOy+3AuW3a2wNbZHIuMZpTcgjGuLU/uBL/ubcZF9OXbDo8ff4O8yVp5Bf0efS8uEoYo5q4Fx7dY9OgQGXgAsQA==}

  colorette@1.4.0:
    resolution: {integrity: sha512-Y2oEozpomLn7Q3HFP7dpww7AtMJplbM9lGZP6RDfHqmbeRjiwRg4n6VM6j4KLmRke85uWEI7JqF17f3pqdRA0g==}

  commander@2.20.3:
    resolution: {integrity: sha512-GpVkmM8vF2vQUkj2LvZmD35JxeJOLCwJ9cUkugyk2nuhbv3+mJvpLYYt+0+USMxE+oj+ey/lJEnhZw75x/OMcQ==}

  commondir@1.0.1:
    resolution: {integrity: sha512-W9pAhw0ja1Edb5GVdIF1mjZw/ASI0AlShXM83UUGe2DVr5TdAPEA1OA8m/g8zWp9x6On7gqufY+FatDbC3MDQg==}

  concat-map@0.0.1:
    resolution: {integrity: sha512-/Srv4dswyQNBfohGpz9o6Yb3Gz3SrUDqBH5rTuhGR7ahtlbYKnVxw2bCFMRljaA7EXHaXZ8wsHdodFvbkhKmqg==}

  create-require@1.1.1:
    resolution: {integrity: sha512-dcKFX3jn0MpIaXjisoRvexIJVEKzaq7z2rZKxf+MSr9TkdmHmsU4m2lcLojrj/FHl8mk5VxMmYA+ftRkP/3oKQ==}

  cross-env@7.0.3:
    resolution: {integrity: sha512-+/HKd6EgcQCJGh2PSjZuUitQBQynKor4wrFbRg4DtAgS1aWO+gU52xpH7M9ScGgXSYmAVS9bIJ8EzuaGw0oNAw==}
    engines: {node: '>=10.14', npm: '>=6', yarn: '>=1'}
    hasBin: true

  cross-spawn@7.0.3:
    resolution: {integrity: sha512-iRDPJKUPVEND7dHPO8rkbOnPpyDygcDFtWjpeWNCgy8WP2rXcxXL8TskReQl6OrB2G7+UJrags1q15Fudc7G6w==}
    engines: {node: '>= 8'}

  cross-spawn@7.0.6:
    resolution: {integrity: sha512-uV2QOWP2nWzsy2aMp8aRibhi9dlzF5Hgh5SHaB9OiTGEyDTiJJyx0uy51QXdyWbtAHNua4XJzUKca3OzKUd3vA==}
    engines: {node: '>= 8'}

  css-tree@2.3.1:
    resolution: {integrity: sha512-6Fv1DV/TYw//QF5IzQdqsNDjx/wc8TrMBZsqjL9eW01tWb7R7k/mq+/VXfJCl7SoD5emsJop9cOByJZfs8hYIw==}
    engines: {node: ^10 || ^12.20.0 || ^14.13.0 || >=15.0.0}

  dataloader@1.4.0:
    resolution: {integrity: sha512-68s5jYdlvasItOJnCuI2Q9s4q98g0pCyL3HrcKJu8KNugUl8ahgmZYg38ysLTgQjjXX3H8CJLkAvWrclWfcalw==}

  debug@4.3.3:
    resolution: {integrity: sha512-/zxw5+vh1Tfv+4Qn7a5nsbcJKPaSvCDhojn6FEl9vupwK2VCSDtEiEtqr8DFtzYFOdz63LBkxec7DYuc2jon6Q==}
    engines: {node: '>=6.0'}
    peerDependencies:
      supports-color: '*'
    peerDependenciesMeta:
      supports-color:
        optional: true

  debug@4.4.1:
    resolution: {integrity: sha512-KcKCqiftBJcZr++7ykoDIEwSa3XWowTfNPo92BYxjXiyYEVrUQh2aLyhxBCwww+heortUFxEJYcRzosstTEBYQ==}
    engines: {node: '>=6.0'}
    peerDependencies:
      supports-color: '*'
    peerDependenciesMeta:
      supports-color:
        optional: true

  decamelize@4.0.0:
    resolution: {integrity: sha512-9iE1PgSik9HeIIw2JO94IidnE3eBoQrFJ3w7sFuzSX4DpmZ3v5sZpUiV5Swcf6mQEF+Y0ru8Neo+p+nyh2J+hQ==}
    engines: {node: '>=10'}

  dedent-js@1.0.1:
    resolution: {integrity: sha512-OUepMozQULMLUmhxS95Vudo0jb0UchLimi3+pQ2plj61Fcy8axbP9hbiD4Sz6DPqn6XG3kfmziVfQ1rSys5AJQ==}

  deep-eql@5.0.2:
    resolution: {integrity: sha512-h5k/5U50IJJFpzfL6nO9jaaumfjO/f2NjK/oYB2Djzm4p9L+3T9qWpZqZ2hAbLPuuYq9wrU08WQyBTL5GbPk5Q==}
    engines: {node: '>=6'}

  deepmerge@4.3.1:
    resolution: {integrity: sha512-3sUqbMEc77XqpdNO7FRyRog+eW3ph+GYCbj+rK+uYyRMuwsVy0rMiVtPn+QJlKFvWP/1PYpapqYn0Me2knFn+A==}
    engines: {node: '>=0.10.0'}

  del@5.1.0:
    resolution: {integrity: sha512-wH9xOVHnczo9jN2IW68BabcecVPxacIA3g/7z6vhSU/4stOKQzeCRK0yD0A24WiAAUJmmVpWqrERcTxnLo3AnA==}
    engines: {node: '>=8'}

  dequal@2.0.3:
    resolution: {integrity: sha512-0je+qPKHEMohvfRTCEo3CrPG6cAzAYgmzKyxRiYSSDkS6eGJdyVJm7WaYA5ECaAD9wLB2T4EEeymA5aFVcYXCA==}
    engines: {node: '>=6'}

  detect-indent@6.1.0:
    resolution: {integrity: sha512-reYkTUJAZb9gUuZ2RvVCNhVHdg62RHnJ7WJl8ftMi4diZ6NWlciOzQN88pUhSELEwflJht4oQDv0F0BMlwaYtA==}
    engines: {node: '>=8'}

  diff@4.0.2:
    resolution: {integrity: sha512-58lmxKSA4BNyLz+HHMUzlOEpg09FV+ev6ZMe3vJihgdxzgcwZ8VoEEPmALCZG9LmqfVoNMMKpttIYTVG6uDY7A==}
    engines: {node: '>=0.3.1'}

  diff@5.0.0:
    resolution: {integrity: sha512-/VTCrvm5Z0JGty/BWHljh+BAiw3IK+2j87NGMu8Nwc/f48WoDAC395uomO9ZD117ZOBaHmkX1oyLvkVM/aIT3w==}
    engines: {node: '>=0.3.1'}

  diff@5.1.0:
    resolution: {integrity: sha512-D+mk+qE8VC/PAUrlAU34N+VfXev0ghe5ywmpqrawphmVZc1bEfn56uo9qpyGp1p4xpzOHkSW4ztBd6L7Xx4ACw==}
    engines: {node: '>=0.3.1'}

  dir-glob@3.0.1:
    resolution: {integrity: sha512-WkrWp9GR4KXfKGYzOLmTuGVi1UWFfws377n9cc55/tb6DuqyF6pcQ5AbiHEshaDpY9v6oaSr2XCDidGmMwdzIA==}
    engines: {node: '>=8'}

  dotenv@16.6.1:
    resolution: {integrity: sha512-uBq4egWHTcTt33a72vpSG0z3HnPuIl6NqYcTrKEg2azoEyl2hpW0zqlxysq2pK9HlDIHyHyakeYaYnSAwd8bow==}
    engines: {node: '>=12'}

  emmet@2.4.4:
    resolution: {integrity: sha512-v8Mwpjym55CS3EjJgiCLWUB3J2HSR93jhzXW325720u8KvYxdI2voYLstW3pHBxFz54H6jFjayR9G4LfTG0q+g==}

  emoji-regex@8.0.0:
    resolution: {integrity: sha512-MSjYzcWNOA0ewAHpz0MxpYFvwg6yjy1NG3xteoqz644VCo/RPgnr1/GGt+ic3iJTzQ8Eu3TdM14SawnVUmGE6A==}

  enquirer@2.4.1:
    resolution: {integrity: sha512-rRqJg/6gd538VHvR3PSrdRBb/1Vy2YfzHqzvbhGIQpDRKIa4FgV/54b5Q1xYSxOOwKvjXweS26E0Q+nAMwp2pQ==}
    engines: {node: '>=8.6'}

  es-module-lexer@1.7.0:
    resolution: {integrity: sha512-jEQoCwk8hyb2AZziIOLhDqpm5+2ww5uIE6lkO/6jcOCusfk6LhMHpXXfBLXTZ7Ydyt0j4VoUQv6uGNYbdW+kBA==}

  esbuild@0.25.6:
    resolution: {integrity: sha512-GVuzuUwtdsghE3ocJ9Bs8PNoF13HNQ5TXbEi2AhvVb8xU1Iwt9Fos9FEamfoee+u/TOsn7GUWc04lz46n2bbTg==}
    engines: {node: '>=18'}
    hasBin: true

  escalade@3.1.1:
    resolution: {integrity: sha512-k0er2gUkLf8O0zKJiAhmkTnJlTvINGv7ygDNPbeIsX/TJjGJZHuh9B2UxbsaEkmlEo9MfhrSzmhIlhRlI2GXnw==}
    engines: {node: '>=6'}

  escape-string-regexp@1.0.5:
    resolution: {integrity: sha512-vbRorB5FUQWvla16U8R/qgaFIya2qGzwDrNmCZuYKrbdSUMG6I1ZCGQRefkRVhuOkIGVne7BQ35DSfo1qvJqFg==}
    engines: {node: '>=0.8.0'}

  escape-string-regexp@4.0.0:
    resolution: {integrity: sha512-TtpcNJ3XAzx3Gq8sWRzJaVajRs0uVxA2YAkdb1jm2YkPz4G6egUFAyA3n5vtEIZefPk5Wa4UXbKuS5fKkJWdgA==}
    engines: {node: '>=10'}

  esprima@4.0.1:
    resolution: {integrity: sha512-eGuFFw7Upda+g4p+QHvnW0RyTX/SVeJBDM/gCtMARO0cLuT2HcEKnTPvhjV6aGeqrCB/sbNop0Kszm0jsaWU4A==}
    engines: {node: '>=4'}
    hasBin: true

  estree-walker@0.6.1:
    resolution: {integrity: sha512-SqmZANLWS0mnatqbSfRP5g8OXZC12Fgg1IwNtLsyHDzJizORW4khDfjPqJZsemPWBB2uqykUah5YpQ6epsqC/w==}

  estree-walker@2.0.2:
    resolution: {integrity: sha512-Rfkk/Mp/DL7JVje3u18FxFujQlTNR2q6QfMSMB7AvCBx91NGj/ba3kCfza0f6dVDbw7YlRf/nDrn7pQrCCyQ/w==}

  estree-walker@3.0.3:
    resolution: {integrity: sha512-7RUKfXgSMMkzt6ZuXmqapOurLGPPfgj6l9uRZ7lRGolvk0y2yocc35LdcxKC5PQZdn2DMqioAQ2NoWcrTKmm6g==}

  expect-type@1.2.2:
    resolution: {integrity: sha512-JhFGDVJ7tmDJItKhYgJCGLOWjuK9vPxiXoUFLwLDc99NlmklilbiQJwoctZtt13+xMw91MCk/REan6MWHqDjyA==}
    engines: {node: '>=12.0.0'}

  extendable-error@0.1.7:
    resolution: {integrity: sha512-UOiS2in6/Q0FK0R0q6UY9vYpQ21mr/Qn1KOnte7vsACuNJf514WvCCUHSRCPcgjPT2bAhNIJdlE6bVap1GKmeg==}

  fast-glob@3.2.12:
    resolution: {integrity: sha512-DVj4CQIYYow0BlaelwK1pHl5n5cRSJfM60UA0zK891sVInoPri2Ekj7+e1CT3/3qxXenpI+nBBmQAcJPJgaj4w==}
    engines: {node: '>=8.6.0'}

  fastq@1.15.0:
    resolution: {integrity: sha512-wBrocU2LCXXa+lWBt8RoIRD89Fi8OdABODa/kEnyeyjS5aZO5/GNvI5sEINADqP/h8M29UHTHUb53sUu5Ihqdw==}

  fdir@6.2.0:
    resolution: {integrity: sha512-9XaWcDl0riOX5j2kYfy0kKdg7skw3IY6kA4LFT8Tk2yF9UdrADUy8D6AJuBLtf7ISm/MksumwAHE3WVbMRyCLw==}
    peerDependencies:
      picomatch: ^3 || ^4
    peerDependenciesMeta:
      picomatch:
        optional: true

  fdir@6.4.6:
    resolution: {integrity: sha512-hiFoqpyZcfNm1yc4u8oWCf9A2c4D3QjCrks3zmoVKVxpQRzmPNar1hUJcBG2RQHvEVGDN+Jm81ZheVLAQMK6+w==}
    peerDependencies:
      picomatch: ^3 || ^4
    peerDependenciesMeta:
      picomatch:
        optional: true

  fill-range@7.0.1:
    resolution: {integrity: sha512-qOo9F+dMUmC2Lcb4BbVvnKJxTPjCm+RRpe4gDuGrzkL7mEVl/djYSu2OdQ2Pa302N4oqkSg9ir6jaLWJ2USVpQ==}
    engines: {node: '>=8'}

  fill-range@7.1.1:
    resolution: {integrity: sha512-YsGpe3WHLK8ZYi4tWDg2Jy3ebRz2rXowDxnld4bkQB00cc/1Zw9AWnC0i9ztDJitivtQvaI9KaLyKrc+hBW0yg==}
    engines: {node: '>=8'}

  find-up@4.1.0:
    resolution: {integrity: sha512-PpOwAdQ/YlXQ2vj8a3h8IipDuYRi3wceVQQGYWxNINccq40Anw7BlsEXCMbt1Zt+OLA6Fq9suIpIWD0OsnISlw==}
    engines: {node: '>=8'}

  find-up@5.0.0:
    resolution: {integrity: sha512-78/PXT1wlLLDgTzDs7sjq9hzz0vXD+zn+7wypEe4fXQxCmdmqfGsEPQxmiCSQI3ajFV91bVSsvNtrJRiW6nGng==}
    engines: {node: '>=10'}

  flat@5.0.2:
    resolution: {integrity: sha512-b6suED+5/3rTpUBdG1gupIl8MPFCAMA0QXwmljLhvCUKcUvdE4gWky9zpuGCcXHOsz4J9wPGNWq6OKpmIzz3hQ==}
    hasBin: true

  fs-extra@7.0.1:
    resolution: {integrity: sha512-YJDaCJZEnBmcbw13fvdAM9AwNOJwOzrE4pqMqBq5nFiEqXUqHwlK4B+3pUw6JNvfSPtX05xFHtYy/1ni01eGCw==}
    engines: {node: '>=6 <7 || >=8'}

  fs-extra@8.1.0:
    resolution: {integrity: sha512-yhlQgA6mnOJUKOsRUFsgJdQCvkKhcz8tlZG5HBQfReYZy46OwLcY+Zia0mtdHsOo9y/hP+CxMN0TU9QxoOtG4g==}
    engines: {node: '>=6 <7 || >=8'}

  fs.realpath@1.0.0:
    resolution: {integrity: sha512-OO0pH2lK6a0hZnAdau5ItzHPI6pUlvI7jMVnxUQRtw4owF2wk8lOSabtGDCTP4Ggrg2MbGnWO9X8K1t4+fGMDw==}

  fsevents@2.3.3:
    resolution: {integrity: sha512-5xoDfX+fL7faATnagmWPpbFtwh/R77WmMMqqHGS65C3vvB0YHrgF+B1YmZ3441tMj5n63k0212XNoJwzlhffQw==}
    engines: {node: ^8.16.0 || ^10.6.0 || >=11.0.0}
    os: [darwin]

  function-bind@1.1.1:
    resolution: {integrity: sha512-yIovAzMX49sF8Yl58fSCWJ5svSLuaibPxXQJFLmBObTuCr0Mf1KiPopGM9NiFjiYBCbfaa2Fh6breQ6ANVTI0A==}

  get-caller-file@2.0.5:
    resolution: {integrity: sha512-DyFP3BM/3YHTQOCUL/w0OZHR0lpKeGrxotcHWcqNEdnltqFwXVfhEBQ94eIo34AfQpo0rGki4cyIiftY06h2Fg==}
    engines: {node: 6.* || 8.* || >= 10.*}

  glob-parent@5.1.2:
    resolution: {integrity: sha512-AOIgSQCepiJYwP3ARnGx+5VnTu2HBYdzbGP45eLw1vr3zB3vZLeyed1sC9hnbcOc9/SrMyM5RPQrkGz4aS9Zow==}
    engines: {node: '>= 6'}

  glob@7.2.0:
    resolution: {integrity: sha512-lmLf6gtyrPq8tTjSmrO94wBeQbFR3HbLHbuyD69wuyQkImp2hWqMGB47OX65FBkPffO641IP9jWa1z4ivqG26Q==}

  glob@7.2.3:
    resolution: {integrity: sha512-nFR0zLpU2YCaRxwoCJvL6UvCH2JFyFVIvwTLsIf21AuHlMskA1hhTdk+LlYJtOlYt9v6dvszD2BGRqBL+iQK9Q==}

  glob@8.1.0:
    resolution: {integrity: sha512-r8hpEjiQEYlF2QU0df3dS+nxxSIreXQS1qRhMJM0Q5NDdR386C7jb7Hwwod8Fgiuex+k0GFjgft18yvxm5XoCQ==}
    engines: {node: '>=12'}

  globalyzer@0.1.0:
    resolution: {integrity: sha512-40oNTM9UfG6aBmuKxk/giHn5nQ8RVz/SS4Ir6zgzOv9/qC3kKZ9v4etGTcJbEl/NyVQH7FGU7d+X1egr57Md2Q==}

  globby@10.0.1:
    resolution: {integrity: sha512-sSs4inE1FB2YQiymcmTv6NWENryABjUNPeWhOvmn4SjtKybglsyPZxFB3U1/+L1bYi0rNZDqCLlHyLYDl1Pq5A==}
    engines: {node: '>=8'}

  globby@10.0.2:
    resolution: {integrity: sha512-7dUi7RvCoT/xast/o/dLN53oqND4yk0nsHkhRgn9w65C4PofCLOoJ39iSOg+qVDdWQPIEj+eszMHQ+aLVwwQSg==}
    engines: {node: '>=8'}

  globby@11.1.0:
    resolution: {integrity: sha512-jhIXaOzy1sb8IyocaruWSn1TjmnBVs8Ayhcy83rmxNJ8q2uWKCAj3CnJY+KpGSXCueAPc0i05kVvVKtP1t9S3g==}
    engines: {node: '>=10'}

  globrex@0.1.2:
    resolution: {integrity: sha512-uHJgbwAMwNFf5mLst7IWLNg14x1CkeqglJb/K3doi4dw6q2IvAAmM/Y81kevy83wP+Sst+nutFTYOGg3d1lsxg==}

  graceful-fs@4.2.11:
    resolution: {integrity: sha512-RbJ5/jmFcNNCcDV5o9eTnBLJ/HszWV0P73bc+Ff4nS/rJj+YaS6IGyiOL0VoBYX+l1Wrl3k63h/KrH+nhJ0XvQ==}

  growl@1.10.5:
    resolution: {integrity: sha512-qBr4OuELkhPenW6goKVXiv47US3clb3/IbuWF9KNKEijAy9oeHxU9IgzjvJhHkUzhaj7rOUD7+YGWqUjLp5oSA==}
    engines: {node: '>=4.x'}

  has-flag@3.0.0:
    resolution: {integrity: sha512-sKJf1+ceQBr4SMkvQnBDNDtf4TXpVhVGateu0t918bl30FnbE2m4vNLX+VWe/dpjlb+HugGYzW7uQXH98HPEYw==}
    engines: {node: '>=4'}

  has-flag@4.0.0:
    resolution: {integrity: sha512-EykJT/Q1KjTWctppgIAgfSO0tKVuZUjhgMr17kqTumMl6Afv3EISleU7qZUzoXDFTAHTDC4NOoG/ZxU3EvlMPQ==}
    engines: {node: '>=8'}

  has@1.0.3:
    resolution: {integrity: sha512-f2dvO0VU6Oej7RkWJGrehjbzMAjFp5/VKPp5tTpWIV4JHHZK1/BxbFRtf/siA2SWTe09caDmVtYYzWEIbBS4zw==}
    engines: {node: '>= 0.4.0'}

  he@1.2.0:
    resolution: {integrity: sha512-F/1DnUGPopORZi0ni+CvrCgHQ5FyEAHRLSApuYWMmrbSwoN2Mn/7k+Gl38gJnR7yyDZk6WLXwiGod1JOWNDKGw==}
    hasBin: true

  human-id@4.1.1:
    resolution: {integrity: sha512-3gKm/gCSUipeLsRYZbbdA1BD83lBoWUkZ7G9VFrhWPAU76KwYo5KR8V28bpoPm/ygy0x5/GCbpRQdY7VLYCoIg==}
    hasBin: true

  iconv-lite@0.6.3:
    resolution: {integrity: sha512-4fCk79wshMdzMp2rH06qWrJE4iolqLhCUH+OiuIgU++RB0+94NlDL81atO7GX55uUKueo0txHNtvEyI6D7WdMw==}
    engines: {node: '>=0.10.0'}

  ignore@5.2.4:
    resolution: {integrity: sha512-MAb38BcSbH0eHNBxn7ql2NH/kX33OkB3lZ1BNdh7ENeRChHTYsTvWrMubiIAMNS2llXEEgZ1MUOBtXChP3kaFQ==}
    engines: {node: '>= 4'}

  indent-string@4.0.0:
    resolution: {integrity: sha512-EdDDZu4A2OyIK7Lr/2zG+w5jmbuk1DVBnEwREQvBzspBJkCEbRa8GxU1lghYcaGJCnRWibjDXlq779X1/y5xwg==}
    engines: {node: '>=8'}

  inflight@1.0.6:
    resolution: {integrity: sha512-k92I/b08q4wvFscXCLvqfsHCrjrF7yiXsQuIVvVE7N82W3+aqpzuUdBbfhWcy/FZR3/4IgflMgKLOsvPDrGCJA==}

  inherits@2.0.4:
    resolution: {integrity: sha512-k/vGaX4/Yla3WzyMCvTQOXYeIHvqOKtnqBduzTHpzpQZzAskKMhZ2K+EnBiSM9zGSoIFeMpXKxa4dYeZIQqewQ==}

  is-binary-path@2.1.0:
    resolution: {integrity: sha512-ZMERYes6pDydyuGidse7OsHxtbI7WVeUEozgR/g7rd0xUimYNlvZRE/K2MgZTjWy725IfelLeVcEM97mmtRGXw==}
    engines: {node: '>=8'}

  is-builtin-module@3.2.1:
    resolution: {integrity: sha512-BSLE3HnV2syZ0FK0iMA/yUGplUeMmNz4AW5fnTunbCIqZi4vG3WjJT9FHMy5D69xmAYBHXQhJdALdpwVxV501A==}
    engines: {node: '>=6'}

  is-core-module@2.12.1:
    resolution: {integrity: sha512-Q4ZuBAe2FUsKtyQJoQHlvP8OvBERxO3jEmy1I7hcRXcJBGGHFh/aJBswbXuS9sgrDH2QUO8ilkwNPHvHMd8clg==}

  is-extglob@2.1.1:
    resolution: {integrity: sha512-SbKbANkN603Vi4jEZv49LeVJMn4yGwsbzZworEoyEiutsN3nJYdbO36zfhGJ6QEDpOZIFkDtnq5JRxmvl3jsoQ==}
    engines: {node: '>=0.10.0'}

  is-fullwidth-code-point@3.0.0:
    resolution: {integrity: sha512-zymm5+u+sCsSWyD9qNaejV3DFvhCKclKdizYaJUuHA83RLjb7nSuGnddCHGv0hk+KY7BMAlsWeK4Ueg6EV6XQg==}
    engines: {node: '>=8'}

  is-glob@4.0.3:
    resolution: {integrity: sha512-xelSayHH36ZgE7ZWhli7pW34hNbNl8Ojv5KVmkJD4hBdD3th8Tfk9vYasLM+mXWOZhFkgZfxhLSnrwRr4elSSg==}
    engines: {node: '>=0.10.0'}

  is-module@1.0.0:
    resolution: {integrity: sha512-51ypPSPCoTEIN9dy5Oy+h4pShgJmPCygKfyRCISBI+JoWT/2oJvK8QPxmwv7b/p239jXrm9M1mlQbyKJ5A152g==}

  is-number@7.0.0:
    resolution: {integrity: sha512-41Cifkg6e8TylSpdtTpeLVMqvSBEVzTttHvERD741+pnZ8ANv0004MRL43QKPDlK9cGvNp6NZWZUBlbGXYxxng==}
    engines: {node: '>=0.12.0'}

  is-path-cwd@2.2.0:
    resolution: {integrity: sha512-w942bTcih8fdJPJmQHFzkS76NEP8Kzzvmw92cXsazb8intwLqPibPPdXf4ANdKV3rYMuuQYGIWtvz9JilB3NFQ==}
    engines: {node: '>=6'}

  is-path-inside@3.0.3:
    resolution: {integrity: sha512-Fd4gABb+ycGAmKou8eMftCupSir5lRxqf4aD/vd0cD2qc4HL07OjCeuHMr8Ro4CoMaeCKDB0/ECBOVWjTwUvPQ==}
    engines: {node: '>=8'}

  is-plain-obj@2.1.0:
    resolution: {integrity: sha512-YWnfyRwxL/+SsrWYfOpUtz5b3YD+nyfkHvjbcanzk8zgyO4ASD67uVMRt8k5bM4lLMDnXfriRhOpemw+NfT1eA==}
    engines: {node: '>=8'}

  is-plain-object@3.0.1:
    resolution: {integrity: sha512-Xnpx182SBMrr/aBik8y+GuR4U1L9FqMSojwDQwPMmxyC6bvEqly9UBCxhauBF5vNh2gwWJNX6oDV7O+OM4z34g==}
    engines: {node: '>=0.10.0'}

  is-reference@1.2.1:
    resolution: {integrity: sha512-U82MsXXiFIrjCK4otLT+o2NA2Cd2g5MLoOVXUZjIOhLurrRxpEXzI8O0KZHr3IjLvlAH1kTPYSuqer5T9ZVBKQ==}

  is-reference@3.0.2:
    resolution: {integrity: sha512-v3rht/LgVcsdZa3O2Nqs+NMowLOxeOm7Ay9+/ARQ2F+qEoANRcqrjAZKGN0v8ymUetZGgkp26LTnGT7H0Qo9Pg==}

  is-subdir@1.2.0:
    resolution: {integrity: sha512-2AT6j+gXe/1ueqbW6fLZJiIw3F8iXGJtt0yDrZaBhAZEG1raiTxKWU+IPqMCzQAXOUCKdA4UDMgacKH25XG2Cw==}
    engines: {node: '>=4'}

  is-unicode-supported@0.1.0:
    resolution: {integrity: sha512-knxG2q4UC3u8stRGyAVJCOdxFmv5DZiRcdlIaAQXAbSfJya+OhopNotLQrstBhququ4ZpuKbDc/8S6mgXgPFPw==}
    engines: {node: '>=10'}

  is-windows@1.0.2:
    resolution: {integrity: sha512-eXK1UInq2bPmjyX6e3VHIzMLobc4J94i4AWn+Hpq3OU5KkrRC96OAcR3PRJ/pGu6m8TRnBHP9dkXQVsT/COVIA==}
    engines: {node: '>=0.10.0'}

  isarray@0.0.1:
    resolution: {integrity: sha512-D2S+3GLxWH+uhrNEcoh/fnmYeP8E8/zHl644d/jdA0g2uyXvy3sb0qxotE+ne0LtccHknQzWwZEzhak7oJ0COQ==}

  isexe@2.0.0:
    resolution: {integrity: sha512-RHxMLp9lnKHGHRng9QFhRCMbYAcVpn69smSGcq3f36xjgVVWThj4qqLbTLlq7Ssj8B+fIQ1EuCEGI2lKsyQeIw==}

  js-cleanup@1.2.0:
    resolution: {integrity: sha512-JeDD0yiiSt80fXzAVa/crrS0JDPQljyBG/RpOtaSbyDq03VHa9szJWMaWOYU/bcTn412uMN2MxApXq8v79cUiQ==}
    engines: {node: ^10.14.2 || >=12.0.0}

  js-tokens@9.0.1:
    resolution: {integrity: sha512-mxa9E9ITFOt0ban3j6L5MpjwegGz6lBQmM1IJkWeBZGcMxto50+eWdjC/52xDbS2vy0k7vIMK0Fe2wfL9OQSpQ==}

  js-yaml@3.14.1:
    resolution: {integrity: sha512-okMH7OXXJ7YrN9Ok3/SXrnu4iX9yOk+25nqX4imS2npuvTYDmo/QEZoqwZkYaIDk3jVvBOTOIEgEhaLOynBS9g==}
    hasBin: true

  js-yaml@4.1.0:
    resolution: {integrity: sha512-wpxZs9NoxZaJESJGIZTyDEaYpl0FKSA+FB9aJiyemKhMwkxQg63h4T1KJgUGHpTqPDNRcmmYLugrRjJlBtWvRA==}
    hasBin: true

  jsonc-parser@2.3.1:
    resolution: {integrity: sha512-H8jvkz1O50L3dMZCsLqiuB2tA7muqbSg1AtGEkN0leAqGjsUzDJir3Zwr02BhqdcITPg3ei3mZ+HjMocAknhhg==}

  jsonfile@4.0.0:
    resolution: {integrity: sha512-m6F1R3z8jjlf2imQHS2Qez5sjKWQzbuuhuJ/FKYFRZvPE3PuHcSMVZzfsLhGVOkfd20obL5SWEBew5ShlquNxg==}

  just-extend@4.2.1:
    resolution: {integrity: sha512-g3UB796vUFIY90VIv/WX3L2c8CS2MdWUww3CNrYmqza1Fg0DURc2K/O4YrnklBdQarSJ/y8JnJYDGc+1iumQjg==}

  locate-character@3.0.0:
    resolution: {integrity: sha512-SW13ws7BjaeJ6p7Q6CO2nchbYEc3X3J6WrmTTDto7yMPqVSZTUyY5Tjbid+Ab8gLnATtygYtiDIJGQRRn2ZOiA==}

  locate-path@5.0.0:
    resolution: {integrity: sha512-t7hw9pI+WvuwNJXwk5zVHpyhIqzg2qTlklJOf0mVxGSbe3Fp2VieZcduNYjaLDoy6p9uGpQEGWG87WpMKlNq8g==}
    engines: {node: '>=8'}

  locate-path@6.0.0:
    resolution: {integrity: sha512-iPZK6eYjbxRu3uB4/WZ3EsEIMJFMqAoopl3R+zuq0UjcAm/MO6KCweDgPfP3elTztoKP3KtnVHxTn2NHBSDVUw==}
    engines: {node: '>=10'}

  lodash.get@4.4.2:
    resolution: {integrity: sha512-z+Uw/vLuy6gQe8cfaFWD7p0wVv8fJl3mbzXh33RS+0oW2wvUqiRXiQ69gLWSLpgB5/6sU+r6BlQR0MBILadqTQ==}

  lodash.startcase@4.4.0:
    resolution: {integrity: sha512-+WKqsK294HMSc2jEbNgpHpd0JfIBhp7rEV4aqXWqFr6AlXov+SlcgB1Fv01y2kGe3Gc8nMW7VA0SrGuSkRfIEg==}

  lodash@4.17.21:
    resolution: {integrity: sha512-v2kDEe57lecTulaDIuNTPy3Ry4gLGJ6Z1O3vE1krgXZNrsQ+LFTGHVxVjcXPs17LhbZVGedAJv8XZ1tvj5FvSg==}

  log-symbols@4.1.0:
    resolution: {integrity: sha512-8XPvpAA8uyhfteu8pIvQxpJZ7SYYdpUivZpGy6sFsBuKRY/7rQGavedeB8aK+Zkyq6upMFVL/9AW6vOYzfRyLg==}
    engines: {node: '>=10'}

  loupe@3.1.4:
    resolution: {integrity: sha512-wJzkKwJrheKtknCOKNEtDK4iqg/MxmZheEMtSTYvnzRdEYaZzmgH976nenp8WdJRdx5Vc1X/9MO0Oszl6ezeXg==}

  lru-cache@6.0.0:
    resolution: {integrity: sha512-Jo6dJ04CmSjuznwJSS3pUeWmd/H0ffTlkXXgwZi+eq1UCmqQwCh+eLsYOYCwY991i2Fah4h1BEMCx4qThGbsiA==}
    engines: {node: '>=10'}

  magic-string@0.25.9:
    resolution: {integrity: sha512-RmF0AsMzgt25qzqqLc1+MbHmhdx0ojF2Fvs4XnOqz2ZOBXzzkEwc/dJQZCYHAn7v1jbVOjAZfK8msRn4BxO4VQ==}

  magic-string@0.27.0:
    resolution: {integrity: sha512-8UnnX2PeRAPZuN12svgR9j7M1uWMovg/CEnIwIG0LFkXSJJe4PdfUGiTGl8V9bsBHFUtfVINcSyYxd7q+kx9fA==}
    engines: {node: '>=12'}

  magic-string@0.30.11:
    resolution: {integrity: sha512-+Wri9p0QHMy+545hKww7YAu5NyzF8iomPL/RQazugQ9+Ez4Ic3mERMd8ZTX5rfK944j+560ZJi8iAwgak1Ac7A==}

  magic-string@0.30.17:
    resolution: {integrity: sha512-sNPKHvyjVf7gyjwS4xGTaW/mCnF8wnjtifKBEhxfZ7E/S8tQ0rssrwGNn6q8JH/ohItJfSQp9mBtQYuTlH5QnA==}

  make-error@1.3.6:
    resolution: {integrity: sha512-s8UhlNe7vPKomQhC1qFelMokr/Sc3AgNbso3n74mVPA5LTZwkB9NlXf4XPamLxJE8h0gh73rM94xvwRT2CVInw==}

  mdn-data@2.0.30:
    resolution: {integrity: sha512-GaqWWShW4kv/G9IEucWScBx9G1/vsFZZJUO+tD26M8J8z3Kw5RDQjaoZe03YAClgeS/SWPOcb4nkFBTEi5DUEA==}

  merge2@1.4.1:
    resolution: {integrity: sha512-8q7VEgMJW4J8tcfVPy8g09NcQwZdbwFEqhe/WZkoIzjn/3TGDwtOCYtXGxA3O8tPzpczCCDgv+P2P5y00ZJOOg==}
    engines: {node: '>= 8'}

  micromatch@4.0.5:
    resolution: {integrity: sha512-DMy+ERcEW2q8Z2Po+WNXuw3c5YaUSFjAO5GsJqfEl7UjvtIuFKO6ZrKvcItdy98dwFI2N1tg3zNIdKaQT+aNdA==}
    engines: {node: '>=8.6'}

  micromatch@4.0.8:
    resolution: {integrity: sha512-PXwfBhYu0hBCPw8Dn0E+WDYb7af3dSLVWKi3HGv84IdF4TyFoC0ysxFd0Goxw7nSv4T/PzEJQxsYsEiFCKo2BA==}
    engines: {node: '>=8.6'}

  minimatch@3.1.2:
    resolution: {integrity: sha512-J7p63hRiAjw1NDEww1W7i37+ByIrOWO5XQQAzZ3VOcL0PNybwpfmV/N05zFAzwQ9USyEcX6t3UO+K5aqBQOIHw==}

  minimatch@4.2.1:
    resolution: {integrity: sha512-9Uq1ChtSZO+Mxa/CL1eGizn2vRn3MlLgzhT0Iz8zaY8NdvxvB0d5QdPFmCKf7JKA9Lerx5vRrnwO03jsSfGG9g==}
    engines: {node: '>=10'}

  minimatch@5.1.6:
    resolution: {integrity: sha512-lKwV/1brpG6mBUFHtb7NUmtABCb2WZZmm2wNiOA5hAb8VdCS4B3dtMWyvcoViccwAW/COERjXLt0zP1zXUN26g==}
    engines: {node: '>=10'}

  mocha@9.2.2:
    resolution: {integrity: sha512-L6XC3EdwT6YrIk0yXpavvLkn8h+EU+Y5UcCHKECyMbdUIxyMuZj4bX4U9e1nvnvUUvQVsV2VHQr5zLdcUkhW/g==}
    engines: {node: '>= 12.0.0'}
    hasBin: true

  ms@2.1.2:
    resolution: {integrity: sha512-sGkPx+VjMtmA6MX27oA4FBFELFCZZ4S4XqeGOXCv68tT+jb3vk/RyaKWP0PTKyWtmLSM0b+adUTEvbs1PEaH2w==}

  ms@2.1.3:
    resolution: {integrity: sha512-6FlzubTLZG3J2a/NVCAleEhjzq5oxgHyaCU9yYXvcLsvoVaHJq/s5xXI6/XXP6tz7R9xAOtHnSO/tXtF3WRTlA==}

  nanoid@3.3.1:
    resolution: {integrity: sha512-n6Vs/3KGyxPQd6uO0eH4Bv0ojGSUvuLlIHtC3Y0kEO23YRge8H9x1GCzLn28YX0H66pMkxuaeESFq4tKISKwdw==}
    engines: {node: ^10 || ^12 || ^13.7 || ^14 || >=15.0.1}
    hasBin: true

  nanoid@3.3.11:
    resolution: {integrity: sha512-N8SpfPUnUp1bK+PMYW8qSWdl9U+wwNWI4QKxOYDy9JAro3WMX7p2OeVRF9v+347pnakNevPmiHhNmZ2HbFA76w==}
    engines: {node: ^10 || ^12 || ^13.7 || ^14 || >=15.0.1}
    hasBin: true

  nise@5.1.4:
    resolution: {integrity: sha512-8+Ib8rRJ4L0o3kfmyVCL7gzrohyDe0cMFTBa2d364yIrEGMEoetznKJx899YxjybU6bL9SQkYPSBBs1gyYs8Xg==}

  node-fetch@2.7.0:
    resolution: {integrity: sha512-c4FRfUm/dbcWZ7U+1Wq0AwCyFL+3nt2bEw05wfxSz+DWpWsitgmSgYmy2dQdWyKC1694ELPqMs/YzUSNozLt8A==}
    engines: {node: 4.x || >=6.0.0}
    peerDependencies:
      encoding: ^0.1.0
    peerDependenciesMeta:
      encoding:
        optional: true

  normalize-path@3.0.0:
    resolution: {integrity: sha512-6eZs5Ls3WtCisHWp9S2GUy8dqkpGi4BVSz3GaqiE6ezub0512ESztXUwUB6C6IKbQkY2Pnb/mD4WYojCRwcwLA==}
    engines: {node: '>=0.10.0'}

  once@1.4.0:
    resolution: {integrity: sha512-lNaJgI+2Q5URQBkccEKHTQOPaXdUxnZZElQTZY0MFUAuaEqe1E+Nyvgdz/aIyNi6Z9MzO5dv1H8n58/GELp3+w==}

  outdent@0.5.0:
    resolution: {integrity: sha512-/jHxFIzoMXdqPzTaCpFzAAWhpkSjZPF4Vsn6jAfNpmbH/ymsmd7Qc6VE9BGn0L6YMj6uwpQLxCECpus4ukKS9Q==}

  p-filter@2.1.0:
    resolution: {integrity: sha512-ZBxxZ5sL2HghephhpGAQdoskxplTwr7ICaehZwLIlfL6acuVgZPm8yBNuRAFBGEqtD/hmUeq9eqLg2ys9Xr/yw==}
    engines: {node: '>=8'}

  p-limit@2.3.0:
    resolution: {integrity: sha512-//88mFWSJx8lxCzwdAABTJL2MyWB12+eIY7MDL2SqLmAkeKU9qxRvWuSyTjm3FUmpBEMuFfckAIqEaVGUDxb6w==}
    engines: {node: '>=6'}

  p-limit@3.1.0:
    resolution: {integrity: sha512-TYOanM3wGwNGsZN2cVTYPArw454xnXj5qmWF1bEoAc4+cU/ol7GVh7odevjp1FNHduHc3KZMcFduxU5Xc6uJRQ==}
    engines: {node: '>=10'}

  p-locate@4.1.0:
    resolution: {integrity: sha512-R79ZZ/0wAxKGu3oYMlz8jy/kbhsNrS7SKZ7PxEHBgJ5+F2mtFW2fK2cOtBh1cHYkQsbzFV7I+EoRKe6Yt0oK7A==}
    engines: {node: '>=8'}

  p-locate@5.0.0:
    resolution: {integrity: sha512-LaNjtRWUBY++zB5nE/NwcaoMylSPk+S+ZHNB1TzdbMJMny6dynpAGt7X/tl/QYq3TIeE6nxHppbo2LGymrG5Pw==}
    engines: {node: '>=10'}

  p-map@2.1.0:
    resolution: {integrity: sha512-y3b8Kpd8OAN444hxfBbFfj1FY/RjtTd8tzYwhUqNYXx0fXx2iX4maP4Qr6qhIKbQXI02wTLAda4fYUbDagTUFw==}
    engines: {node: '>=6'}

  p-map@3.0.0:
    resolution: {integrity: sha512-d3qXVTF/s+W+CdJ5A29wywV2n8CQQYahlgz2bFiA+4eVNJbHJodPZ+/gXwPGh0bOqA+j8S+6+ckmvLGPk1QpxQ==}
    engines: {node: '>=8'}

  p-try@2.2.0:
    resolution: {integrity: sha512-R4nPAVTAU0B9D35/Gk3uJf/7XYbQcyohSKdvAxIRSNghFl4e71hVoGnBNQz9cWaXxO2I10KTC+3jMdvvoKw6dQ==}
    engines: {node: '>=6'}

  package-manager-detector@0.2.11:
    resolution: {integrity: sha512-BEnLolu+yuz22S56CU1SUKq3XC3PkwD5wv4ikR4MfGvnRVcmzXR9DwSlW2fEamyTPyXHomBJRzgapeuBvRNzJQ==}

  path-exists@4.0.0:
    resolution: {integrity: sha512-ak9Qy5Q7jYb2Wwcey5Fpvg2KoAc/ZIhLSLOSBmRmygPsGwkVVt0fZa0qrtMz+m6tJTAHfZQ8FnmB4MG4LWy7/w==}
    engines: {node: '>=8'}

  path-is-absolute@1.0.1:
    resolution: {integrity: sha512-AVbw3UJ2e9bq64vSaS9Am0fje1Pa8pbGqTTsmXfaIiMpnr5DlDhfJOuLj9Sf95ZPVDAUerDfEk88MPmPe7UCQg==}
    engines: {node: '>=0.10.0'}

  path-key@3.1.1:
    resolution: {integrity: sha512-ojmeN0qd+y0jszEtoY48r0Peq5dwMEkIlCOu6Q5f41lfkswXuKtYrhgoTpLnyIcHm24Uhqx+5Tqm2InSwLhE6Q==}
    engines: {node: '>=8'}

  path-parse@1.0.7:
    resolution: {integrity: sha512-LDJzPVEEEPR+y48z93A0Ed0yXb8pAByGWo/k5YYdYgpY2/2EsOsksJrq7lOHxryrVOn1ejG6oAp8ahvOIQD8sw==}

  path-to-regexp@1.8.0:
    resolution: {integrity: sha512-n43JRhlUKUAlibEJhPeir1ncUID16QnEjNpwzNdO3Lm4ywrBpBZ5oLD0I6br9evr1Y9JTqwRtAh7JLoOzAQdVA==}

  path-type@4.0.0:
    resolution: {integrity: sha512-gDKb8aZMDeD/tZWs9P6+q0J9Mwkdl6xMV8TjnGP3qJVJ06bdMgkbBlLU8IdfOsIsFz2BW1rNVT3XuNEl8zPAvw==}
    engines: {node: '>=8'}

  pathe@2.0.3:
    resolution: {integrity: sha512-WUjGcAqP1gQacoQe+OBJsFA7Ld4DyXuUIjZ5cc75cLHvJ7dtNsTugphxIADwspS+AraAUePCKrSVtPLFj/F88w==}

  pathval@2.0.1:
    resolution: {integrity: sha512-//nshmD55c46FuFw26xV/xFAaB5HF9Xdap7HJBBnrKdAd6/GxDBaNA1870O79+9ueg61cZLSVc+OaFlfmObYVQ==}
    engines: {node: '>= 14.16'}

  perf-regexes@1.0.1:
    resolution: {integrity: sha512-L7MXxUDtqr4PUaLFCDCXBfGV/6KLIuSEccizDI7JxT+c9x1G1v04BQ4+4oag84SHaCdrBgQAIs/Cqn+flwFPng==}
    engines: {node: '>=6.14'}

  periscopic@2.0.3:
    resolution: {integrity: sha512-FuCZe61mWxQOJAQFEfmt9FjzebRlcpFz8sFPbyaCKtdusPkMEbA9ey0eARnRav5zAhmXznhaQkKGFAPn7X9NUw==}

  periscopic@3.1.0:
    resolution: {integrity: sha512-vKiQ8RRtkl9P+r/+oefh25C3fhybptkHKCZSPlcXiJux2tJF55GnEj3BVn4A5gKfq9NWWXXrxkHBwVPUfH0opw==}

  picocolors@1.0.0:
    resolution: {integrity: sha512-1fygroTLlHu66zi26VoTDv8yRgm0Fccecssto+MhsZ0D/DGW2sm8E8AjW7NU5VVTRt5GxbeZ5qBuJr+HyLYkjQ==}

  picocolors@1.1.1:
    resolution: {integrity: sha512-xceH2snhtb5M9liqDsmEw56le376mTZkEX/jEb/RxNFyegNul7eNslCXP9FDj/Lcu0X8KEyMceP2ntpaHrDEVA==}

  picomatch@2.3.1:
    resolution: {integrity: sha512-JU3teHTNjmE2VCGFzuY8EXzCDVwEqB2a8fsIvwaStHhAWJEeVd1o1QD80CU6+ZdEXXSLbSsuLwJjkCBWqRQUVA==}
    engines: {node: '>=8.6'}

  picomatch@4.0.3:
    resolution: {integrity: sha512-5gTmgEY/sqK6gFXLIsQNH19lWb4ebPDLA4SdLP7dsWkIXHWlG66oPuVvXSGFPppYZz8ZDZq0dYYrbHfBCVUb1Q==}
    engines: {node: '>=12'}

  pify@4.0.1:
    resolution: {integrity: sha512-uB80kBFb/tfd68bVleG9T5GGsGPjJrLAUpR5PZIrhBnIaRTQRjqdJSsIKkOP6OAIFbj7GOrcudc5pNjZ+geV2g==}
    engines: {node: '>=6'}

  postcss@8.5.6:
    resolution: {integrity: sha512-3Ybi1tAuwAP9s0r1UQ2J4n5Y0G05bJkpUIO0/bI9MhwmD70S5aTWbXGBwxHrelT+XM1k6dM0pk+SwNkpTRN7Pg==}
    engines: {node: ^10 || ^12 || >=14}

  prettier-plugin-svelte@3.4.0:
    resolution: {integrity: sha512-pn1ra/0mPObzqoIQn/vUTR3ZZI6UuZ0sHqMK5x2jMLGrs53h0sXhkVuDcrlssHwIMk7FYrMjHBPoUSyyEEDlBQ==}
    peerDependencies:
      prettier: ^3.0.0
      svelte: ^3.2.0 || ^4.0.0-next.0 || ^5.0.0-next.0

  prettier@2.8.8:
    resolution: {integrity: sha512-tdN8qQGvNjw4CHbY+XXk0JgCXn9QiF21a55rBe5LJAU+kDyC4WQn4+awm2Xfk2lQMk5fKup9XgzTZtGkjBdP9Q==}
    engines: {node: '>=10.13.0'}
    hasBin: true

  prettier@3.3.3:
    resolution: {integrity: sha512-i2tDNA0O5IrMO757lfrdQZCc2jPNDVntV0m/+4whiDfWaTKfMNgR7Qz0NAeGz/nRqF4m5/6CLzbP4/liHt12Ew==}
    engines: {node: '>=14'}
    hasBin: true

  quansync@0.2.11:
    resolution: {integrity: sha512-AifT7QEbW9Nri4tAwR5M/uzpBuqfZf+zwaEM/QkzEjj7NBuFD2rBuy0K3dE+8wltbezDV7JMA0WfnCPYRSYbXA==}

  queue-microtask@1.2.3:
    resolution: {integrity: sha512-NuaNSa6flKT5JaSYQzJok04JzTL1CA6aGhv5rfLW3PgqA+M2ChpZQnAC8h8i4ZFkBS8X5RqkDBHA7r4hej3K9A==}

  randombytes@2.1.0:
    resolution: {integrity: sha512-vYl3iOX+4CKUWuxGi9Ukhie6fsqXqS9FE2Zaic4tNFD2N2QQaXOMFbuKK4QmDHC0JO6B1Zp41J0LpT0oR68amQ==}

  read-yaml-file@1.1.0:
    resolution: {integrity: sha512-VIMnQi/Z4HT2Fxuwg5KrY174U1VdUIASQVWXXyqtNRtxSr9IYkn1rsI6Tb6HsrHCmB7gVpNwX6JxPTHcH6IoTA==}
    engines: {node: '>=6'}

  readdirp@3.6.0:
    resolution: {integrity: sha512-hOS089on8RduqdbhvQ5Z37A0ESjsqz6qnRcffsMU3495FuTdqSm+7bhJ29JvIOsBDEEnan5DPu9t3To9VRlMzA==}
    engines: {node: '>=8.10.0'}

  readdirp@4.0.1:
    resolution: {integrity: sha512-GkMg9uOTpIWWKbSsgwb5fA4EavTR+SG/PMPoAY8hkhHfEEY0/vqljY+XHqtDf2cr2IJtoNRDbrrEpZUiZCkYRw==}
    engines: {node: '>= 14.16.0'}

  require-directory@2.1.1:
    resolution: {integrity: sha512-fGxEI7+wsG9xrvdjsrlmL22OMTTiHRwAMroiEeMgq8gzoLC/PQr7RsRDSTLUg/bZAZtF+TVIkHc6/4RIKrui+Q==}
    engines: {node: '>=0.10.0'}

  resolve-from@5.0.0:
    resolution: {integrity: sha512-qYg9KP24dD5qka9J47d0aVky0N+b4fTU89LN9iDnjB5waksiC49rvMB0PrUJQGoTmH50XPiqOvAjDfaijGxYZw==}
    engines: {node: '>=8'}

  resolve@1.22.2:
    resolution: {integrity: sha512-Sb+mjNHOULsBv818T40qSPeRiuWLyaGMa5ewydRLFimneixmVy2zdivRl+AF6jaYPC8ERxGDmFSiqui6SfPd+g==}
    hasBin: true

  reusify@1.0.4:
    resolution: {integrity: sha512-U9nH88a3fc/ekCF1l0/UP1IosiuIjyTh7hBvXVMHYgVcfGvt897Xguj2UOLDeI5BG2m7/uwyaLVT6fbtCwTyzw==}
    engines: {iojs: '>=1.0.0', node: '>=0.10.0'}

  rimraf@3.0.2:
    resolution: {integrity: sha512-JZkJMZkAGFFPP2YqXZXPbMlMBgsxzE8ILs4lMIX/2o0L9UBw9O/Y3o6wFw/i9YLapcUJWwqbi3kdxIPdC62TIA==}
    hasBin: true

  rollup-plugin-cleanup@3.2.1:
    resolution: {integrity: sha512-zuv8EhoO3TpnrU8MX8W7YxSbO4gmOR0ny06Lm3nkFfq0IVKdBUtHwhVzY1OAJyNCIAdLiyPnOrU0KnO0Fri1GQ==}
    engines: {node: ^10.14.2 || >=12.0.0}
    peerDependencies:
      rollup: '>=2.0'

  rollup-plugin-copy@3.4.0:
    resolution: {integrity: sha512-rGUmYYsYsceRJRqLVlE9FivJMxJ7X6jDlP79fmFkL8sJs7VVMSVyA2yfyL+PGyO/vJs4A87hwhgVfz61njI+uQ==}
    engines: {node: '>=8.3'}

  rollup-plugin-delete@2.0.0:
    resolution: {integrity: sha512-/VpLMtDy+8wwRlDANuYmDa9ss/knGsAgrDhM+tEwB1npHwNu4DYNmDfUL55csse/GHs9Q+SMT/rw9uiaZ3pnzA==}
    engines: {node: '>=10'}

  rollup-pluginutils@2.8.2:
    resolution: {integrity: sha512-EEp9NhnUkwY8aif6bxgovPHMoMoNr2FulJziTndpt5H9RdwC47GSGuII9XxpSdzVGM0GWrNPHV6ie1LTNJPaLQ==}

  rollup@3.7.5:
    resolution: {integrity: sha512-z0ZbqHBtS/et2EEUKMrAl2CoSdwN7ZPzL17UMiKN9RjjqHShTlv7F9J6ZJZJNREYjBh3TvBrdfjkFDIXFNeuiQ==}
    engines: {node: '>=14.18.0', npm: '>=8.0.0'}
    hasBin: true

  rollup@4.45.1:
    resolution: {integrity: sha512-4iya7Jb76fVpQyLoiVpzUrsjQ12r3dM7fIVz+4NwoYvZOShknRmiv+iu9CClZml5ZLGb0XMcYLutK6w9tgxHDw==}
    engines: {node: '>=18.0.0', npm: '>=8.0.0'}
    hasBin: true

  run-parallel@1.2.0:
    resolution: {integrity: sha512-5l4VyZR86LZ/lDxZTR6jqL8AFE2S0IFLMP26AbjsLVADxHdhB/c0GUsH+y39UfCi3dzz8OlQuPmnaJOMoDHQBA==}

  safe-buffer@5.2.1:
    resolution: {integrity: sha512-rp3So07KcdmmKbGvgaNxQSJr7bGVSVk5S9Eq1F+ppbRo70+YeaDxkw5Dd8NPN+GD6bjnYm2VuPuCXmpuYvmCXQ==}

  safer-buffer@2.1.2:
    resolution: {integrity: sha512-YZo3K82SD7Riyi0E1EQPojLz7kpepnSQI9IyPbHHg1XXXevb5dJI7tpyN2ADxGcQbHG7vcyRHk0cbwqcQriUtg==}

  scule@1.3.0:
    resolution: {integrity: sha512-6FtHJEvt+pVMIB9IBY+IcCJ6Z5f1iQnytgyfKMhDKgmzYG+TeH/wx1y3l27rshSbLiSanrR9ffZDrEsmjlQF2g==}

  semver@7.5.1:
    resolution: {integrity: sha512-Wvss5ivl8TMRZXXESstBA4uR5iXgEN/VC5/sOcuXdVLzcdkz4HWetIoRfG5gb5X+ij/G9rw9YoGn3QoQ8OCSpw==}
    engines: {node: '>=10'}
    hasBin: true

  semver@7.7.2:
    resolution: {integrity: sha512-RF0Fw+rO5AMf9MAyaRXI4AV0Ulj5lMHqVxxdSgiVbixSCXoEmmX/jk0CuJw4+3SqroYO9VoUh+HcuJivvtJemA==}
    engines: {node: '>=10'}
    hasBin: true

  serialize-javascript@6.0.0:
    resolution: {integrity: sha512-Qr3TosvguFt8ePWqsvRfrKyQXIiW+nGbYpy8XK24NQHE83caxWt+mIymTT19DGFbNWNLfEwsrkSmN64lVWB9ag==}

  shebang-command@2.0.0:
    resolution: {integrity: sha512-kHxr2zZpYtdmrN1qDjrrX/Z1rR1kG8Dx+gkpK1G4eXmvXswmcE1hTWBWYUzlraYw1/yZp6YuDY77YtvbN0dmDA==}
    engines: {node: '>=8'}

  shebang-regex@3.0.0:
    resolution: {integrity: sha512-7++dFhtcx3353uBaq8DDR4NuxBetBzC7ZQOhmTQInHEd6bSrXdiEyzCvG07Z44UYdLShWUyXt5M/yhz8ekcb1A==}
    engines: {node: '>=8'}

  siginfo@2.0.0:
    resolution: {integrity: sha512-ybx0WO1/8bSBLEWXZvEd7gMW3Sn3JFlW3TvX1nREbDLRNQNaeNN8WK0meBwPdAaOI7TtRRRJn/Es1zhrrCHu7g==}

  signal-exit@4.1.0:
    resolution: {integrity: sha512-bzyZ1e88w9O1iNJbKnOlvYTrWPDl46O1bG0D3XInv+9tkPrxrN8jUUTiFlDkkmKWgn1M6CfIA13SuGqOa9Korw==}
    engines: {node: '>=14'}

  sinon@11.1.2:
    resolution: {integrity: sha512-59237HChms4kg7/sXhiRcUzdSkKuydDeTiamT/jesUVHshBgL8XAmhgFo0GfK6RruMDM/iRSij1EybmMog9cJw==}

  skip-regex@1.0.2:
    resolution: {integrity: sha512-pEjMUbwJ5Pl/6Vn6FsamXHXItJXSRftcibixDmNCWbWhic0hzHrwkMZo0IZ7fMRH9KxcWDFSkzhccB4285PutA==}
    engines: {node: '>=4.2'}

  slash@3.0.0:
    resolution: {integrity: sha512-g9Q1haeby36OSStwb4ntCGGGaKsaVSjQ68fBxoQcutl5fS1vuY18H3wSt3jFyFtrkx+Kz0V1G85A4MyAdDMi2Q==}
    engines: {node: '>=8'}

  source-map-js@1.2.0:
    resolution: {integrity: sha512-itJW8lvSA0TXEphiRoawsCksnlf8SyvmFzIhltqAHluXd88pkCd+cXJVHTDwdCr0IzwptSm035IHQktUu1QUMg==}
    engines: {node: '>=0.10.0'}

  source-map-js@1.2.1:
    resolution: {integrity: sha512-UXWMKhLOwVKb728IUtQPXxfYU+usdybtUrK/8uGE8CQMvrhOpwvzDBwj0QhSL7MQc7vIsISBG8VQ8+IDQxpfQA==}
    engines: {node: '>=0.10.0'}

  source-map-support@0.5.21:
    resolution: {integrity: sha512-uBHU3L3czsIyYXKX88fdrGovxdSCoTGDRZ6SYXtSRxLZUzHg5P/66Ht6uoUlHu9EZod+inXhKo3qQgwXUT/y1w==}

  source-map@0.6.1:
    resolution: {integrity: sha512-UjgapumWlbMhkBgzT7Ykc5YXUT46F0iKu8SGXq0bcwP5dz/h0Plj6enJqjz1Zbq2l5WaqYnrVbwWOWMyF3F47g==}
    engines: {node: '>=0.10.0'}

  sourcemap-codec@1.4.8:
    resolution: {integrity: sha512-9NykojV5Uih4lgo5So5dtw+f0JgJX30KCNI8gwhz2J9A15wD0Ml6tjHKwf6fTSa6fAdVBdZeNOs9eJ71qCk8vA==}
    deprecated: Please use @jridgewell/sourcemap-codec instead

  spawndamnit@3.0.1:
    resolution: {integrity: sha512-MmnduQUuHCoFckZoWnXsTg7JaiLBJrKFj9UI2MbRPGaJeVpsLcVBu6P/IGZovziM/YBsellCmsprgNA+w0CzVg==}

  sprintf-js@1.0.3:
    resolution: {integrity: sha512-D9cPgkvLlV3t3IzL0D0YLvGA9Ahk4PcvVwUbN0dSGr1aP0Nrt4AEnTUbuGvquEC0mA64Gqt1fzirlRs5ibXx8g==}

  stackback@0.0.2:
    resolution: {integrity: sha512-1XMJE5fQo1jGH6Y/7ebnwPOBEkIEnT4QF32d5R1+VXdXveM0IBMJt8zfaxX1P3QhVwrYe+576+jkANtSS2mBbw==}

  std-env@3.9.0:
    resolution: {integrity: sha512-UGvjygr6F6tpH7o2qyqR6QYpwraIjKSdtzyBdyytFOHmPZY917kwdwLG0RbOjWOnKmnm3PeHjaoLLMie7kPLQw==}

  string-width@4.2.3:
    resolution: {integrity: sha512-wKyQRQpjJ0sIp62ErSZdGsjMJWsap5oRNihHhu6G7JVO/9jIB6UyevL+tXuOqrng8j/cxKTWyWUwvSTriiZz/g==}
    engines: {node: '>=8'}

  strip-ansi@6.0.1:
    resolution: {integrity: sha512-Y38VPSHcqkFrCpFnQ9vuSXmquuv5oXOKpGeT6aGrr3o3Gc9AlVa6JBfUSOCnbxGGZF+/0ooI7KrPuUSztUdU5A==}
    engines: {node: '>=8'}

  strip-bom@3.0.0:
    resolution: {integrity: sha512-vavAMRXOgBVNF6nyEEmL3DBK19iRpDcoIwW+swQ+CbGiu7lju6t+JklA1MHweoWtadgt4ISVUsXLyDq34ddcwA==}
    engines: {node: '>=4'}

  strip-json-comments@3.1.1:
    resolution: {integrity: sha512-6fPc+R4ihwqP6N/aIv2f1gMH8lOVtWQHoqC4yK6oSDVVocumAsfCqjkXnqiYMhmMwS/mEHLp7Vehlt3ql6lEig==}
    engines: {node: '>=8'}

  strip-literal@3.0.0:
    resolution: {integrity: sha512-TcccoMhJOM3OebGhSBEmp3UZ2SfDMZUEBdRA/9ynfLi8yYajyWX3JiXArcJt4Umh4vISpspkQIY8ZZoCqjbviA==}

  supports-color@5.5.0:
    resolution: {integrity: sha512-QjVjwdXIt408MIiAqCX4oUKsgU2EqAGzs2Ppkm4aQYbjm+ZEWEcW4SfFNTr4uMNZma0ey4f5lgLrkB0aX0QMow==}
    engines: {node: '>=4'}

  supports-color@7.2.0:
    resolution: {integrity: sha512-qpCAvRl9stuOHveKsn7HncJRvv501qIacKzQlO/+Lwxc9+0q2wLyv4Dfvt80/DPn2pqOBsJdDiogXGR9+OvwRw==}
    engines: {node: '>=8'}

  supports-color@8.1.1:
    resolution: {integrity: sha512-MpUEN2OodtUzxvKQl72cUF7RQ5EiHsGvSsVG0ia9c5RbWGL2CI4C7EpPS8UTBIplnlzZiNuV56w+FuNxy3ty2Q==}
    engines: {node: '>=10'}

  supports-preserve-symlinks-flag@1.0.0:
    resolution: {integrity: sha512-ot0WnXS9fgdkgIcePe6RHNk1WA8+muPa6cSjeR3V8K27q9BB1rTE3R1p7Hv0z1ZyAc8s6Vvv8DIyWf681MAt0w==}
    engines: {node: '>= 0.4'}

  svelte@4.2.19:
    resolution: {integrity: sha512-IY1rnGr6izd10B0A8LqsBfmlT5OILVuZ7XsI0vdGPEvuonFV7NYEUK4dAkm9Zg2q0Um92kYjTpS1CAP3Nh/KWw==}
    engines: {node: '>=16'}

  term-size@2.2.1:
    resolution: {integrity: sha512-wK0Ri4fOGjv/XPy8SBHZChl8CM7uMc5VML7SqiQ0zG7+J5Vr+RMQDoHa2CNT6KHUnTGIXH34UDMkPzAUyapBZg==}
    engines: {node: '>=8'}

  tiny-glob@0.2.9:
    resolution: {integrity: sha512-g/55ssRPUjShh+xkfx9UPDXqhckHEsHr4Vd9zX55oSdGZc/MD0m3sferOkwWtp98bv+kcVfEHtRJgBVJzelrzg==}

  tinybench@2.9.0:
    resolution: {integrity: sha512-0+DUvqWMValLmha6lr4kD8iAMK1HzV0/aKnCtWb9v9641TnP/MFb7Pc2bxoxQjTXAErryXVgUOfv2YqNllqGeg==}

  tinyexec@0.3.2:
    resolution: {integrity: sha512-KQQR9yN7R5+OSwaK0XQoj22pwHoTlgYqmUscPYoknOoWCWfj/5/ABTMRi69FrKU5ffPVh5QcFikpWJI/P1ocHA==}

  tinyglobby@0.2.14:
    resolution: {integrity: sha512-tX5e7OM1HnYr2+a2C/4V0htOcSQcoSTH9KgJnVvNm5zm/cyEWKJ7j7YutsH9CxMdtOkkLFy2AHrMci9IM8IPZQ==}
    engines: {node: '>=12.0.0'}

  tinypool@1.1.1:
    resolution: {integrity: sha512-Zba82s87IFq9A9XmjiX5uZA/ARWDrB03OHlq+Vw1fSdt0I+4/Kutwy8BP4Y/y/aORMo61FQ0vIb5j44vSo5Pkg==}
    engines: {node: ^18.0.0 || >=20.0.0}

  tinyrainbow@2.0.0:
    resolution: {integrity: sha512-op4nsTR47R6p0vMUUoYl/a+ljLFVtlfaXkLQmqfLR1qHma1h/ysYk4hEXZ880bf2CYgTskvTa/e196Vd5dDQXw==}
    engines: {node: '>=14.0.0'}

  tinyspy@4.0.3:
    resolution: {integrity: sha512-t2T/WLB2WRgZ9EpE4jgPJ9w+i66UZfDc8wHh0xrwiRNN+UwH98GIJkTeZqX9rg0i0ptwzqW+uYeIF0T4F8LR7A==}
    engines: {node: '>=14.0.0'}

  to-regex-range@5.0.1:
    resolution: {integrity: sha512-65P7iz6X5yEr1cwcgvQxbbIw7Uk3gOy5dIdtZ4rDveLqhrdJP+Li/Hx6tyK0NEb+2GCyneCMJiGqrADCSNk8sQ==}
    engines: {node: '>=8.0'}

  tr46@0.0.3:
    resolution: {integrity: sha512-N3WMsuqV66lT30CrXNbEjx4GEwlow3v6rr4mCcv6prnfwhS01rkgyFdjPNBYd9br7LpXV1+Emh01fHnq2Gdgrw==}

  ts-node@10.9.1:
    resolution: {integrity: sha512-NtVysVPkxxrwFGUUxGYhfux8k78pQB3JqYBXlLRZgdGUqTO5wU/UyHop5p70iEbGhB7q5KmiZiU0Y3KlJrScEw==}
    hasBin: true
    peerDependencies:
      '@swc/core': '>=1.2.50'
      '@swc/wasm': '>=1.2.50'
      '@types/node': '*'
      typescript: '>=2.7'
    peerDependenciesMeta:
      '@swc/core':
        optional: true
      '@swc/wasm':
        optional: true

  tslib@2.5.2:
    resolution: {integrity: sha512-5svOrSA2w3iGFDs1HibEVBGbDrAY82bFQ3HZ3ixB+88nsbsWQoKqDRb5UBYAUPEzbBn6dAp5gRNXglySbx1MlA==}

  type-detect@4.0.8:
    resolution: {integrity: sha512-0fr/mIH1dlO+x7TlcMy+bIDqKPsw/70tVyeHW787goQjhmqaZe10uwLujubK9q9Lg6Fiho1KUKDYz0Z7k7g5/g==}
    engines: {node: '>=4'}

  typescript-auto-import-cache@0.3.6:
    resolution: {integrity: sha512-RpuHXrknHdVdK7wv/8ug3Fr0WNsNi5l5aB8MYYuXhq2UH5lnEB1htJ1smhtD5VeCsGr2p8mUDtd83LCQDFVgjQ==}

  typescript@5.9.2:
    resolution: {integrity: sha512-CWBzXQrc/qOkhidw1OzBTQuYRbfyxDXJMVJ1XNwUHGROVmuaeiEm3OslpZ1RV96d7SKKjZKrSJu3+t/xlw3R9A==}
    engines: {node: '>=14.17'}
    hasBin: true

  undici-types@5.26.5:
    resolution: {integrity: sha512-JlCMO+ehdEIKqlFxk6IfVoAUVmgz7cU7zD/h9XZ0qzeosSHmUJVOzSQvvYSYWXkFXC+IfLKSIffhv0sVZup6pA==}

  unist-util-stringify-position@3.0.3:
    resolution: {integrity: sha512-k5GzIBZ/QatR8N5X2y+drfpWG8IDBzdnVj6OInRNWm1oXrzydiaAT2OQiA8DPRRZyAKb9b6I2a6PxYklZD0gKg==}

  universalify@0.1.2:
    resolution: {integrity: sha512-rBJeI5CXAlmy1pV+617WB9J63U6XcazHHF2f2dbJix4XzpUF0RS3Zbj0FGIOCAva5P/d/GBOYaACQ1w+0azUkg==}
    engines: {node: '>= 4.0.0'}

  v8-compile-cache-lib@3.0.1:
    resolution: {integrity: sha512-wa7YjyUGfNZngI/vtK0UHAN+lgDCxBPCylVXGp0zu59Fz5aiGtNXaq3DhIov063MorB+VfufLh3JlF2KdTK3xg==}

  vfile-message@3.1.4:
    resolution: {integrity: sha512-fa0Z6P8HUrQN4BZaX05SIVXic+7kE3b05PWAtPuYP9QLHsLKYR7/AlLW3NtOrpXRLeawpDLMsVkmk5DG0NXgWw==}

  vite-node@3.2.4:
    resolution: {integrity: sha512-EbKSKh+bh1E1IFxeO0pg1n4dvoOTt0UDiXMd/qn++r98+jPO1xtJilvXldeuQ8giIB5IkpjCgMleHMNEsGH6pg==}
    engines: {node: ^18.0.0 || ^20.0.0 || >=22.0.0}
    hasBin: true

  vite@7.0.4:
    resolution: {integrity: sha512-SkaSguuS7nnmV7mfJ8l81JGBFV7Gvzp8IzgE8A8t23+AxuNX61Q5H1Tpz5efduSN7NHC8nQXD3sKQKZAu5mNEA==}
    engines: {node: ^20.19.0 || >=22.12.0}
    hasBin: true
    peerDependencies:
      '@types/node': ^20.19.0 || >=22.12.0
      jiti: '>=1.21.0'
      less: ^4.0.0
      lightningcss: ^1.21.0
      sass: ^1.70.0
      sass-embedded: ^1.70.0
      stylus: '>=0.54.8'
      sugarss: ^5.0.0
      terser: ^5.16.0
      tsx: ^4.8.1
      yaml: ^2.4.2
    peerDependenciesMeta:
      '@types/node':
        optional: true
      jiti:
        optional: true
      less:
        optional: true
      lightningcss:
        optional: true
      sass:
        optional: true
      sass-embedded:
        optional: true
      stylus:
        optional: true
      sugarss:
        optional: true
      terser:
        optional: true
      tsx:
        optional: true
      yaml:
        optional: true

  vitest@3.2.4:
    resolution: {integrity: sha512-LUCP5ev3GURDysTWiP47wRRUpLKMOfPh+yKTx3kVIEiu5KOMeqzpnYNsKyOoVrULivR8tLcks4+lga33Whn90A==}
    engines: {node: ^18.0.0 || ^20.0.0 || >=22.0.0}
    hasBin: true
    peerDependencies:
      '@edge-runtime/vm': '*'
      '@types/debug': ^4.1.12
      '@types/node': ^18.0.0 || ^20.0.0 || >=22.0.0
      '@vitest/browser': 3.2.4
      '@vitest/ui': 3.2.4
      happy-dom: '*'
      jsdom: '*'
    peerDependenciesMeta:
      '@edge-runtime/vm':
        optional: true
      '@types/debug':
        optional: true
      '@types/node':
        optional: true
      '@vitest/browser':
        optional: true
      '@vitest/ui':
        optional: true
      happy-dom:
        optional: true
      jsdom:
        optional: true

  vscode-css-languageservice@6.3.5:
    resolution: {integrity: sha512-ehEIMXYPYEz/5Svi2raL9OKLpBt5dSAdoCFoLpo0TVFKrVpDemyuQwS3c3D552z/qQCg3pMp8oOLMObY6M3ajQ==}

  vscode-html-languageservice@5.4.0:
    resolution: {integrity: sha512-9/cbc90BSYCghmHI7/VbWettHZdC7WYpz2g5gBK6UDUI1MkZbM773Q12uAYJx9jzAiNHPpyo6KzcwmcnugncAQ==}

  vscode-jsonrpc@8.0.2:
    resolution: {integrity: sha512-RY7HwI/ydoC1Wwg4gJ3y6LpU9FJRZAUnTYMXthqhFXXu77ErDd/xkREpGuk4MyYkk4a+XDWAMqe0S3KkelYQEQ==}
    engines: {node: '>=14.0.0'}

  vscode-jsonrpc@8.2.0:
    resolution: {integrity: sha512-C+r0eKJUIfiDIfwJhria30+TYWPtuHJXHtI7J0YlOmKAo7ogxP20T0zxB7HZQIFhIyvoBPwWskjxrvAtfjyZfA==}
    engines: {node: '>=14.0.0'}

  vscode-languageclient@9.0.1:
    resolution: {integrity: sha512-JZiimVdvimEuHh5olxhxkht09m3JzUGwggb5eRUkzzJhZ2KjCN0nh55VfiED9oez9DyF8/fz1g1iBV3h+0Z2EA==}
    engines: {vscode: ^1.82.0}

  vscode-languageserver-protocol@3.17.2:
    resolution: {integrity: sha512-8kYisQ3z/SQ2kyjlNeQxbkkTNmVFoQCqkmGrzLH6A9ecPlgTbp3wDTnUNqaUxYr4vlAcloxx8zwy7G5WdguYNg==}

  vscode-languageserver-protocol@3.17.5:
    resolution: {integrity: sha512-mb1bvRJN8SVznADSGWM9u/b07H7Ecg0I3OgXDuLdn307rl/J3A9YD6/eYOssqhecL27hK1IPZAsaqh00i/Jljg==}

  vscode-languageserver-textdocument@1.0.12:
    resolution: {integrity: sha512-cxWNPesCnQCcMPeenjKKsOCKQZ/L6Tv19DTRIGuLWe32lyzWhihGVJ/rcckZXJxfdKCFvRLS3fpBIsV/ZGX4zA==}

  vscode-languageserver-types@3.17.2:
    resolution: {integrity: sha512-zHhCWatviizPIq9B7Vh9uvrH6x3sK8itC84HkamnBWoDFJtzBf7SWlpLCZUit72b3os45h6RWQNC9xHRDF8dRA==}

  vscode-languageserver-types@3.17.5:
    resolution: {integrity: sha512-Ld1VelNuX9pdF39h2Hgaeb5hEZM2Z3jUrrMgWQAu82jMtZp7p3vJT3BzToKtZI7NgQssZje5o0zryOrhQvzQAg==}

  vscode-languageserver@8.0.2:
    resolution: {integrity: sha512-bpEt2ggPxKzsAOZlXmCJ50bV7VrxwCS5BI4+egUmure/oI/t4OlFzi/YNtVvY24A2UDOZAgwFGgnZPwqSJubkA==}
    hasBin: true

  vscode-languageserver@9.0.1:
    resolution: {integrity: sha512-woByF3PDpkHFUreUa7Hos7+pUWdeWMXRd26+ZX2A8cFx6v/JPTtd4/uN0/jB6XQHYaOlHbio03NTHCqrgG5n7g==}
    hasBin: true

  vscode-nls@5.2.0:
    resolution: {integrity: sha512-RAaHx7B14ZU04EU31pT+rKz2/zSl7xMsfIZuo8pd+KZO6PXtQmpevpq3vxvWNcrGbdmhM/rr5Uw5Mz+NBfhVng==}

  vscode-oniguruma@1.7.0:
    resolution: {integrity: sha512-L9WMGRfrjOhgHSdOYgCt/yRMsXzLDJSL7BPrOZt73gU0iWO4mpqzqQzOz5srxqTvMBaR0XZTSrVWo4j55Rc6cA==}

  vscode-textmate@5.5.0:
    resolution: {integrity: sha512-jToQkPGMNKn0eyKyitYeINJF0NoD240aYyKPIWJv5W2jfPt++jIRg0OSergubtGhbw6SoefkvBYEpX7TsfoSUQ==}

  vscode-tmgrammar-test@0.0.11:
    resolution: {integrity: sha512-Bd60x/OeBLAQnIxiR2GhUic1CQZOFfWM8Pd43HjdEUBf/0vcvYAlFQikOXvv+zkItHLznjKaDX7VWKPVYUF9ug==}
    hasBin: true

  vscode-uri@2.1.2:
    resolution: {integrity: sha512-8TEXQxlldWAuIODdukIb+TR5s+9Ds40eSJrw+1iDDA9IFORPjMELarNQE3myz5XIkWWpdprmJjm1/SxMlWOC8A==}

  vscode-uri@3.1.0:
    resolution: {integrity: sha512-/BpdSx+yCQGnCvecbyXdxHDkuk55/G3xwnC0GqY4gmQ3j+A+g8kzzgB4Nk/SINjqn6+waqw3EgbVF2QKExkRxQ==}

  webidl-conversions@3.0.1:
    resolution: {integrity: sha512-2JAn3z8AR6rjK8Sm8orRC0h/bcl/DqL7tRPdGZ4I1CjdF+EaMLmYxBHyXuKL849eucPFhvBoxMsflfOb8kxaeQ==}

  whatwg-url@5.0.0:
    resolution: {integrity: sha512-saE57nupxk6v3HY35+jzBwYa0rKSy0XR8JSxZPwgLr7ys0IBzhGviA1/TUGJLmSVqs8pb9AnvICXEuOHLprYTw==}

  which@2.0.2:
    resolution: {integrity: sha512-BLI3Tl1TW3Pvl70l3yq3Y64i+awpwXqsGBYWkkqMtnbXgrMD+yj7rhW0kuEDxzJaYXGjEW5ogapKNMEKNMjibA==}
    engines: {node: '>= 8'}
    hasBin: true

  why-is-node-running@2.3.0:
    resolution: {integrity: sha512-hUrmaWBdVDcxvYqnyh09zunKzROWjbZTiNy8dBEjkS7ehEDQibXJ7XvlmtbwuTclUiIyN+CyXQD4Vmko8fNm8w==}
    engines: {node: '>=8'}
    hasBin: true

  workerpool@6.2.0:
    resolution: {integrity: sha512-Rsk5qQHJ9eowMH28Jwhe8HEbmdYDX4lwoMWshiCXugjtHqMD9ZbiqSDLxcsfdqsETPzVUtX5s1Z5kStiIM6l4A==}

  wrap-ansi@7.0.0:
    resolution: {integrity: sha512-YVGIj2kamLSTxw6NsZjoBxfSwsn0ycdesmc4p+Q21c5zPuZ1pl+NfxVdxPtdHvmNVOQ6XSYG4AUtyt/Fi7D16Q==}
    engines: {node: '>=10'}

  wrappy@1.0.2:
    resolution: {integrity: sha512-l4Sp/DRseor9wL6EvV2+TuQn63dMkPjZ/sp9XkghTEbV9KlPS1xUsZ3u7/IQO4wxtcFB4bgpQPRcR3QCvezPcQ==}

  y18n@5.0.8:
    resolution: {integrity: sha512-0pfFzegeDWJHJIAmTLRP2DwHjdF5s7jo9tuztdQxAhINCdvS+3nGINqPd00AphqJR/0LhANUS6/+7SCb98YOfA==}
    engines: {node: '>=10'}

  yallist@4.0.0:
    resolution: {integrity: sha512-3wdGidZyq5PB084XLES5TpOSRA3wjXAlIWMhum2kRcv/41Sn2emQ0dycQW4uZXLejwKvg6EsvbdlVL+FYEct7A==}

  yargs-parser@20.2.4:
    resolution: {integrity: sha512-WOkpgNhPTlE73h4VFAFsOnomJVaovO8VqLDzy5saChRBFQFBoMYirowyW+Q9HB4HFF4Z7VZTiG3iSzJJA29yRA==}
    engines: {node: '>=10'}

  yargs-unparser@2.0.0:
    resolution: {integrity: sha512-7pRTIA9Qc1caZ0bZ6RYRGbHJthJWuakf+WmHK0rVeLkNrrGhfoabBNdue6kdINI6r4if7ocq9aD/n7xwKOdzOA==}
    engines: {node: '>=10'}

  yargs@16.2.0:
    resolution: {integrity: sha512-D1mvvtDG0L5ft/jGWkLpG1+m0eQxOfaBvTNELraWj22wSVUMWxZUvYgJYcKh6jGGIkJFhH4IZPQhR4TKpc8mBw==}
    engines: {node: '>=10'}

  yn@3.1.1:
    resolution: {integrity: sha512-Ux4ygGWsu2c7isFWe8Yu1YluJmqVhxqK2cLXNQA5AcC3QfbGNpM7fu0Y8b/z16pXLnFxZYvWhd3fhBY9DLmC6Q==}
    engines: {node: '>=6'}

  yocto-queue@0.1.0:
    resolution: {integrity: sha512-rVksvsnNCdJ/ohGc6xgPwyN8eheCxsiLM8mxuE/t/mOVqJewPuO1miLpTHQiRgTKCLexL4MeAFVagts7HmNZ2Q==}
    engines: {node: '>=10'}

snapshots:

  '@ampproject/remapping@2.3.0':
    dependencies:
      '@jridgewell/gen-mapping': 0.3.5
      '@jridgewell/trace-mapping': 0.3.25

  '@babel/runtime@7.28.4': {}

  '@changesets/apply-release-plan@7.0.13':
    dependencies:
      '@changesets/config': 3.1.1
      '@changesets/get-version-range-type': 0.4.0
      '@changesets/git': 3.0.4
      '@changesets/should-skip-package': 0.1.2
      '@changesets/types': 6.1.0
      '@manypkg/get-packages': 1.1.3
      detect-indent: 6.1.0
      fs-extra: 7.0.1
      lodash.startcase: 4.4.0
      outdent: 0.5.0
      prettier: 2.8.8
      resolve-from: 5.0.0
      semver: 7.7.2

  '@changesets/assemble-release-plan@6.0.9':
    dependencies:
      '@changesets/errors': 0.2.0
      '@changesets/get-dependents-graph': 2.1.3
      '@changesets/should-skip-package': 0.1.2
      '@changesets/types': 6.1.0
      '@manypkg/get-packages': 1.1.3
      semver: 7.7.2

  '@changesets/changelog-git@0.2.1':
    dependencies:
      '@changesets/types': 6.1.0

  '@changesets/cli@2.29.7(@types/node@18.19.46)':
    dependencies:
      '@changesets/apply-release-plan': 7.0.13
      '@changesets/assemble-release-plan': 6.0.9
      '@changesets/changelog-git': 0.2.1
      '@changesets/config': 3.1.1
      '@changesets/errors': 0.2.0
      '@changesets/get-dependents-graph': 2.1.3
      '@changesets/get-release-plan': 4.0.13
      '@changesets/git': 3.0.4
      '@changesets/logger': 0.1.1
      '@changesets/pre': 2.0.2
      '@changesets/read': 0.6.5
      '@changesets/should-skip-package': 0.1.2
      '@changesets/types': 6.1.0
      '@changesets/write': 0.4.0
      '@inquirer/external-editor': 1.0.1(@types/node@18.19.46)
      '@manypkg/get-packages': 1.1.3
      ansi-colors: 4.1.3
      ci-info: 3.9.0
      enquirer: 2.4.1
      fs-extra: 7.0.1
      mri: 1.2.0
      p-limit: 2.3.0
      package-manager-detector: 0.2.11
      picocolors: 1.1.1
      resolve-from: 5.0.0
      semver: 7.7.2
      spawndamnit: 3.0.1
      term-size: 2.2.1
    transitivePeerDependencies:
      - '@types/node'

  '@changesets/config@3.1.1':
    dependencies:
      '@changesets/errors': 0.2.0
      '@changesets/get-dependents-graph': 2.1.3
      '@changesets/logger': 0.1.1
      '@changesets/types': 6.1.0
      '@manypkg/get-packages': 1.1.3
      fs-extra: 7.0.1
      micromatch: 4.0.8

  '@changesets/errors@0.2.0':
    dependencies:
      extendable-error: 0.1.7

  '@changesets/get-dependents-graph@2.1.3':
    dependencies:
      '@changesets/types': 6.1.0
      '@manypkg/get-packages': 1.1.3
      picocolors: 1.1.1
      semver: 7.7.2

  '@changesets/get-github-info@0.6.0':
    dependencies:
      dataloader: 1.4.0
      node-fetch: 2.7.0
    transitivePeerDependencies:
      - encoding

  '@changesets/get-release-plan@4.0.13':
    dependencies:
      '@changesets/assemble-release-plan': 6.0.9
      '@changesets/config': 3.1.1
      '@changesets/pre': 2.0.2
      '@changesets/read': 0.6.5
      '@changesets/types': 6.1.0
      '@manypkg/get-packages': 1.1.3

  '@changesets/get-version-range-type@0.4.0': {}

  '@changesets/git@3.0.4':
    dependencies:
      '@changesets/errors': 0.2.0
      '@manypkg/get-packages': 1.1.3
      is-subdir: 1.2.0
      micromatch: 4.0.8
      spawndamnit: 3.0.1

  '@changesets/logger@0.1.1':
    dependencies:
      picocolors: 1.1.1

  '@changesets/parse@0.4.1':
    dependencies:
      '@changesets/types': 6.1.0
      js-yaml: 3.14.1

  '@changesets/pre@2.0.2':
    dependencies:
      '@changesets/errors': 0.2.0
      '@changesets/types': 6.1.0
      '@manypkg/get-packages': 1.1.3
      fs-extra: 7.0.1

  '@changesets/read@0.6.5':
    dependencies:
      '@changesets/git': 3.0.4
      '@changesets/logger': 0.1.1
      '@changesets/parse': 0.4.1
      '@changesets/types': 6.1.0
      fs-extra: 7.0.1
      p-filter: 2.1.0
      picocolors: 1.1.1

  '@changesets/should-skip-package@0.1.2':
    dependencies:
      '@changesets/types': 6.1.0
      '@manypkg/get-packages': 1.1.3

  '@changesets/types@4.1.0': {}

  '@changesets/types@6.1.0': {}

  '@changesets/write@0.4.0':
    dependencies:
      '@changesets/types': 6.1.0
      fs-extra: 7.0.1
      human-id: 4.1.1
      prettier: 2.8.8

  '@cspotcode/source-map-support@0.8.1':
    dependencies:
      '@jridgewell/trace-mapping': 0.3.9

  '@emmetio/abbreviation@2.3.3':
    dependencies:
      '@emmetio/scanner': 1.0.4

  '@emmetio/css-abbreviation@2.1.8':
    dependencies:
      '@emmetio/scanner': 1.0.4

  '@emmetio/scanner@1.0.4': {}

  '@esbuild/aix-ppc64@0.25.6':
    optional: true

  '@esbuild/android-arm64@0.25.6':
    optional: true

  '@esbuild/android-arm@0.25.6':
    optional: true

  '@esbuild/android-x64@0.25.6':
    optional: true

  '@esbuild/darwin-arm64@0.25.6':
    optional: true

  '@esbuild/darwin-x64@0.25.6':
    optional: true

  '@esbuild/freebsd-arm64@0.25.6':
    optional: true

  '@esbuild/freebsd-x64@0.25.6':
    optional: true

  '@esbuild/linux-arm64@0.25.6':
    optional: true

  '@esbuild/linux-arm@0.25.6':
    optional: true

  '@esbuild/linux-ia32@0.25.6':
    optional: true

  '@esbuild/linux-loong64@0.25.6':
    optional: true

  '@esbuild/linux-mips64el@0.25.6':
    optional: true

  '@esbuild/linux-ppc64@0.25.6':
    optional: true

  '@esbuild/linux-riscv64@0.25.6':
    optional: true

  '@esbuild/linux-s390x@0.25.6':
    optional: true

  '@esbuild/linux-x64@0.25.6':
    optional: true

  '@esbuild/netbsd-arm64@0.25.6':
    optional: true

  '@esbuild/netbsd-x64@0.25.6':
    optional: true

  '@esbuild/openbsd-arm64@0.25.6':
    optional: true

  '@esbuild/openbsd-x64@0.25.6':
    optional: true

  '@esbuild/openharmony-arm64@0.25.6':
    optional: true

  '@esbuild/sunos-x64@0.25.6':
    optional: true

  '@esbuild/win32-arm64@0.25.6':
    optional: true

  '@esbuild/win32-ia32@0.25.6':
    optional: true

  '@esbuild/win32-x64@0.25.6':
    optional: true

  '@inquirer/external-editor@1.0.1(@types/node@18.19.46)':
    dependencies:
      chardet: 2.1.0
      iconv-lite: 0.6.3
    optionalDependencies:
      '@types/node': 18.19.46

  '@jridgewell/gen-mapping@0.3.5':
    dependencies:
      '@jridgewell/set-array': 1.2.1
      '@jridgewell/sourcemap-codec': 1.5.0
      '@jridgewell/trace-mapping': 0.3.25

  '@jridgewell/resolve-uri@3.1.1': {}

  '@jridgewell/set-array@1.2.1': {}

  '@jridgewell/sourcemap-codec@1.4.15': {}

  '@jridgewell/sourcemap-codec@1.5.0': {}

  '@jridgewell/trace-mapping@0.3.25':
    dependencies:
      '@jridgewell/resolve-uri': 3.1.1
      '@jridgewell/sourcemap-codec': 1.5.0

  '@jridgewell/trace-mapping@0.3.9':
    dependencies:
      '@jridgewell/resolve-uri': 3.1.1
      '@jridgewell/sourcemap-codec': 1.5.0

  '@manypkg/find-root@1.1.0':
    dependencies:
      '@babel/runtime': 7.28.4
      '@types/node': 12.20.55
      find-up: 4.1.0
      fs-extra: 8.1.0

  '@manypkg/get-packages@1.1.3':
    dependencies:
      '@babel/runtime': 7.28.4
      '@changesets/types': 4.1.0
      '@manypkg/find-root': 1.1.0
      fs-extra: 8.1.0
      globby: 11.1.0
      read-yaml-file: 1.1.0

  '@nodelib/fs.scandir@2.1.5':
    dependencies:
      '@nodelib/fs.stat': 2.0.5
      run-parallel: 1.2.0

  '@nodelib/fs.stat@2.0.5': {}

  '@nodelib/fs.walk@1.2.8':
    dependencies:
      '@nodelib/fs.scandir': 2.1.5
      fastq: 1.15.0

  '@rollup/plugin-commonjs@24.1.0(rollup@3.7.5)':
    dependencies:
      '@rollup/pluginutils': 5.0.2(rollup@3.7.5)
      commondir: 1.0.1
      estree-walker: 2.0.2
      glob: 8.1.0
      is-reference: 1.2.1
      magic-string: 0.27.0
    optionalDependencies:
      rollup: 3.7.5

  '@rollup/plugin-json@6.0.0(rollup@3.7.5)':
    dependencies:
      '@rollup/pluginutils': 5.0.2(rollup@3.7.5)
    optionalDependencies:
      rollup: 3.7.5

  '@rollup/plugin-node-resolve@15.0.2(rollup@3.7.5)':
    dependencies:
      '@rollup/pluginutils': 5.0.2(rollup@3.7.5)
      '@types/resolve': 1.20.2
      deepmerge: 4.3.1
      is-builtin-module: 3.2.1
      is-module: 1.0.0
      resolve: 1.22.2
    optionalDependencies:
      rollup: 3.7.5

  '@rollup/plugin-replace@5.0.2(rollup@3.7.5)':
    dependencies:
      '@rollup/pluginutils': 5.0.2(rollup@3.7.5)
      magic-string: 0.27.0
    optionalDependencies:
      rollup: 3.7.5

  '@rollup/plugin-typescript@10.0.1(rollup@3.7.5)(tslib@2.5.2)(typescript@5.9.2)':
    dependencies:
      '@rollup/pluginutils': 5.0.2(rollup@3.7.5)
      resolve: 1.22.2
      typescript: 5.9.2
    optionalDependencies:
      rollup: 3.7.5
      tslib: 2.5.2

  '@rollup/pluginutils@5.0.2(rollup@3.7.5)':
    dependencies:
      '@types/estree': 1.0.1
      estree-walker: 2.0.2
      picomatch: 2.3.1
    optionalDependencies:
      rollup: 3.7.5

  '@rollup/rollup-android-arm-eabi@4.45.1':
    optional: true

  '@rollup/rollup-android-arm64@4.45.1':
    optional: true

  '@rollup/rollup-darwin-arm64@4.45.1':
    optional: true

  '@rollup/rollup-darwin-x64@4.45.1':
    optional: true

  '@rollup/rollup-freebsd-arm64@4.45.1':
    optional: true

  '@rollup/rollup-freebsd-x64@4.45.1':
    optional: true

  '@rollup/rollup-linux-arm-gnueabihf@4.45.1':
    optional: true

  '@rollup/rollup-linux-arm-musleabihf@4.45.1':
    optional: true

  '@rollup/rollup-linux-arm64-gnu@4.45.1':
    optional: true

  '@rollup/rollup-linux-arm64-musl@4.45.1':
    optional: true

  '@rollup/rollup-linux-loongarch64-gnu@4.45.1':
    optional: true

  '@rollup/rollup-linux-powerpc64le-gnu@4.45.1':
    optional: true

  '@rollup/rollup-linux-riscv64-gnu@4.45.1':
    optional: true

  '@rollup/rollup-linux-riscv64-musl@4.45.1':
    optional: true

  '@rollup/rollup-linux-s390x-gnu@4.45.1':
    optional: true

  '@rollup/rollup-linux-x64-gnu@4.45.1':
    optional: true

  '@rollup/rollup-linux-x64-musl@4.45.1':
    optional: true

  '@rollup/rollup-win32-arm64-msvc@4.45.1':
    optional: true

  '@rollup/rollup-win32-ia32-msvc@4.45.1':
    optional: true

  '@rollup/rollup-win32-x64-msvc@4.45.1':
    optional: true

  '@sinonjs/commons@1.8.6':
    dependencies:
      type-detect: 4.0.8

  '@sinonjs/commons@2.0.0':
    dependencies:
      type-detect: 4.0.8

  '@sinonjs/commons@3.0.0':
    dependencies:
      type-detect: 4.0.8

  '@sinonjs/fake-timers@10.2.0':
    dependencies:
      '@sinonjs/commons': 3.0.0

  '@sinonjs/fake-timers@7.1.2':
    dependencies:
      '@sinonjs/commons': 1.8.6

  '@sinonjs/samsam@6.1.3':
    dependencies:
      '@sinonjs/commons': 1.8.6
      lodash.get: 4.4.2
      type-detect: 4.0.8

  '@sinonjs/text-encoding@0.7.2': {}

  '@svitejs/changesets-changelog-github-compact@1.2.0':
    dependencies:
      '@changesets/get-github-info': 0.6.0
      dotenv: 16.6.1
    transitivePeerDependencies:
      - encoding

  '@tsconfig/node10@1.0.9': {}

  '@tsconfig/node12@1.0.11': {}

  '@tsconfig/node14@1.0.3': {}

  '@tsconfig/node16@1.0.4': {}

  '@types/chai@5.2.2':
    dependencies:
      '@types/deep-eql': 4.0.2

  '@types/deep-eql@4.0.2': {}

  '@types/estree@0.0.42': {}

  '@types/estree@1.0.1': {}

  '@types/estree@1.0.8': {}

  '@types/fs-extra@8.1.2':
    dependencies:
      '@types/node': 18.19.46

  '@types/glob@7.2.0':
    dependencies:
      '@types/minimatch': 5.1.2
      '@types/node': 18.19.46

  '@types/globrex@0.1.4': {}

  '@types/lodash@4.14.194': {}

  '@types/minimatch@5.1.2': {}

  '@types/mocha@9.1.1': {}

<<<<<<< HEAD
=======
  '@types/mri@1.1.1': {}

  '@types/node@12.20.55': {}

>>>>>>> 383e6894
  '@types/node@18.19.46':
    dependencies:
      undici-types: 5.26.5

  '@types/resolve@1.20.2': {}

  '@types/semver@7.7.0': {}

  '@types/sinon@7.5.2': {}

  '@types/unist@2.0.6': {}

  '@types/vfile-message@2.0.0':
    dependencies:
      vfile-message: 3.1.4

  '@types/vfile@3.0.2':
    dependencies:
      '@types/node': 18.19.46
      '@types/unist': 2.0.6
      '@types/vfile-message': 2.0.0

  '@types/vscode@1.78.0': {}

  '@ungap/promise-all-settled@1.1.2': {}

  '@vitest/expect@3.2.4':
    dependencies:
      '@types/chai': 5.2.2
      '@vitest/spy': 3.2.4
      '@vitest/utils': 3.2.4
      chai: 5.2.1
      tinyrainbow: 2.0.0

  '@vitest/mocker@3.2.4(vite@7.0.4(@types/node@18.19.46))':
    dependencies:
      '@vitest/spy': 3.2.4
      estree-walker: 3.0.3
      magic-string: 0.30.17
    optionalDependencies:
      vite: 7.0.4(@types/node@18.19.46)

  '@vitest/pretty-format@3.2.4':
    dependencies:
      tinyrainbow: 2.0.0

  '@vitest/runner@3.2.4':
    dependencies:
      '@vitest/utils': 3.2.4
      pathe: 2.0.3
      strip-literal: 3.0.0

  '@vitest/snapshot@3.2.4':
    dependencies:
      '@vitest/pretty-format': 3.2.4
      magic-string: 0.30.17
      pathe: 2.0.3

  '@vitest/spy@3.2.4':
    dependencies:
      tinyspy: 4.0.3

  '@vitest/utils@3.2.4':
    dependencies:
      '@vitest/pretty-format': 3.2.4
      loupe: 3.1.4
      tinyrainbow: 2.0.0

  '@vscode/emmet-helper@2.8.4':
    dependencies:
      emmet: 2.4.4
      jsonc-parser: 2.3.1
      vscode-languageserver-textdocument: 1.0.12
      vscode-languageserver-types: 3.17.5
      vscode-nls: 5.2.0
      vscode-uri: 2.1.2

  '@vscode/l10n@0.0.18': {}

  acorn-walk@8.2.0: {}

  acorn@8.12.1: {}

  acorn@8.8.2: {}

  aggregate-error@3.1.0:
    dependencies:
      clean-stack: 2.2.0
      indent-string: 4.0.0

  ansi-colors@4.1.1: {}

  ansi-colors@4.1.3: {}

  ansi-regex@5.0.1: {}

  ansi-styles@3.2.1:
    dependencies:
      color-convert: 1.9.3

  ansi-styles@4.3.0:
    dependencies:
      color-convert: 2.0.1

  anymatch@3.1.3:
    dependencies:
      normalize-path: 3.0.0
      picomatch: 2.3.1

  arg@4.1.3: {}

  argparse@1.0.10:
    dependencies:
      sprintf-js: 1.0.3

  argparse@2.0.1: {}

  aria-query@5.3.0:
    dependencies:
      dequal: 2.0.3

  array-union@2.1.0: {}

  assertion-error@2.0.1: {}

  axobject-query@4.1.0: {}

  balanced-match@1.0.2: {}

  better-path-resolve@1.0.0:
    dependencies:
      is-windows: 1.0.2

  binary-extensions@2.2.0: {}

  brace-expansion@1.1.11:
    dependencies:
      balanced-match: 1.0.2
      concat-map: 0.0.1

  brace-expansion@2.0.1:
    dependencies:
      balanced-match: 1.0.2

  braces@3.0.2:
    dependencies:
      fill-range: 7.0.1

  braces@3.0.3:
    dependencies:
      fill-range: 7.1.1

  browser-stdout@1.3.1: {}

  buffer-from@1.1.2: {}

  builtin-modules@3.3.0: {}

  cac@6.7.14: {}

  camelcase@6.3.0: {}

  chai@5.2.1:
    dependencies:
      assertion-error: 2.0.1
      check-error: 2.1.1
      deep-eql: 5.0.2
      loupe: 3.1.4
      pathval: 2.0.1

  chalk@2.4.2:
    dependencies:
      ansi-styles: 3.2.1
      escape-string-regexp: 1.0.5
      supports-color: 5.5.0

  chalk@4.1.2:
    dependencies:
      ansi-styles: 4.3.0
      supports-color: 7.2.0

  chardet@2.1.0: {}

  check-error@2.1.1: {}

  chokidar@3.5.3:
    dependencies:
      anymatch: 3.1.3
      braces: 3.0.2
      glob-parent: 5.1.2
      is-binary-path: 2.1.0
      is-glob: 4.0.3
      normalize-path: 3.0.0
      readdirp: 3.6.0
    optionalDependencies:
      fsevents: 2.3.3

  chokidar@4.0.1:
    dependencies:
      readdirp: 4.0.1

  ci-info@3.9.0: {}

  clean-stack@2.2.0: {}

  cliui@7.0.4:
    dependencies:
      string-width: 4.2.3
      strip-ansi: 6.0.1
      wrap-ansi: 7.0.0

  code-red@1.0.4:
    dependencies:
      '@jridgewell/sourcemap-codec': 1.5.0
      '@types/estree': 1.0.1
      acorn: 8.12.1
      estree-walker: 3.0.3
      periscopic: 3.1.0

  color-convert@1.9.3:
    dependencies:
      color-name: 1.1.3

  color-convert@2.0.1:
    dependencies:
      color-name: 1.1.4

  color-name@1.1.3: {}

  color-name@1.1.4: {}

  colorette@1.4.0: {}

  commander@2.20.3: {}

  commondir@1.0.1: {}

  concat-map@0.0.1: {}

  create-require@1.1.1: {}

  cross-env@7.0.3:
    dependencies:
      cross-spawn: 7.0.3

  cross-spawn@7.0.3:
    dependencies:
      path-key: 3.1.1
      shebang-command: 2.0.0
      which: 2.0.2

  cross-spawn@7.0.6:
    dependencies:
      path-key: 3.1.1
      shebang-command: 2.0.0
      which: 2.0.2

  css-tree@2.3.1:
    dependencies:
      mdn-data: 2.0.30
      source-map-js: 1.2.0

  dataloader@1.4.0: {}

  debug@4.3.3(supports-color@8.1.1):
    dependencies:
      ms: 2.1.2
    optionalDependencies:
      supports-color: 8.1.1

  debug@4.4.1:
    dependencies:
      ms: 2.1.3

  decamelize@4.0.0: {}

  dedent-js@1.0.1: {}

  deep-eql@5.0.2: {}

  deepmerge@4.3.1: {}

  del@5.1.0:
    dependencies:
      globby: 10.0.2
      graceful-fs: 4.2.11
      is-glob: 4.0.3
      is-path-cwd: 2.2.0
      is-path-inside: 3.0.3
      p-map: 3.0.0
      rimraf: 3.0.2
      slash: 3.0.0

  dequal@2.0.3: {}

  detect-indent@6.1.0: {}

  diff@4.0.2: {}

  diff@5.0.0: {}

  diff@5.1.0: {}

  dir-glob@3.0.1:
    dependencies:
      path-type: 4.0.0

  dotenv@16.6.1: {}

  emmet@2.4.4:
    dependencies:
      '@emmetio/abbreviation': 2.3.3
      '@emmetio/css-abbreviation': 2.1.8

  emoji-regex@8.0.0: {}

  enquirer@2.4.1:
    dependencies:
      ansi-colors: 4.1.3
      strip-ansi: 6.0.1

  es-module-lexer@1.7.0: {}

  esbuild@0.25.6:
    optionalDependencies:
      '@esbuild/aix-ppc64': 0.25.6
      '@esbuild/android-arm': 0.25.6
      '@esbuild/android-arm64': 0.25.6
      '@esbuild/android-x64': 0.25.6
      '@esbuild/darwin-arm64': 0.25.6
      '@esbuild/darwin-x64': 0.25.6
      '@esbuild/freebsd-arm64': 0.25.6
      '@esbuild/freebsd-x64': 0.25.6
      '@esbuild/linux-arm': 0.25.6
      '@esbuild/linux-arm64': 0.25.6
      '@esbuild/linux-ia32': 0.25.6
      '@esbuild/linux-loong64': 0.25.6
      '@esbuild/linux-mips64el': 0.25.6
      '@esbuild/linux-ppc64': 0.25.6
      '@esbuild/linux-riscv64': 0.25.6
      '@esbuild/linux-s390x': 0.25.6
      '@esbuild/linux-x64': 0.25.6
      '@esbuild/netbsd-arm64': 0.25.6
      '@esbuild/netbsd-x64': 0.25.6
      '@esbuild/openbsd-arm64': 0.25.6
      '@esbuild/openbsd-x64': 0.25.6
      '@esbuild/openharmony-arm64': 0.25.6
      '@esbuild/sunos-x64': 0.25.6
      '@esbuild/win32-arm64': 0.25.6
      '@esbuild/win32-ia32': 0.25.6
      '@esbuild/win32-x64': 0.25.6

  escalade@3.1.1: {}

  escape-string-regexp@1.0.5: {}

  escape-string-regexp@4.0.0: {}

  esprima@4.0.1: {}

  estree-walker@0.6.1: {}

  estree-walker@2.0.2: {}

  estree-walker@3.0.3:
    dependencies:
      '@types/estree': 1.0.1

  expect-type@1.2.2: {}

  extendable-error@0.1.7: {}

  fast-glob@3.2.12:
    dependencies:
      '@nodelib/fs.stat': 2.0.5
      '@nodelib/fs.walk': 1.2.8
      glob-parent: 5.1.2
      merge2: 1.4.1
      micromatch: 4.0.5

  fastq@1.15.0:
    dependencies:
      reusify: 1.0.4

  fdir@6.2.0(picomatch@4.0.3):
    optionalDependencies:
      picomatch: 4.0.3

  fdir@6.4.6(picomatch@4.0.3):
    optionalDependencies:
      picomatch: 4.0.3

  fill-range@7.0.1:
    dependencies:
      to-regex-range: 5.0.1

  fill-range@7.1.1:
    dependencies:
      to-regex-range: 5.0.1

  find-up@4.1.0:
    dependencies:
      locate-path: 5.0.0
      path-exists: 4.0.0

  find-up@5.0.0:
    dependencies:
      locate-path: 6.0.0
      path-exists: 4.0.0

  flat@5.0.2: {}

  fs-extra@7.0.1:
    dependencies:
      graceful-fs: 4.2.11
      jsonfile: 4.0.0
      universalify: 0.1.2

  fs-extra@8.1.0:
    dependencies:
      graceful-fs: 4.2.11
      jsonfile: 4.0.0
      universalify: 0.1.2

  fs.realpath@1.0.0: {}

  fsevents@2.3.3:
    optional: true

  function-bind@1.1.1: {}

  get-caller-file@2.0.5: {}

  glob-parent@5.1.2:
    dependencies:
      is-glob: 4.0.3

  glob@7.2.0:
    dependencies:
      fs.realpath: 1.0.0
      inflight: 1.0.6
      inherits: 2.0.4
      minimatch: 3.1.2
      once: 1.4.0
      path-is-absolute: 1.0.1

  glob@7.2.3:
    dependencies:
      fs.realpath: 1.0.0
      inflight: 1.0.6
      inherits: 2.0.4
      minimatch: 3.1.2
      once: 1.4.0
      path-is-absolute: 1.0.1

  glob@8.1.0:
    dependencies:
      fs.realpath: 1.0.0
      inflight: 1.0.6
      inherits: 2.0.4
      minimatch: 5.1.6
      once: 1.4.0

  globalyzer@0.1.0: {}

  globby@10.0.1:
    dependencies:
      '@types/glob': 7.2.0
      array-union: 2.1.0
      dir-glob: 3.0.1
      fast-glob: 3.2.12
      glob: 7.2.3
      ignore: 5.2.4
      merge2: 1.4.1
      slash: 3.0.0

  globby@10.0.2:
    dependencies:
      '@types/glob': 7.2.0
      array-union: 2.1.0
      dir-glob: 3.0.1
      fast-glob: 3.2.12
      glob: 7.2.3
      ignore: 5.2.4
      merge2: 1.4.1
      slash: 3.0.0

  globby@11.1.0:
    dependencies:
      array-union: 2.1.0
      dir-glob: 3.0.1
      fast-glob: 3.2.12
      ignore: 5.2.4
      merge2: 1.4.1
      slash: 3.0.0

  globrex@0.1.2: {}

  graceful-fs@4.2.11: {}

  growl@1.10.5: {}

  has-flag@3.0.0: {}

  has-flag@4.0.0: {}

  has@1.0.3:
    dependencies:
      function-bind: 1.1.1

  he@1.2.0: {}

  human-id@4.1.1: {}

  iconv-lite@0.6.3:
    dependencies:
      safer-buffer: 2.1.2

  ignore@5.2.4: {}

  indent-string@4.0.0: {}

  inflight@1.0.6:
    dependencies:
      once: 1.4.0
      wrappy: 1.0.2

  inherits@2.0.4: {}

  is-binary-path@2.1.0:
    dependencies:
      binary-extensions: 2.2.0

  is-builtin-module@3.2.1:
    dependencies:
      builtin-modules: 3.3.0

  is-core-module@2.12.1:
    dependencies:
      has: 1.0.3

  is-extglob@2.1.1: {}

  is-fullwidth-code-point@3.0.0: {}

  is-glob@4.0.3:
    dependencies:
      is-extglob: 2.1.1

  is-module@1.0.0: {}

  is-number@7.0.0: {}

  is-path-cwd@2.2.0: {}

  is-path-inside@3.0.3: {}

  is-plain-obj@2.1.0: {}

  is-plain-object@3.0.1: {}

  is-reference@1.2.1:
    dependencies:
      '@types/estree': 0.0.42

  is-reference@3.0.2:
    dependencies:
      '@types/estree': 0.0.42

  is-subdir@1.2.0:
    dependencies:
      better-path-resolve: 1.0.0

  is-unicode-supported@0.1.0: {}

  is-windows@1.0.2: {}

  isarray@0.0.1: {}

  isexe@2.0.0: {}

  js-cleanup@1.2.0:
    dependencies:
      magic-string: 0.25.9
      perf-regexes: 1.0.1
      skip-regex: 1.0.2

  js-tokens@9.0.1: {}

  js-yaml@3.14.1:
    dependencies:
      argparse: 1.0.10
      esprima: 4.0.1

  js-yaml@4.1.0:
    dependencies:
      argparse: 2.0.1

  jsonc-parser@2.3.1: {}

  jsonfile@4.0.0:
    optionalDependencies:
      graceful-fs: 4.2.11

  just-extend@4.2.1: {}

  locate-character@3.0.0: {}

  locate-path@5.0.0:
    dependencies:
      p-locate: 4.1.0

  locate-path@6.0.0:
    dependencies:
      p-locate: 5.0.0

  lodash.get@4.4.2: {}

  lodash.startcase@4.4.0: {}

  lodash@4.17.21: {}

  log-symbols@4.1.0:
    dependencies:
      chalk: 4.1.2
      is-unicode-supported: 0.1.0

  loupe@3.1.4: {}

  lru-cache@6.0.0:
    dependencies:
      yallist: 4.0.0

  magic-string@0.25.9:
    dependencies:
      sourcemap-codec: 1.4.8

  magic-string@0.27.0:
    dependencies:
      '@jridgewell/sourcemap-codec': 1.5.0

  magic-string@0.30.11:
    dependencies:
      '@jridgewell/sourcemap-codec': 1.5.0

  magic-string@0.30.17:
    dependencies:
      '@jridgewell/sourcemap-codec': 1.5.0

  make-error@1.3.6: {}

  mdn-data@2.0.30: {}

  merge2@1.4.1: {}

  micromatch@4.0.5:
    dependencies:
      braces: 3.0.2
      picomatch: 2.3.1

  micromatch@4.0.8:
    dependencies:
      braces: 3.0.3
      picomatch: 2.3.1

  minimatch@3.1.2:
    dependencies:
      brace-expansion: 1.1.11

  minimatch@4.2.1:
    dependencies:
      brace-expansion: 1.1.11

  minimatch@5.1.6:
    dependencies:
      brace-expansion: 2.0.1

  mocha@9.2.2:
    dependencies:
      '@ungap/promise-all-settled': 1.1.2
      ansi-colors: 4.1.1
      browser-stdout: 1.3.1
      chokidar: 3.5.3
      debug: 4.3.3(supports-color@8.1.1)
      diff: 5.0.0
      escape-string-regexp: 4.0.0
      find-up: 5.0.0
      glob: 7.2.0
      growl: 1.10.5
      he: 1.2.0
      js-yaml: 4.1.0
      log-symbols: 4.1.0
      minimatch: 4.2.1
      ms: 2.1.3
      nanoid: 3.3.1
      serialize-javascript: 6.0.0
      strip-json-comments: 3.1.1
      supports-color: 8.1.1
      which: 2.0.2
      workerpool: 6.2.0
      yargs: 16.2.0
      yargs-parser: 20.2.4
      yargs-unparser: 2.0.0

  ms@2.1.2: {}

  ms@2.1.3: {}

  nanoid@3.3.1: {}

  nanoid@3.3.11: {}

  nise@5.1.4:
    dependencies:
      '@sinonjs/commons': 2.0.0
      '@sinonjs/fake-timers': 10.2.0
      '@sinonjs/text-encoding': 0.7.2
      just-extend: 4.2.1
      path-to-regexp: 1.8.0

  node-fetch@2.7.0:
    dependencies:
      whatwg-url: 5.0.0

  normalize-path@3.0.0: {}

  once@1.4.0:
    dependencies:
      wrappy: 1.0.2

  outdent@0.5.0: {}

  p-filter@2.1.0:
    dependencies:
      p-map: 2.1.0

  p-limit@2.3.0:
    dependencies:
      p-try: 2.2.0

  p-limit@3.1.0:
    dependencies:
      yocto-queue: 0.1.0

  p-locate@4.1.0:
    dependencies:
      p-limit: 2.3.0

  p-locate@5.0.0:
    dependencies:
      p-limit: 3.1.0

  p-map@2.1.0: {}

  p-map@3.0.0:
    dependencies:
      aggregate-error: 3.1.0

  p-try@2.2.0: {}

  package-manager-detector@0.2.11:
    dependencies:
      quansync: 0.2.11

  path-exists@4.0.0: {}

  path-is-absolute@1.0.1: {}

  path-key@3.1.1: {}

  path-parse@1.0.7: {}

  path-to-regexp@1.8.0:
    dependencies:
      isarray: 0.0.1

  path-type@4.0.0: {}

  pathe@2.0.3: {}

  pathval@2.0.1: {}

  perf-regexes@1.0.1: {}

  periscopic@2.0.3:
    dependencies:
      estree-walker: 2.0.2
      is-reference: 1.2.1

  periscopic@3.1.0:
    dependencies:
      '@types/estree': 1.0.1
      estree-walker: 3.0.3
      is-reference: 3.0.2

  picocolors@1.0.0: {}

  picocolors@1.1.1: {}

  picomatch@2.3.1: {}

  picomatch@4.0.3: {}

  pify@4.0.1: {}

  postcss@8.5.6:
    dependencies:
      nanoid: 3.3.11
      picocolors: 1.1.1
      source-map-js: 1.2.1

  prettier-plugin-svelte@3.4.0(prettier@3.3.3)(svelte@4.2.19):
    dependencies:
      prettier: 3.3.3
      svelte: 4.2.19

  prettier@2.8.8: {}

  prettier@3.3.3: {}

  quansync@0.2.11: {}

  queue-microtask@1.2.3: {}

  randombytes@2.1.0:
    dependencies:
      safe-buffer: 5.2.1

  read-yaml-file@1.1.0:
    dependencies:
      graceful-fs: 4.2.11
      js-yaml: 3.14.1
      pify: 4.0.1
      strip-bom: 3.0.0

  readdirp@3.6.0:
    dependencies:
      picomatch: 2.3.1

  readdirp@4.0.1: {}

  require-directory@2.1.1: {}

  resolve-from@5.0.0: {}

  resolve@1.22.2:
    dependencies:
      is-core-module: 2.12.1
      path-parse: 1.0.7
      supports-preserve-symlinks-flag: 1.0.0

  reusify@1.0.4: {}

  rimraf@3.0.2:
    dependencies:
      glob: 7.2.3

  rollup-plugin-cleanup@3.2.1(rollup@3.7.5):
    dependencies:
      js-cleanup: 1.2.0
      rollup: 3.7.5
      rollup-pluginutils: 2.8.2

  rollup-plugin-copy@3.4.0:
    dependencies:
      '@types/fs-extra': 8.1.2
      colorette: 1.4.0
      fs-extra: 8.1.0
      globby: 10.0.1
      is-plain-object: 3.0.1

  rollup-plugin-delete@2.0.0:
    dependencies:
      del: 5.1.0

  rollup-pluginutils@2.8.2:
    dependencies:
      estree-walker: 0.6.1

  rollup@3.7.5:
    optionalDependencies:
      fsevents: 2.3.3

  rollup@4.45.1:
    dependencies:
      '@types/estree': 1.0.8
    optionalDependencies:
      '@rollup/rollup-android-arm-eabi': 4.45.1
      '@rollup/rollup-android-arm64': 4.45.1
      '@rollup/rollup-darwin-arm64': 4.45.1
      '@rollup/rollup-darwin-x64': 4.45.1
      '@rollup/rollup-freebsd-arm64': 4.45.1
      '@rollup/rollup-freebsd-x64': 4.45.1
      '@rollup/rollup-linux-arm-gnueabihf': 4.45.1
      '@rollup/rollup-linux-arm-musleabihf': 4.45.1
      '@rollup/rollup-linux-arm64-gnu': 4.45.1
      '@rollup/rollup-linux-arm64-musl': 4.45.1
      '@rollup/rollup-linux-loongarch64-gnu': 4.45.1
      '@rollup/rollup-linux-powerpc64le-gnu': 4.45.1
      '@rollup/rollup-linux-riscv64-gnu': 4.45.1
      '@rollup/rollup-linux-riscv64-musl': 4.45.1
      '@rollup/rollup-linux-s390x-gnu': 4.45.1
      '@rollup/rollup-linux-x64-gnu': 4.45.1
      '@rollup/rollup-linux-x64-musl': 4.45.1
      '@rollup/rollup-win32-arm64-msvc': 4.45.1
      '@rollup/rollup-win32-ia32-msvc': 4.45.1
      '@rollup/rollup-win32-x64-msvc': 4.45.1
      fsevents: 2.3.3

  run-parallel@1.2.0:
    dependencies:
      queue-microtask: 1.2.3

  safe-buffer@5.2.1: {}

  safer-buffer@2.1.2: {}

  scule@1.3.0: {}

  semver@7.5.1:
    dependencies:
      lru-cache: 6.0.0

  semver@7.7.2: {}

  serialize-javascript@6.0.0:
    dependencies:
      randombytes: 2.1.0

  shebang-command@2.0.0:
    dependencies:
      shebang-regex: 3.0.0

  shebang-regex@3.0.0: {}

  siginfo@2.0.0: {}

  signal-exit@4.1.0: {}

  sinon@11.1.2:
    dependencies:
      '@sinonjs/commons': 1.8.6
      '@sinonjs/fake-timers': 7.1.2
      '@sinonjs/samsam': 6.1.3
      diff: 5.1.0
      nise: 5.1.4
      supports-color: 7.2.0

  skip-regex@1.0.2: {}

  slash@3.0.0: {}

  source-map-js@1.2.0: {}

  source-map-js@1.2.1: {}

  source-map-support@0.5.21:
    dependencies:
      buffer-from: 1.1.2
      source-map: 0.6.1

  source-map@0.6.1: {}

  sourcemap-codec@1.4.8: {}

  spawndamnit@3.0.1:
    dependencies:
      cross-spawn: 7.0.6
      signal-exit: 4.1.0

  sprintf-js@1.0.3: {}

  stackback@0.0.2: {}

  std-env@3.9.0: {}

  string-width@4.2.3:
    dependencies:
      emoji-regex: 8.0.0
      is-fullwidth-code-point: 3.0.0
      strip-ansi: 6.0.1

  strip-ansi@6.0.1:
    dependencies:
      ansi-regex: 5.0.1

  strip-bom@3.0.0: {}

  strip-json-comments@3.1.1: {}

  strip-literal@3.0.0:
    dependencies:
      js-tokens: 9.0.1

  supports-color@5.5.0:
    dependencies:
      has-flag: 3.0.0

  supports-color@7.2.0:
    dependencies:
      has-flag: 4.0.0

  supports-color@8.1.1:
    dependencies:
      has-flag: 4.0.0

  supports-preserve-symlinks-flag@1.0.0: {}

  svelte@4.2.19:
    dependencies:
      '@ampproject/remapping': 2.3.0
      '@jridgewell/sourcemap-codec': 1.4.15
      '@jridgewell/trace-mapping': 0.3.25
      '@types/estree': 1.0.1
      acorn: 8.12.1
      aria-query: 5.3.0
      axobject-query: 4.1.0
      code-red: 1.0.4
      css-tree: 2.3.1
      estree-walker: 3.0.3
      is-reference: 3.0.2
      locate-character: 3.0.0
      magic-string: 0.30.11
      periscopic: 3.1.0

  term-size@2.2.1: {}

  tiny-glob@0.2.9:
    dependencies:
      globalyzer: 0.1.0
      globrex: 0.1.2

  tinybench@2.9.0: {}

  tinyexec@0.3.2: {}

  tinyglobby@0.2.14:
    dependencies:
      fdir: 6.4.6(picomatch@4.0.3)
      picomatch: 4.0.3

  tinypool@1.1.1: {}

  tinyrainbow@2.0.0: {}

  tinyspy@4.0.3: {}

  to-regex-range@5.0.1:
    dependencies:
      is-number: 7.0.0

  tr46@0.0.3: {}

  ts-node@10.9.1(@types/node@18.19.46)(typescript@5.9.2):
    dependencies:
      '@cspotcode/source-map-support': 0.8.1
      '@tsconfig/node10': 1.0.9
      '@tsconfig/node12': 1.0.11
      '@tsconfig/node14': 1.0.3
      '@tsconfig/node16': 1.0.4
      '@types/node': 18.19.46
      acorn: 8.8.2
      acorn-walk: 8.2.0
      arg: 4.1.3
      create-require: 1.1.1
      diff: 4.0.2
      make-error: 1.3.6
      typescript: 5.9.2
      v8-compile-cache-lib: 3.0.1
      yn: 3.1.1

  tslib@2.5.2: {}

  type-detect@4.0.8: {}

  typescript-auto-import-cache@0.3.6:
    dependencies:
      semver: 7.5.1

  typescript@5.9.2: {}

  undici-types@5.26.5: {}

  unist-util-stringify-position@3.0.3:
    dependencies:
      '@types/unist': 2.0.6

  universalify@0.1.2: {}

  v8-compile-cache-lib@3.0.1: {}

  vfile-message@3.1.4:
    dependencies:
      '@types/unist': 2.0.6
      unist-util-stringify-position: 3.0.3

  vite-node@3.2.4(@types/node@18.19.46):
    dependencies:
      cac: 6.7.14
      debug: 4.4.1
      es-module-lexer: 1.7.0
      pathe: 2.0.3
      vite: 7.0.4(@types/node@18.19.46)
    transitivePeerDependencies:
      - '@types/node'
      - jiti
      - less
      - lightningcss
      - sass
      - sass-embedded
      - stylus
      - sugarss
      - supports-color
      - terser
      - tsx
      - yaml

  vite@7.0.4(@types/node@18.19.46):
    dependencies:
      esbuild: 0.25.6
      fdir: 6.4.6(picomatch@4.0.3)
      picomatch: 4.0.3
      postcss: 8.5.6
      rollup: 4.45.1
      tinyglobby: 0.2.14
    optionalDependencies:
      '@types/node': 18.19.46
      fsevents: 2.3.3

  vitest@3.2.4(@types/node@18.19.46):
    dependencies:
      '@types/chai': 5.2.2
      '@vitest/expect': 3.2.4
      '@vitest/mocker': 3.2.4(vite@7.0.4(@types/node@18.19.46))
      '@vitest/pretty-format': 3.2.4
      '@vitest/runner': 3.2.4
      '@vitest/snapshot': 3.2.4
      '@vitest/spy': 3.2.4
      '@vitest/utils': 3.2.4
      chai: 5.2.1
      debug: 4.4.1
      expect-type: 1.2.2
      magic-string: 0.30.17
      pathe: 2.0.3
      picomatch: 4.0.3
      std-env: 3.9.0
      tinybench: 2.9.0
      tinyexec: 0.3.2
      tinyglobby: 0.2.14
      tinypool: 1.1.1
      tinyrainbow: 2.0.0
      vite: 7.0.4(@types/node@18.19.46)
      vite-node: 3.2.4(@types/node@18.19.46)
      why-is-node-running: 2.3.0
    optionalDependencies:
      '@types/node': 18.19.46
    transitivePeerDependencies:
      - jiti
      - less
      - lightningcss
      - msw
      - sass
      - sass-embedded
      - stylus
      - sugarss
      - supports-color
      - terser
      - tsx
      - yaml

  vscode-css-languageservice@6.3.5:
    dependencies:
      '@vscode/l10n': 0.0.18
      vscode-languageserver-textdocument: 1.0.12
      vscode-languageserver-types: 3.17.5
      vscode-uri: 3.1.0

  vscode-html-languageservice@5.4.0:
    dependencies:
      '@vscode/l10n': 0.0.18
      vscode-languageserver-textdocument: 1.0.12
      vscode-languageserver-types: 3.17.5
      vscode-uri: 3.1.0

  vscode-jsonrpc@8.0.2: {}

  vscode-jsonrpc@8.2.0: {}

  vscode-languageclient@9.0.1:
    dependencies:
      minimatch: 5.1.6
      semver: 7.7.2
      vscode-languageserver-protocol: 3.17.5

  vscode-languageserver-protocol@3.17.2:
    dependencies:
      vscode-jsonrpc: 8.0.2
      vscode-languageserver-types: 3.17.2

  vscode-languageserver-protocol@3.17.5:
    dependencies:
      vscode-jsonrpc: 8.2.0
      vscode-languageserver-types: 3.17.5

  vscode-languageserver-textdocument@1.0.12: {}

  vscode-languageserver-types@3.17.2: {}

  vscode-languageserver-types@3.17.5: {}

  vscode-languageserver@8.0.2:
    dependencies:
      vscode-languageserver-protocol: 3.17.2

  vscode-languageserver@9.0.1:
    dependencies:
      vscode-languageserver-protocol: 3.17.5

  vscode-nls@5.2.0: {}

  vscode-oniguruma@1.7.0: {}

  vscode-textmate@5.5.0: {}

  vscode-tmgrammar-test@0.0.11:
    dependencies:
      chalk: 2.4.2
      commander: 2.20.3
      diff: 4.0.2
      glob: 7.2.3
      vscode-oniguruma: 1.7.0
      vscode-textmate: 5.5.0

  vscode-uri@2.1.2: {}

  vscode-uri@3.1.0: {}

  webidl-conversions@3.0.1: {}

  whatwg-url@5.0.0:
    dependencies:
      tr46: 0.0.3
      webidl-conversions: 3.0.1

  which@2.0.2:
    dependencies:
      isexe: 2.0.0

  why-is-node-running@2.3.0:
    dependencies:
      siginfo: 2.0.0
      stackback: 0.0.2

  workerpool@6.2.0: {}

  wrap-ansi@7.0.0:
    dependencies:
      ansi-styles: 4.3.0
      string-width: 4.2.3
      strip-ansi: 6.0.1

  wrappy@1.0.2: {}

  y18n@5.0.8: {}

  yallist@4.0.0: {}

  yargs-parser@20.2.4: {}

  yargs-unparser@2.0.0:
    dependencies:
      camelcase: 6.3.0
      decamelize: 4.0.0
      flat: 5.0.2
      is-plain-obj: 2.1.0

  yargs@16.2.0:
    dependencies:
      cliui: 7.0.4
      escalade: 3.1.1
      get-caller-file: 2.0.5
      require-directory: 2.1.1
      string-width: 4.2.3
      y18n: 5.0.8
      yargs-parser: 20.2.4

  yn@3.1.1: {}

  yocto-queue@0.1.0: {}<|MERGE_RESOLUTION|>--- conflicted
+++ resolved
@@ -148,14 +148,7 @@
         version: 5.0.2(rollup@3.7.5)
       '@rollup/plugin-typescript':
         specifier: ^10.0.0
-<<<<<<< HEAD
         version: 10.0.1(rollup@3.7.5)(tslib@2.5.2)(typescript@5.8.2)
-=======
-        version: 10.0.1(rollup@3.7.5)(tslib@2.5.2)(typescript@5.9.2)
-      '@types/sade':
-        specifier: ^1.7.2
-        version: 1.7.4
->>>>>>> 383e6894
       builtin-modules:
         specifier: ^3.3.0
         version: 3.3.0
@@ -853,15 +846,12 @@
   '@types/mocha@9.1.1':
     resolution: {integrity: sha512-Z61JK7DKDtdKTWwLeElSEBcWGRLY8g95ic5FoQqI9CMx0ns/Ghep3B4DfcEimiKMvtamNVULVNKEsiwV3aQmXw==}
 
-<<<<<<< HEAD
-=======
   '@types/mri@1.1.1':
     resolution: {integrity: sha512-nJOuiTlsvmClSr3+a/trTSx4DTuY/VURsWGKSf/eeavh0LRMqdsK60ti0TlwM5iHiGOK3/Ibkxsbr7i9rzGreA==}
 
   '@types/node@12.20.55':
     resolution: {integrity: sha512-J8xLz7q2OFulZ2cyGTLE1TbbZcjpno7FaN6zdJNrgAdrJ+DZzh/uFR6YrTb4C+nXakvud8Q4+rbhoIWlYQbUFQ==}
 
->>>>>>> 383e6894
   '@types/node@18.19.46':
     resolution: {integrity: sha512-vnRgMS7W6cKa1/0G3/DTtQYpVrZ8c0Xm6UkLaVFrb9jtcVC3okokW09Ki1Qdrj9ISokszD69nY4WDLRlvHlhAA==}
 
@@ -2655,13 +2645,10 @@
 
   '@types/mocha@9.1.1': {}
 
-<<<<<<< HEAD
-=======
   '@types/mri@1.1.1': {}
 
   '@types/node@12.20.55': {}
 
->>>>>>> 383e6894
   '@types/node@18.19.46':
     dependencies:
       undici-types: 5.26.5
