name: Tagged Production Deploys

on:
  push:
    tags:
      - "*"

jobs:
  deploy:
    runs-on: ubuntu-latest

    steps:
      - uses: actions/checkout@v2
      - uses: actions/setup-node@v1
        with:
          node-version: "12.x"
          registry-url: "https://registry.npmjs.org"

      # Ensure everything is compiling
      - run: "yarn install"
      - run: "yarn build"

      # Lets us use one-liner JSON manipulations the package.json files
      - run: "npm install -g json"

      # Setup the environment
<<<<<<< HEAD
      - run: 'json -I -f packages/svelte-vscode/package.json -e "this.version=\`${{ github.ref }}\`"'
      - run: 'json -I -f packages/svelte-atom/package.json -e "this.version=\`${{ github.ref }}\`"'
=======
      - run: 'json -I -f packages/svelte-vscode/package.json -e "this.version=\`${{ github.ref }}\`.split(\`/\`).pop()"'
>>>>>>> 651814ab

      # To deploy we need isolated node_modules folders which yarn won't do because it is a workspace
      # So, remove the workspace
      - run: "rm package.json yarn.lock"

      - run: |
         cd packages/svelte-vscode
         yarn install

         # Just a hard constraint from the vscode marketplace's usage of azure tokens
         echo "Once a year this expires, tell Orta to access https://dev.azure.com/ortatherox0608/_usersSettings/tokens to get a new one"

         # Ship it
         npx vsce publish --yarn -p $VSCE_TOKEN
         npx ovsx publish --yarn -p $OVSX_TOKEN

        env:
          VSCE_TOKEN: ${{ secrets.AZURE_PAN_TOKEN }}
<<<<<<< HEAD

      - uses: UziTech/action-setup-atom@v1
      - run: |
         cd ../packages/svelte-atom
         yarn install

         echo "This will probably fail, this is OK, it's not 100% set up yet"
         apm publish
=======
          OVSX_TOKEN: ${{ secrets.OVSX_TOKEN }}
>>>>>>> 651814ab
<|MERGE_RESOLUTION|>--- conflicted
+++ resolved
@@ -24,12 +24,8 @@
       - run: "npm install -g json"
 
       # Setup the environment
-<<<<<<< HEAD
-      - run: 'json -I -f packages/svelte-vscode/package.json -e "this.version=\`${{ github.ref }}\`"'
-      - run: 'json -I -f packages/svelte-atom/package.json -e "this.version=\`${{ github.ref }}\`"'
-=======
       - run: 'json -I -f packages/svelte-vscode/package.json -e "this.version=\`${{ github.ref }}\`.split(\`/\`).pop()"'
->>>>>>> 651814ab
+      - run: 'json -I -f packages/svelte-atom/package.json -e "this.version=\`${{ github.ref }}\`.split(\`/\`).pop()"'
 
       # To deploy we need isolated node_modules folders which yarn won't do because it is a workspace
       # So, remove the workspace
@@ -45,18 +41,16 @@
          # Ship it
          npx vsce publish --yarn -p $VSCE_TOKEN
          npx ovsx publish --yarn -p $OVSX_TOKEN
-
         env:
+          OVSX_TOKEN: ${{ secrets.OVSX_TOKEN }}
           VSCE_TOKEN: ${{ secrets.AZURE_PAN_TOKEN }}
-<<<<<<< HEAD
 
       - uses: UziTech/action-setup-atom@v1
       - run: |
-         cd ../packages/svelte-atom
+         cd ../svelte-atom
          yarn install
 
          echo "This will probably fail, this is OK, it's not 100% set up yet"
          apm publish
-=======
-          OVSX_TOKEN: ${{ secrets.OVSX_TOKEN }}
->>>>>>> 651814ab
+        env:
+          APM_TOKEN: ${{ secrets.APM_TOKEN }}