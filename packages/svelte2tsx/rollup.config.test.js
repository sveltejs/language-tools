import typescript from '@rollup/plugin-typescript';
import commonjs from '@rollup/plugin-commonjs';
import resolve from '@rollup/plugin-node-resolve';
import json from '@rollup/plugin-json';
import del from 'rollup-plugin-delete';
import builtins from 'builtin-modules';
import fs from 'fs';
<<<<<<< HEAD
function link_dts(file, x) {
=======

function generateFile(file, x) {
>>>>>>> 588a93ea
    return {
        writeBundle() {
            if (!process.env.CI) {
                fs.writeFileSync(file, x);
            }
        }
    };
}
<<<<<<< HEAD
=======

>>>>>>> 588a93ea
export default [
    {
        input: ['src/index.ts'],
        output: {
            sourcemap: true,
            format: 'commonjs',
            file: 'test/build/index.js'
        },
        plugins: [
            del({ targets: 'test/build/index.*' }),
            resolve({ browser: false, preferBuiltins: true }),
            commonjs(),
            json(),
            typescript({ include: ['src/**/*'] }),
<<<<<<< HEAD
            link_dts(`test/build/index.d.ts`, `export { default } from '../../index';`)
=======
            generateFile('test/build/index.d.ts', "export { default } from '../../index';")
>>>>>>> 588a93ea
        ],
        external: [...builtins, 'typescript', 'svelte', 'svelte/compiler', 'magic-string']
    },
    {
        input: ['src/htmlxtojsx/index.ts'],
        output: {
            sourcemap: true,
            format: 'commonjs',
            file: 'test/build/htmlxtojsx.js'
        },
        plugins: [
            del({ targets: 'test/build/htmlxtojsx.*' }),
            resolve({ browser: false, preferBuiltins: true }),
            commonjs(),
            json(),
            typescript({ include: ['src/**/*'] }),
<<<<<<< HEAD
            link_dts(`test/build/htmlxtojsx.d.ts`, `export * from '../../src/htmlxtojsx/index';`)
=======
            generateFile(
                'test/build/htmlxtojsx.d.ts',
                "export * from '../../src/htmlxtojsx/index';"
            )
>>>>>>> 588a93ea
        ],
        external: [...builtins, 'typescript', 'svelte', 'svelte/compiler', 'magic-string']
    }
];<|MERGE_RESOLUTION|>--- conflicted
+++ resolved
@@ -5,12 +5,8 @@
 import del from 'rollup-plugin-delete';
 import builtins from 'builtin-modules';
 import fs from 'fs';
-<<<<<<< HEAD
-function link_dts(file, x) {
-=======
 
 function generateFile(file, x) {
->>>>>>> 588a93ea
     return {
         writeBundle() {
             if (!process.env.CI) {
@@ -19,10 +15,7 @@
         }
     };
 }
-<<<<<<< HEAD
-=======
 
->>>>>>> 588a93ea
 export default [
     {
         input: ['src/index.ts'],
@@ -37,11 +30,7 @@
             commonjs(),
             json(),
             typescript({ include: ['src/**/*'] }),
-<<<<<<< HEAD
-            link_dts(`test/build/index.d.ts`, `export { default } from '../../index';`)
-=======
             generateFile('test/build/index.d.ts', "export { default } from '../../index';")
->>>>>>> 588a93ea
         ],
         external: [...builtins, 'typescript', 'svelte', 'svelte/compiler', 'magic-string']
     },
@@ -58,14 +47,10 @@
             commonjs(),
             json(),
             typescript({ include: ['src/**/*'] }),
-<<<<<<< HEAD
-            link_dts(`test/build/htmlxtojsx.d.ts`, `export * from '../../src/htmlxtojsx/index';`)
-=======
             generateFile(
                 'test/build/htmlxtojsx.d.ts',
                 "export * from '../../src/htmlxtojsx/index';"
             )
->>>>>>> 588a93ea
         ],
         external: [...builtins, 'typescript', 'svelte', 'svelte/compiler', 'magic-string']
     }
