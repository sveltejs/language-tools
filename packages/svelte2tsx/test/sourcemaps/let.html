<></>;function render() {

    ;let selected; $: selected = __sveltets_invalidate(() => lookup.get(slug));
;
<>
</>
<<<<<<< HEAD
return { props: {}, slots: {}, events: {} }}
=======
return { props: {}, slots: {}, getters: {} }}
>>>>>>> 7f894809

export default class {
    $$prop_def = __sveltets_partial(render().props)
    $$slot_def = render().slots
    $on = __sveltets_eventDef(render().events).$on
}
!Expected
<script>
    $: selected = lookup.get(slug);
</script><|MERGE_RESOLUTION|>--- conflicted
+++ resolved
@@ -4,11 +4,7 @@
 ;
 <>
 </>
-<<<<<<< HEAD
-return { props: {}, slots: {}, events: {} }}
-=======
-return { props: {}, slots: {}, getters: {} }}
->>>>>>> 7f894809
+return { props: {}, slots: {}, getters: {}, events: {} }}
 
 export default class {
     $$prop_def = __sveltets_partial(render().props)
