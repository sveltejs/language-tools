--- conflicted
+++ resolved
@@ -176,13 +176,8 @@
 		<ScreenToggle offset={offset} labels={['tutorial', 'input', 'output']}/>
 	</>}}}
 </div>
-<<<<<<< HEAD
 </>);
-return { props: {slug: slug , chapter: chapter}, slots: {} }}
-=======
-</>
 return { props: {slug: slug , chapter: chapter}, slots: {}, getters: {}, events: {} }}
->>>>>>> a67284a9
 
 export default class {
     $$prop_def = __sveltets_partial(render().props)
