import fs from 'fs';
import assert from 'assert';
import { TestFunction } from 'mocha';
import svelte2tsx from './build/index';
import { htmlx2jsx } from './build/htmlxtojsx';

export function benchmark(fn: () => void) {
    return -Date.now() + (fn(), Date.now());
}

<<<<<<< HEAD
function readFileSync(path: string) {
=======
export function readFileSync(path: string) {
>>>>>>> 52849e62
    return fs.existsSync(path)
        ? fs.readFileSync(path, 'utf-8').replace(/\r\n/g, '\n').replace(/\s+$/, '')
        : null;
}

class Sample {
<<<<<<< HEAD
    check_dir({ required = [], allowed = required }: { allowed?: string[]; required?: string[] }) {
        const unchecked = new Set(required);
        const unknown = [];
=======
    readonly folder: string[];
    readonly directory: string;
    private skipped = false;

    constructor(dir: string, readonly name: string) {
        this.directory = `${dir}/samples/${name}`;
        this.folder = fs.readdirSync(this.directory);
    }

    check_dir({ required = [], allowed = required }: { allowed?: string[]; required?: string[] }) {
        const unchecked = new Set(required);
        const unknown = [];

>>>>>>> 52849e62
        loop: for (const fileName of this.folder) {
            for (const name of unchecked) {
                if ('*' === name[0] ? fileName.endsWith(name.slice(1)) : name === fileName) {
                    unchecked.delete(name);
                    continue loop;
                }
<<<<<<< HEAD
            }
            for (const name of allowed) {
                if ('*' === name[0] ? fileName.endsWith(name.slice(1)) : name === fileName) {
                    continue loop;
                }
            }
            unknown.push(fileName);
        }
=======
            }
            for (const name of allowed) {
                if ('*' === name[0] ? fileName.endsWith(name.slice(1)) : name === fileName) {
                    continue loop;
                }
            }
            unknown.push(fileName);
        }

>>>>>>> 52849e62
        if (unknown.length) {
            const errors =
                unknown.map((name) => `Unexpected file "${name}"`).join('\n') +
                `\nat ${this.directory}`;
            if (process.env.CI) {
                throw new Error('\n' + errors);
            } else {
                after(() => {
                    console.log(errors);
                });
            }
        }
<<<<<<< HEAD
=======

>>>>>>> 52849e62
        if (unchecked.size) {
            throw new Error(
                `Expected file${unchecked.size === 1 ? '' : 's'} ${[...unchecked]
                    .map((str) => `"${str}"`)
                    .join(', ')} in "${this.directory}"`
            );
        }
    }
<<<<<<< HEAD
    readonly folder: string[];
    readonly directory: string;
    constructor(dir: string, readonly name: string) {
        this.directory = `${dir}/samples/${name}`;
        this.folder = fs.readdirSync(this.directory);
    }
    it(fn: () => void) {
        let _it = it;
=======

    it(fn: () => void) {
        let _it = it;

>>>>>>> 52849e62
        if (this.name.startsWith('.')) {
            _it = it.skip as TestFunction;
        } else if (this.name.endsWith('.solo')) {
            _it = it.only as TestFunction;
        }
<<<<<<< HEAD
        const sample = this;
=======

        const sample = this;

>>>>>>> 52849e62
        _it(this.name, function () {
            try {
                fn();
                if (sample.skipped) this.skip();
            } catch (err) {
                if (sample.skipped) this.skip();
                throw err;
            }
        });
    }
<<<<<<< HEAD
    has(file: string) {
        return this.folder.includes(file);
    }
    get(file: string) {
        return readFileSync(`${this.directory}/${file}`);
    }
    private skipped = false;
=======

    has(file: string) {
        return this.folder.includes(file);
    }

    get(file: string) {
        return readFileSync(`${this.directory}/${file}`);
    }

>>>>>>> 52849e62
    generate(fileName: string, content: string) {
        const path = `${this.directory}/${fileName}`;
        if (process.env.CI) {
            throw new Error(`Forgot to generate expected sample result at "${path}"`);
        }
        after(() => {
            fs.writeFileSync(path, content);
            console.info(`(generated) ${this.name}/${fileName}`);
        });
        this.skipped = true;
    }
<<<<<<< HEAD
=======

>>>>>>> 52849e62
    eval(fileName: string, ...args: any[]) {
        const fn = require(`${this.directory}/${fileName}`);
        fn(...args);
    }
}
type TransformSampleFn = (
    input: string,
    config: {
        fileName: string;
        sampleName: string;
        emitOnTemplateError: boolean;
    }
) => ReturnType<typeof htmlx2jsx | typeof svelte2tsx>;

<<<<<<< HEAD
export function test_samples(dir: string, transform: TransformSampleFn, jsx: 'jsx' | 'tsx') {
=======
type TransformSampleFn = (
    input: string,
    config: {
        fileName: string;
        sampleName: string;
        emitOnTemplateError: boolean;
    }
) => ReturnType<typeof htmlx2jsx | typeof svelte2tsx>;

export function test_samples(dir: string, transform: TransformSampleFn, tsx: 'jsx' | 'tsx') {
>>>>>>> 52849e62
    for (const sample of each_sample(dir)) {
        const svelteFile = sample.folder.find((f) => f.endsWith('.svelte'));

        sample.check_dir({
            required: ['*.svelte'],
            allowed: ['expected.js', `expected.${jsx}`, 'expected.error.json']
        });

<<<<<<< HEAD
        const shouldGenerateExpected = !sample.has(`expected.${jsx}`);
        const shouldGenerateError = sample.get('expected.error.json') === '';

        sample.it(function () {
            const input = sample.get(svelteFile);
            const config = {
                fileName: svelteFile,
                sampleName: sample.name,
                emitOnTemplateError: false
            };

            if (sample.has('expected.error.json')) {
                let hadError = false;
                try {
                    transform(input, config);
                } catch (error) {
                    hadError = true;
                    if (shouldGenerateError) {
                        sample.generate(
                            'expected.error.json',
                            JSON.stringify(error, void 0, '    ') + '\n'
                        );
                    } else {
                        assert.deepEqual(
                            JSON.parse(sample.get('expected.error.json')),
                            JSON.parse(JSON.stringify(error))
                        );
                    }
                }
                config.emitOnTemplateError = true;
                assert(hadError, `Expected a template error but got none`);
=======
        const shouldGenerateExpected = !sample.has(`expected.${tsx}`);

        sample.it(function () {
            if (sample.has('test.js')) {
                sample.eval('test.js');
                return;
>>>>>>> 52849e62
            }
            const input = sample.get(svelteFile);
            const config = {
                fileName: svelteFile,
                sampleName: sample.name,
                emitOnTemplateError: false
            };

            const output = transform(input, config);

            if (shouldGenerateExpected) {
<<<<<<< HEAD
                sample.generate(`expected.${jsx}`, output.code);
            } else {
                assert.strictEqual(output.code, sample.get(`expected.${jsx}`));
=======
                sample.generate(`expected.${tsx}`, output.code);
            } else {
                assert.strictEqual(output.code, sample.get(`expected.${tsx}`));
>>>>>>> 52849e62
            }

            if (sample.has('expected.js')) {
                sample.eval('expected.js', output);
            }
        });
    }
}

export function* each_sample(dir: string) {
    for (const name of fs.readdirSync(`${dir}/samples`)) {
        yield new Sample(dir, name);
    }
<<<<<<< HEAD
=======
}

/**
 *
 * @param {string} dirPath
 */
export function get_input_content(dirPath) {
    const filename = fs.readdirSync(dirPath).find((f) => f.endsWith('.svelte'));
    const content = readFileSync(`${dirPath}/${filename}`);
    return { filename, content };
>>>>>>> 52849e62
}<|MERGE_RESOLUTION|>--- conflicted
+++ resolved
@@ -8,22 +8,13 @@
     return -Date.now() + (fn(), Date.now());
 }
 
-<<<<<<< HEAD
 function readFileSync(path: string) {
-=======
-export function readFileSync(path: string) {
->>>>>>> 52849e62
     return fs.existsSync(path)
         ? fs.readFileSync(path, 'utf-8').replace(/\r\n/g, '\n').replace(/\s+$/, '')
         : null;
 }
 
 class Sample {
-<<<<<<< HEAD
-    check_dir({ required = [], allowed = required }: { allowed?: string[]; required?: string[] }) {
-        const unchecked = new Set(required);
-        const unknown = [];
-=======
     readonly folder: string[];
     readonly directory: string;
     private skipped = false;
@@ -37,23 +28,12 @@
         const unchecked = new Set(required);
         const unknown = [];
 
->>>>>>> 52849e62
         loop: for (const fileName of this.folder) {
             for (const name of unchecked) {
                 if ('*' === name[0] ? fileName.endsWith(name.slice(1)) : name === fileName) {
                     unchecked.delete(name);
                     continue loop;
                 }
-<<<<<<< HEAD
-            }
-            for (const name of allowed) {
-                if ('*' === name[0] ? fileName.endsWith(name.slice(1)) : name === fileName) {
-                    continue loop;
-                }
-            }
-            unknown.push(fileName);
-        }
-=======
             }
             for (const name of allowed) {
                 if ('*' === name[0] ? fileName.endsWith(name.slice(1)) : name === fileName) {
@@ -63,7 +43,6 @@
             unknown.push(fileName);
         }
 
->>>>>>> 52849e62
         if (unknown.length) {
             const errors =
                 unknown.map((name) => `Unexpected file "${name}"`).join('\n') +
@@ -76,10 +55,6 @@
                 });
             }
         }
-<<<<<<< HEAD
-=======
-
->>>>>>> 52849e62
         if (unchecked.size) {
             throw new Error(
                 `Expected file${unchecked.size === 1 ? '' : 's'} ${[...unchecked]
@@ -88,33 +63,18 @@
             );
         }
     }
-<<<<<<< HEAD
-    readonly folder: string[];
-    readonly directory: string;
-    constructor(dir: string, readonly name: string) {
-        this.directory = `${dir}/samples/${name}`;
-        this.folder = fs.readdirSync(this.directory);
-    }
-    it(fn: () => void) {
-        let _it = it;
-=======
 
     it(fn: () => void) {
         let _it = it;
 
->>>>>>> 52849e62
         if (this.name.startsWith('.')) {
             _it = it.skip as TestFunction;
         } else if (this.name.endsWith('.solo')) {
             _it = it.only as TestFunction;
         }
-<<<<<<< HEAD
-        const sample = this;
-=======
 
         const sample = this;
 
->>>>>>> 52849e62
         _it(this.name, function () {
             try {
                 fn();
@@ -125,15 +85,6 @@
             }
         });
     }
-<<<<<<< HEAD
-    has(file: string) {
-        return this.folder.includes(file);
-    }
-    get(file: string) {
-        return readFileSync(`${this.directory}/${file}`);
-    }
-    private skipped = false;
-=======
 
     has(file: string) {
         return this.folder.includes(file);
@@ -143,7 +94,6 @@
         return readFileSync(`${this.directory}/${file}`);
     }
 
->>>>>>> 52849e62
     generate(fileName: string, content: string) {
         const path = `${this.directory}/${fileName}`;
         if (process.env.CI) {
@@ -155,10 +105,6 @@
         });
         this.skipped = true;
     }
-<<<<<<< HEAD
-=======
-
->>>>>>> 52849e62
     eval(fileName: string, ...args: any[]) {
         const fn = require(`${this.directory}/${fileName}`);
         fn(...args);
@@ -173,20 +119,7 @@
     }
 ) => ReturnType<typeof htmlx2jsx | typeof svelte2tsx>;
 
-<<<<<<< HEAD
 export function test_samples(dir: string, transform: TransformSampleFn, jsx: 'jsx' | 'tsx') {
-=======
-type TransformSampleFn = (
-    input: string,
-    config: {
-        fileName: string;
-        sampleName: string;
-        emitOnTemplateError: boolean;
-    }
-) => ReturnType<typeof htmlx2jsx | typeof svelte2tsx>;
-
-export function test_samples(dir: string, transform: TransformSampleFn, tsx: 'jsx' | 'tsx') {
->>>>>>> 52849e62
     for (const sample of each_sample(dir)) {
         const svelteFile = sample.folder.find((f) => f.endsWith('.svelte'));
 
@@ -195,7 +128,6 @@
             allowed: ['expected.js', `expected.${jsx}`, 'expected.error.json']
         });
 
-<<<<<<< HEAD
         const shouldGenerateExpected = !sample.has(`expected.${jsx}`);
         const shouldGenerateError = sample.get('expected.error.json') === '';
 
@@ -227,34 +159,14 @@
                 }
                 config.emitOnTemplateError = true;
                 assert(hadError, `Expected a template error but got none`);
-=======
-        const shouldGenerateExpected = !sample.has(`expected.${tsx}`);
-
-        sample.it(function () {
-            if (sample.has('test.js')) {
-                sample.eval('test.js');
-                return;
->>>>>>> 52849e62
             }
-            const input = sample.get(svelteFile);
-            const config = {
-                fileName: svelteFile,
-                sampleName: sample.name,
-                emitOnTemplateError: false
-            };
 
             const output = transform(input, config);
 
             if (shouldGenerateExpected) {
-<<<<<<< HEAD
                 sample.generate(`expected.${jsx}`, output.code);
             } else {
                 assert.strictEqual(output.code, sample.get(`expected.${jsx}`));
-=======
-                sample.generate(`expected.${tsx}`, output.code);
-            } else {
-                assert.strictEqual(output.code, sample.get(`expected.${tsx}`));
->>>>>>> 52849e62
             }
 
             if (sample.has('expected.js')) {
@@ -268,17 +180,4 @@
     for (const name of fs.readdirSync(`${dir}/samples`)) {
         yield new Sample(dir, name);
     }
-<<<<<<< HEAD
-=======
-}
-
-/**
- *
- * @param {string} dirPath
- */
-export function get_input_content(dirPath) {
-    const filename = fs.readdirSync(dirPath).find((f) => f.endsWith('.svelte'));
-    const content = readFileSync(`${dirPath}/${filename}`);
-    return { filename, content };
->>>>>>> 52849e62
 }