--- conflicted
+++ resolved
@@ -1,9 +1,5 @@
 if(hello){
-<<<<<<< HEAD
-       for(const hello of __sveltets_2_ensureArray(items)){hello.id;let i = 1;
-=======
-        for(const hello of __sveltets_2_ensureArray(items)){let i = 1;hello.id;
->>>>>>> 6b65f0dd
+       for(const hello of __sveltets_2_ensureArray(items)){let i = 1;hello.id;
          { svelteHTML.createElement("div", {});hello;i; }
         if(hello){
               for(const hello of __sveltets_2_ensureArray(items)){
