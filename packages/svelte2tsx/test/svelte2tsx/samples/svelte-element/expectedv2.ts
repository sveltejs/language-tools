--- conflicted
+++ resolved
@@ -10,13 +10,8 @@
  { svelteHTML.createElement(tag ? 'a' : 'b', {  });}
  { svelteHTML.createElement(tag, { });tag; }
  { svelteHTML.createElement(tag, {    "on:click":() => tag,});}
-<<<<<<< HEAD
  { svelteHTML.createElement('a', {    "data-sveltekit-prefetch":true,"href":`https://kit.svelte.dev`,});}};
-return { props: {}, slots: {}, events: {} }}
-=======
- { svelteHTML.createElement('a', {    "sveltekit:prefetch":true,"href":`https://kit.svelte.dev`,});}};
 return { props: /** @type {Record<string, never>} */ ({}), slots: {}, events: {} }}
->>>>>>> 35c463dd
 
 
 export default class Input__SvelteComponent_ extends __sveltets_1_createSvelte2TsxComponent(__sveltets_1_partial(__sveltets_1_with_any_event(render()))) {
