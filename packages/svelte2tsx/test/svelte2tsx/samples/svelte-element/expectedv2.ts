--- conflicted
+++ resolved
@@ -9,12 +9,8 @@
  { svelteHTML.createElement("tag", { });}
  { svelteHTML.createElement(tag ? 'a' : 'b', {  });}
  { svelteHTML.createElement(tag, { });tag; }
-<<<<<<< HEAD
- { svelteHTML.createElement(tag, {    "on:click":() => tag,});}};
-=======
- { svelteHTML.createElement(tag, {    "onclick":() => tag,});}
+ { svelteHTML.createElement(tag, {    "on:click":() => tag,});}
  { svelteHTML.createElement('a', {    "sveltekit:prefetch":true,"href":`https://kit.svelte.dev`,});}};
->>>>>>> 936fa6fe
 return { props: {}, slots: {}, getters: {}, events: {} }}
 
 export default class Input__SvelteComponent_ extends __sveltets_1_createSvelte2TsxComponent(__sveltets_1_partial(__sveltets_1_with_any_event(render()))) {
