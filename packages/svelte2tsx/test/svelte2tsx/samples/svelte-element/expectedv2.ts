--- conflicted
+++ resolved
@@ -10,13 +10,9 @@
  { svelteHTML.createElement(tag ? 'a' : 'b', {  });}
  { svelteHTML.createElement(tag, { });tag; }
  { svelteHTML.createElement(tag, {    "on:click":() => tag,});}
-<<<<<<< HEAD
  { svelteHTML.createElement('a', {    "data-sveltekit-prefetch":true,"href":`https://kit.svelte.dev`,});}};
-return { props: {}, slots: {}, getters: {}, events: {} }}
-=======
- { svelteHTML.createElement('a', {    "sveltekit:prefetch":true,"href":`https://kit.svelte.dev`,});}};
 return { props: {}, slots: {}, events: {} }}
->>>>>>> 07c2ab86
+
 
 export default class Input__SvelteComponent_ extends __sveltets_1_createSvelte2TsxComponent(__sveltets_1_partial(__sveltets_1_with_any_event(render()))) {
 }