--- conflicted
+++ resolved
@@ -7,11 +7,7 @@
 $: a = __sveltets_invalidate(() => 5);
 ;
 <></>
-<<<<<<< HEAD
-return { props: {}, slots: {}, events: {} }}
-=======
-return { props: {}, slots: {}, getters: {} }}
->>>>>>> 7f894809
+return { props: {}, slots: {}, getters: {}, events: {} }}
 
 export default class Input__SvelteComponent_ {
     $$prop_def = __sveltets_partial(render().props)
