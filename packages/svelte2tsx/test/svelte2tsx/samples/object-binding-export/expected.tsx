<></>;function render() {

     let { name: rename } = { name: "world" };
;
<></>
<<<<<<< HEAD
return { props: {rename: rename}, slots: {}, events: {} }}
=======
return { props: {rename: rename}, slots: {}, getters: {} }}
>>>>>>> 7f894809

export default class Input__SvelteComponent_ {
    $$prop_def = __sveltets_partial(render().props)
    $$slot_def = render().slots
    $on = __sveltets_eventDef(render().events).$on
}<|MERGE_RESOLUTION|>--- conflicted
+++ resolved
@@ -3,11 +3,7 @@
      let { name: rename } = { name: "world" };
 ;
 <></>
-<<<<<<< HEAD
-return { props: {rename: rename}, slots: {}, events: {} }}
-=======
-return { props: {rename: rename}, slots: {}, getters: {} }}
->>>>>>> 7f894809
+return { props: {rename: rename}, slots: {}, getters: {}, events: {} }}
 
 export default class Input__SvelteComponent_ {
     $$prop_def = __sveltets_partial(render().props)
