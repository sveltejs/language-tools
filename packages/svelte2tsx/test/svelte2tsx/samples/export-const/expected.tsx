<></>;function render() {

     const name: string = "world";
     const SOME = 1, CONSTANT = 2;
;
<></>
<<<<<<< HEAD
return { props: {name: name} as {name?: string}, slots: {}, events: {} }}
=======
return { props: {}, slots: {}, getters: {name: name, SOME: SOME, CONSTANT: CONSTANT} }}
>>>>>>> 7f894809

export default class Input__SvelteComponent_ {
    $$prop_def = __sveltets_partial(render().props)
    $$slot_def = render().slots
<<<<<<< HEAD
    $on = __sveltets_eventDef(render().events).$on
=======
    get name() { return render().getters.name }
    get SOME() { return render().getters.SOME }
    get CONSTANT() { return render().getters.CONSTANT }
>>>>>>> 7f894809
}<|MERGE_RESOLUTION|>--- conflicted
+++ resolved
@@ -4,20 +4,13 @@
      const SOME = 1, CONSTANT = 2;
 ;
 <></>
-<<<<<<< HEAD
-return { props: {name: name} as {name?: string}, slots: {}, events: {} }}
-=======
-return { props: {}, slots: {}, getters: {name: name, SOME: SOME, CONSTANT: CONSTANT} }}
->>>>>>> 7f894809
+return { props: {}, slots: {}, getters: {name: name, SOME: SOME, CONSTANT: CONSTANT}, events: {} }}
 
 export default class Input__SvelteComponent_ {
     $$prop_def = __sveltets_partial(render().props)
     $$slot_def = render().slots
-<<<<<<< HEAD
-    $on = __sveltets_eventDef(render().events).$on
-=======
     get name() { return render().getters.name }
     get SOME() { return render().getters.SOME }
     get CONSTANT() { return render().getters.CONSTANT }
->>>>>>> 7f894809
+    $on = __sveltets_eventDef(render().events).$on
 }