<></>;function render() {

    let name = "world"
    let name2 = "world"
    
;
<></>
<<<<<<< HEAD
return { props: {name: name , name2: name2}, slots: {}, events: {} }}
=======
return { props: {name: name , name2: name2}, slots: {}, getters: {} }}
>>>>>>> 7f894809

export default class Input__SvelteComponent_ {
    $$prop_def = __sveltets_partial(render().props)
    $$slot_def = render().slots
    $on = __sveltets_eventDef(render().events).$on
}<|MERGE_RESOLUTION|>--- conflicted
+++ resolved
@@ -5,11 +5,7 @@
     
 ;
 <></>
-<<<<<<< HEAD
-return { props: {name: name , name2: name2}, slots: {}, events: {} }}
-=======
-return { props: {name: name , name2: name2}, slots: {}, getters: {} }}
->>>>>>> 7f894809
+return { props: {name: name , name2: name2}, slots: {}, getters: {}, events: {} }}
 
 export default class Input__SvelteComponent_ {
     $$prop_def = __sveltets_partial(render().props)
