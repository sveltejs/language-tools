--- conflicted
+++ resolved
@@ -5,13 +5,8 @@
 () => (<>
 <div>
     <slot a={b}>Hello</slot>
-<<<<<<< HEAD
 </div></>);
-return { props: {}, slots: {default: {a:b}} }}
-=======
-</div></>
 return { props: {}, slots: {default: {a:b}}, getters: {}, events: {} }}
->>>>>>> a67284a9
 
 export default class Input__SvelteComponent_ {
     $$prop_def = __sveltets_partial(render().props)
