<></>;
    export function preload() {}
    let b = 5;
;<></>;function render() {

     let world = "name"
;
<><h1>hello {world}</h1>

</>
<<<<<<< HEAD
return { props: {world: world}, slots: {}, events: {} }}
=======
return { props: {world: world}, slots: {}, getters: {} }}
>>>>>>> 7f894809

export default class Input__SvelteComponent_ {
    $$prop_def = __sveltets_partial(render().props)
    $$slot_def = render().slots
    $on = __sveltets_eventDef(render().events).$on
}<|MERGE_RESOLUTION|>--- conflicted
+++ resolved
@@ -8,11 +8,7 @@
 <><h1>hello {world}</h1>
 
 </>
-<<<<<<< HEAD
-return { props: {world: world}, slots: {}, events: {} }}
-=======
-return { props: {world: world}, slots: {}, getters: {} }}
->>>>>>> 7f894809
+return { props: {world: world}, slots: {}, getters: {}, events: {} }}
 
 export default class Input__SvelteComponent_ {
     $$prop_def = __sveltets_partial(render().props)
