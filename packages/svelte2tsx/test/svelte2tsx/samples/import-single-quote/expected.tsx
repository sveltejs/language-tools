<></>;
import Test from './Test.svelte';
function render() {

     
;
<><Test b="6" ></Test> 
</>
<<<<<<< HEAD
return { props: {}, slots: {}, events: {} }}
=======
return { props: {}, slots: {}, getters: {} }}
>>>>>>> 7f894809

export default class Input__SvelteComponent_ {
    $$prop_def = __sveltets_partial(render().props)
    $$slot_def = render().slots
    $on = __sveltets_eventDef(render().events).$on
}<|MERGE_RESOLUTION|>--- conflicted
+++ resolved
@@ -6,11 +6,7 @@
 ;
 <><Test b="6" ></Test> 
 </>
-<<<<<<< HEAD
-return { props: {}, slots: {}, events: {} }}
-=======
-return { props: {}, slots: {}, getters: {} }}
->>>>>>> 7f894809
+return { props: {}, slots: {}, getters: {}, events: {} }}
 
 export default class Input__SvelteComponent_ {
     $$prop_def = __sveltets_partial(render().props)
