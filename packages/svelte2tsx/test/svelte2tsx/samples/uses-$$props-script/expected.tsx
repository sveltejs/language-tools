--- conflicted
+++ resolved
@@ -4,11 +4,7 @@
 ;
 <><h1>{name}</h1>
 </>
-<<<<<<< HEAD
-return { props: {}, slots: {}, events: {} }}
-=======
-return { props: {}, slots: {}, getters: {} }}
->>>>>>> 7f894809
+return { props: {}, slots: {}, getters: {}, events: {} }}
 
 export default class Input__SvelteComponent_ {
     $$prop_def = __sveltets_partial_with_any(render().props)
