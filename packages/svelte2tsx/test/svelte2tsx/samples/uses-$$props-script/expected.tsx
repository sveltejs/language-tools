<></>;function render() { let $$props = __sveltets_allPropsType();

    let name = $$props['name'];
;
<<<<<<< HEAD
() => (<><h1>{name}</h1>
</>);
return { props: {}, slots: {} }}
=======
<><h1>{name}</h1>
</>
return { props: {}, slots: {}, getters: {}, events: {} }}
>>>>>>> a67284a9

export default class Input__SvelteComponent_ {
    $$prop_def = __sveltets_partial_with_any(render().props)
    $$slot_def = render().slots
    $on = __sveltets_eventDef(render().events)
}<|MERGE_RESOLUTION|>--- conflicted
+++ resolved
@@ -2,15 +2,9 @@
 
     let name = $$props['name'];
 ;
-<<<<<<< HEAD
 () => (<><h1>{name}</h1>
 </>);
-return { props: {}, slots: {} }}
-=======
-<><h1>{name}</h1>
-</>
 return { props: {}, slots: {}, getters: {}, events: {} }}
->>>>>>> a67284a9
 
 export default class Input__SvelteComponent_ {
     $$prop_def = __sveltets_partial_with_any(render().props)
