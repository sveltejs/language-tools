--- conflicted
+++ resolved
@@ -6,11 +6,7 @@
 <div>
     <slot a={b} b={b} c="b" d={`a${b}`} e={b} >Hello</slot>
 </div></>
-<<<<<<< HEAD
-return { props: {}, slots: {default: {a:b, b:b, c:"b", d:"__svelte_ts_string", e:b}}, events: {} }}
-=======
-return { props: {}, slots: {default: {a:b, b:b, c:"b", d:"__svelte_ts_string", e:b}}, getters: {} }}
->>>>>>> 7f894809
+return { props: {}, slots: {default: {a:b, b:b, c:"b", d:"__svelte_ts_string", e:b}}, getters: {}, events: {} }}
 
 export default class Input__SvelteComponent_ {
     $$prop_def = __sveltets_partial(render().props)
