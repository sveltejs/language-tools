--- conflicted
+++ resolved
@@ -5,13 +5,8 @@
 () => (<>
 <div>
     <slot a={b} b={b} c="b" d={`a${b}`} e={b} >Hello</slot>
-<<<<<<< HEAD
 </div></>);
-return { props: {}, slots: {default: {a:b, b:b, c:"b", d:"__svelte_ts_string", e:b}} }}
-=======
-</div></>
 return { props: {}, slots: {default: {a:b, b:b, c:"b", d:"__svelte_ts_string", e:b}}, getters: {}, events: {} }}
->>>>>>> a67284a9
 
 export default class Input__SvelteComponent_ {
     $$prop_def = __sveltets_partial(render().props)
