--- conflicted
+++ resolved
@@ -21,13 +21,8 @@
 const test4 = ({a,  b: { $top1: $top2 }}) => $top2 && __sveltets_store_get(top1)
 
 ;
-<<<<<<< HEAD
 () => (<></>);
-return { props: {}, slots: {} }}
-=======
-<></>
 return { props: {}, slots: {}, getters: {}, events: {} }}
->>>>>>> a67284a9
 
 export default class Input__SvelteComponent_ {
     $$prop_def = __sveltets_partial(render().props)
