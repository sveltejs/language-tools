<></>;
import { writable } from 'svelte/store';
function render() {

  
  const count = writable(0);
  let myvar = 42 // to show that this is different from ++ or --
  const handler1 = () => count.set( __sveltets_store_get(count) + myvar)
  const handler2 = () => count.set( __sveltets_store_get(count) - myvar)
  const handler3 = () => count.set( __sveltets_store_get(count) * myvar)
  const handler4 = () => count.set( __sveltets_store_get(count) / myvar)
  const handler5 = () => count.set( __sveltets_store_get(count) ** myvar)
  const handler6 = () => count.set( __sveltets_store_get(count) % myvar)
  const handler7 = () => count.set( __sveltets_store_get(count) << myvar)
  const handler8 = () => count.set( __sveltets_store_get(count) >> myvar)
  const handler9 = () => count.set( __sveltets_store_get(count) >>> myvar)
  const handler10 = () => count.set( __sveltets_store_get(count) & myvar)
  const handler11 = () => count.set( __sveltets_store_get(count) ^ myvar)
  const handler12 = () => count.set( __sveltets_store_get(count) | myvar)
;
<>

<button onclick={() => count.set( __sveltets_store_get(count) + myvar)}>add</button>
<button onclick={() => count.set( __sveltets_store_get(count) - myvar)}>subtract</button>
<button onclick={() => count.set( __sveltets_store_get(count) * myvar)}>multiply</button>
<button onclick={() => count.set( __sveltets_store_get(count) / myvar)}>divide</button>
<button onclick={() => count.set( __sveltets_store_get(count) ** myvar)}>exponent</button>
<button onclick={() => count.set( __sveltets_store_get(count) % myvar)}>mod</button>
<button onclick={() => count.set( __sveltets_store_get(count) << myvar)}>leftshift</button>
<button onclick={() => count.set( __sveltets_store_get(count) >> myvar)}>rightshift</button>
<button onclick={() => count.set( __sveltets_store_get(count) >>> myvar)}>unsigned rightshift</button>
<button onclick={() => count.set( __sveltets_store_get(count) & myvar)}>AND</button>
<button onclick={() => count.set( __sveltets_store_get(count) ^ myvar)}>XOR</button>
<button onclick={() => count.set( __sveltets_store_get(count) | myvar)}>OR</button></>
<<<<<<< HEAD
return { props: {}, slots: {}, events: {} }}
=======
return { props: {}, slots: {}, getters: {} }}
>>>>>>> 7f894809

export default class Input__SvelteComponent_ {
    $$prop_def = __sveltets_partial(render().props)
    $$slot_def = render().slots
    $on = __sveltets_eventDef(render().events).$on
}<|MERGE_RESOLUTION|>--- conflicted
+++ resolved
@@ -32,11 +32,7 @@
 <button onclick={() => count.set( __sveltets_store_get(count) & myvar)}>AND</button>
 <button onclick={() => count.set( __sveltets_store_get(count) ^ myvar)}>XOR</button>
 <button onclick={() => count.set( __sveltets_store_get(count) | myvar)}>OR</button></>
-<<<<<<< HEAD
-return { props: {}, slots: {}, events: {} }}
-=======
-return { props: {}, slots: {}, getters: {} }}
->>>>>>> 7f894809
+return { props: {}, slots: {}, getters: {}, events: {} }}
 
 export default class Input__SvelteComponent_ {
     $$prop_def = __sveltets_partial(render().props)
