--- conflicted
+++ resolved
@@ -87,11 +87,7 @@
 		<input type="range" value={selected.r} oninput={adjust}/>
 	</div>
 </>}}}</>
-<<<<<<< HEAD
-return { props: {}, slots: {}, events: {} }}
-=======
-return { props: {}, slots: {}, getters: {} }}
->>>>>>> 7f894809
+return { props: {}, slots: {}, getters: {}, events: {} }}
 
 export default class Input__SvelteComponent_ {
     $$prop_def = __sveltets_partial(render().props)
