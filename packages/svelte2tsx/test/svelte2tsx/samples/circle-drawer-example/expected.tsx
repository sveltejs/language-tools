--- conflicted
+++ resolved
@@ -86,13 +86,8 @@
 		<p>adjust diameter of circle at {selected.cx}, {selected.cy}</p>
 		<input type="range" value={selected.r} oninput={adjust}/>
 	</div>
-<<<<<<< HEAD
 </>}}}</>);
-return { props: {}, slots: {} }}
-=======
-</>}}}</>
 return { props: {}, slots: {}, getters: {}, events: {} }}
->>>>>>> a67284a9
 
 export default class Input__SvelteComponent_ {
     $$prop_def = __sveltets_partial(render().props)
