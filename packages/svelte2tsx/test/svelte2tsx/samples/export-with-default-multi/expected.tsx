<></>;function render() {

    /**@type { string | number }*/
     let name = "world";name = __sveltets_any(name);;let 
        world = '';
;
<<<<<<< HEAD
() => (<></>);
return { props: {name: name , world: world}, slots: {} }}
=======
<></>
return { props: {name: name , world: world}, slots: {}, getters: {}, events: {} }}
>>>>>>> a67284a9

export default class Input__SvelteComponent_ {
    $$prop_def = __sveltets_partial(render().props)
    $$slot_def = render().slots
    $on = __sveltets_eventDef(render().events)
}<|MERGE_RESOLUTION|>--- conflicted
+++ resolved
@@ -4,13 +4,8 @@
      let name = "world";name = __sveltets_any(name);;let 
         world = '';
 ;
-<<<<<<< HEAD
 () => (<></>);
-return { props: {name: name , world: world}, slots: {} }}
-=======
-<></>
 return { props: {name: name , world: world}, slots: {}, getters: {}, events: {} }}
->>>>>>> a67284a9
 
 export default class Input__SvelteComponent_ {
     $$prop_def = __sveltets_partial(render().props)
