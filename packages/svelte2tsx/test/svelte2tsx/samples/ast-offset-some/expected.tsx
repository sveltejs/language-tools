--- conflicted
+++ resolved
@@ -1,12 +1,7 @@
 <></>;function render() {
    __sveltets_store_get(var);
-<<<<<<< HEAD
 () => (<></>);
-return { props: {}, slots: {} }}
-=======
-<></>
 return { props: {}, slots: {}, getters: {}, events: {} }}
->>>>>>> a67284a9
 
 export default class Input__SvelteComponent_ {
     $$prop_def = __sveltets_partial(render().props)
