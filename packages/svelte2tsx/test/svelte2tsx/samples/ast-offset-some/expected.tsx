<></>;function render() {
   __sveltets_store_get(var);
<></>
<<<<<<< HEAD
return { props: {}, slots: {}, events: {} }}
=======
return { props: {}, slots: {}, getters: {} }}
>>>>>>> 7f894809

export default class Input__SvelteComponent_ {
    $$prop_def = __sveltets_partial(render().props)
    $$slot_def = render().slots
    $on = __sveltets_eventDef(render().events).$on
}<|MERGE_RESOLUTION|>--- conflicted
+++ resolved
@@ -1,11 +1,7 @@
 <></>;function render() {
    __sveltets_store_get(var);
 <></>
-<<<<<<< HEAD
-return { props: {}, slots: {}, events: {} }}
-=======
-return { props: {}, slots: {}, getters: {} }}
->>>>>>> 7f894809
+return { props: {}, slots: {}, getters: {}, events: {} }}
 
 export default class Input__SvelteComponent_ {
     $$prop_def = __sveltets_partial(render().props)
