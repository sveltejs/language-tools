<></>;function render() {

     let a;
     let b;
     let c = 123;
;
<<<<<<< HEAD
() => (<></>);
return { props: {a: a , b: b , c: c} as {a: number, b: number | undefined, c?: number}, slots: {} }}
=======
<></>
return { props: {a: a , b: b , c: c}, slots: {}, getters: {}, events: {} }}
>>>>>>> a67284a9

export default class Input__SvelteComponent_ {
    $$prop_def = __sveltets_partial(render().props)
    $$slot_def = render().slots
    $on = __sveltets_eventDef(render().events)
}<|MERGE_RESOLUTION|>--- conflicted
+++ resolved
@@ -4,13 +4,8 @@
      let b;
      let c = 123;
 ;
-<<<<<<< HEAD
 () => (<></>);
-return { props: {a: a , b: b , c: c} as {a: number, b: number | undefined, c?: number}, slots: {} }}
-=======
-<></>
 return { props: {a: a , b: b , c: c}, slots: {}, getters: {}, events: {} }}
->>>>>>> a67284a9
 
 export default class Input__SvelteComponent_ {
     $$prop_def = __sveltets_partial(render().props)
