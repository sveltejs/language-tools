--- conflicted
+++ resolved
@@ -2,11 +2,7 @@
 <>
 
 <main>At least I am documented</main></>
-<<<<<<< HEAD
-return { props: {}, slots: {}, events: {} }}
-=======
-return { props: {}, slots: {}, getters: {} }}
->>>>>>> 7f894809
+return { props: {}, slots: {}, getters: {}, events: {} }}
 
 /**
  * This component has multiline documentation:
