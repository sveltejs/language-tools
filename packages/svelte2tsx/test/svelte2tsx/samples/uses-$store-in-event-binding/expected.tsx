<></>;function render() {
<><Component  />{__sveltets_instanceOf(Component).$on('click', __sveltets_store_get(check) ? method1 : method2)}
<button onclick={__sveltets_store_get(check) ? method1 : method2} >Bla</button></>
<<<<<<< HEAD
return { props: {}, slots: {}, events: {} }}
=======
return { props: {}, slots: {}, getters: {} }}
>>>>>>> 7f894809

export default class Input__SvelteComponent_ {
    $$prop_def = __sveltets_partial(render().props)
    $$slot_def = render().slots
    $on = __sveltets_eventDef(render().events).$on
}<|MERGE_RESOLUTION|>--- conflicted
+++ resolved
@@ -1,11 +1,7 @@
 <></>;function render() {
 <><Component  />{__sveltets_instanceOf(Component).$on('click', __sveltets_store_get(check) ? method1 : method2)}
 <button onclick={__sveltets_store_get(check) ? method1 : method2} >Bla</button></>
-<<<<<<< HEAD
-return { props: {}, slots: {}, events: {} }}
-=======
-return { props: {}, slots: {}, getters: {} }}
->>>>>>> 7f894809
+return { props: {}, slots: {}, getters: {}, events: {} }}
 
 export default class Input__SvelteComponent_ {
     $$prop_def = __sveltets_partial(render().props)
