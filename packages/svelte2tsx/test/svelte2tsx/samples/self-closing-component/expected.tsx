<></>;
import Test from './Test.svelte';
function render() {


let a = 'b';
;
<<<<<<< HEAD
() => (<><Test b="6" />
</>);
return { props: {}, slots: {} }}
=======
<><Test b="6" />
</>
return { props: {}, slots: {}, getters: {}, events: {} }}
>>>>>>> a67284a9

export default class Input__SvelteComponent_ {
    $$prop_def = __sveltets_partial(render().props)
    $$slot_def = render().slots
    $on = __sveltets_eventDef(render().events)
}<|MERGE_RESOLUTION|>--- conflicted
+++ resolved
@@ -5,15 +5,9 @@
 
 let a = 'b';
 ;
-<<<<<<< HEAD
 () => (<><Test b="6" />
 </>);
-return { props: {}, slots: {} }}
-=======
-<><Test b="6" />
-</>
 return { props: {}, slots: {}, getters: {}, events: {} }}
->>>>>>> a67284a9
 
 export default class Input__SvelteComponent_ {
     $$prop_def = __sveltets_partial(render().props)
