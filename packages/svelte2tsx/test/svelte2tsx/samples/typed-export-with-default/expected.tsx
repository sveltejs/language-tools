<></>;function render() {

<<<<<<< HEAD
     let name: string = "world"
name = __sveltets_invalidateWithDefault(() => name);
=======
     let name: string | number = "world" as string | number
>>>>>>> 3aac76c7
;
<></>
return { props: {name: name} as {name: string | number}, slots: {} }}

export default class {
    $$prop_def = __sveltets_partial(render().props)
    $$slot_def = render().slots
}<|MERGE_RESOLUTION|>--- conflicted
+++ resolved
@@ -1,11 +1,6 @@
 <></>;function render() {
 
-<<<<<<< HEAD
-     let name: string = "world"
-name = __sveltets_invalidateWithDefault(() => name);
-=======
      let name: string | number = "world" as string | number
->>>>>>> 3aac76c7
 ;
 <></>
 return { props: {name: name} as {name: string | number}, slots: {} }}
