<></>;function render() {

    /**@type { string | number }*/
<<<<<<< HEAD
     let name = "world",
        world = ''
name = __sveltets_invalidateWithDefault(() => name);;
=======
     let name = /** @type {string | number} */ ("world"),
        world = '';
>>>>>>> 3aac76c7
;
<></>
return { props: {name: name , world: world}, slots: {} }}

export default class {
    $$prop_def = __sveltets_partial(render().props)
    $$slot_def = render().slots
}<|MERGE_RESOLUTION|>--- conflicted
+++ resolved
@@ -1,14 +1,8 @@
 <></>;function render() {
 
     /**@type { string | number }*/
-<<<<<<< HEAD
-     let name = "world",
-        world = ''
-name = __sveltets_invalidateWithDefault(() => name);;
-=======
      let name = /** @type {string | number} */ ("world"),
         world = '';
->>>>>>> 3aac76c7
 ;
 <></>
 return { props: {name: name , world: world}, slots: {} }}
