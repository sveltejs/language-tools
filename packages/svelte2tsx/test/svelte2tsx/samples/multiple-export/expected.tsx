--- conflicted
+++ resolved
@@ -5,11 +5,7 @@
 ;
 <>
 <h1>{number1} + {number2} = {number1 + number2}</h1></>
-<<<<<<< HEAD
-return { props: {number1: number1 , number2: number2} as {number1: number, number2: number}, slots: {}, events: {} }}
-=======
-return { props: {number1: number1 , number2: number2} as {number1: number, number2: number}, slots: {}, getters: {} }}
->>>>>>> 7f894809
+return { props: {number1: number1 , number2: number2} as {number1: number, number2: number}, slots: {}, getters: {}, events: {} }}
 
 export default class Input__SvelteComponent_ {
     $$prop_def = __sveltets_partial(render().props)
