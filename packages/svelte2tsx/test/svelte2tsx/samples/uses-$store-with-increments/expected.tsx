--- conflicted
+++ resolved
@@ -10,13 +10,8 @@
 () => (<>
 
 <button onclick={() => count.set( __sveltets_store_get(count) + 1)}>add</button>
-<<<<<<< HEAD
 <button onclick={() => count.set( __sveltets_store_get(count) - 1)}>subtract</button></>);
-return { props: {}, slots: {} }}
-=======
-<button onclick={() => count.set( __sveltets_store_get(count) - 1)}>subtract</button></>
 return { props: {}, slots: {}, getters: {}, events: {} }}
->>>>>>> a67284a9
 
 export default class Input__SvelteComponent_ {
     $$prop_def = __sveltets_partial(render().props)
