<></>;
import { writable } from 'svelte/store';
function render() {

  
  const count = writable(0);
  const handler1 = () => count.set( __sveltets_store_get(count) + 1)
  const handler2 = () => count.set( __sveltets_store_get(count) - 1)
;
<>

<button onclick={() => count.set( __sveltets_store_get(count) + 1)}>add</button>
<button onclick={() => count.set( __sveltets_store_get(count) - 1)}>subtract</button></>
<<<<<<< HEAD
return { props: {}, slots: {}, events: {} }}
=======
return { props: {}, slots: {}, getters: {} }}
>>>>>>> 7f894809

export default class Input__SvelteComponent_ {
    $$prop_def = __sveltets_partial(render().props)
    $$slot_def = render().slots
    $on = __sveltets_eventDef(render().events).$on
}<|MERGE_RESOLUTION|>--- conflicted
+++ resolved
@@ -11,11 +11,7 @@
 
 <button onclick={() => count.set( __sveltets_store_get(count) + 1)}>add</button>
 <button onclick={() => count.set( __sveltets_store_get(count) - 1)}>subtract</button></>
-<<<<<<< HEAD
-return { props: {}, slots: {}, events: {} }}
-=======
-return { props: {}, slots: {}, getters: {} }}
->>>>>>> 7f894809
+return { props: {}, slots: {}, getters: {}, events: {} }}
 
 export default class Input__SvelteComponent_ {
     $$prop_def = __sveltets_partial(render().props)
