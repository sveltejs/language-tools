///<reference types="svelte" />
<></>;
import { writable } from 'svelte/store';
function render() {

  
  const count = writable(0);let $count = __sveltets_store_get(count);;
  const handler1 = () => count.set( $count + 1)
  const handler2 = () => count.set( $count - 1)
;
() => (<>

<<<<<<< HEAD
<button onclick={() => count.set( $count + 1)}>add</button>
<button onclick={() => count.set( $count - 1)}>subtract</button></>);
=======
<button onclick={() => count.set( __sveltets_store_get(count) + 1)}>add</button>
<button onclick={() => count.set( __sveltets_store_get(count) - 1)}>subtract</button>
<button onclick={() => count.set( __sveltets_store_get(count) + 1)}>add</button></>);
>>>>>>> e4c4a678
return { props: {}, slots: {}, getters: {}, events: {} }}

export default class Input__SvelteComponent_ extends createSvelte2TsxComponent(__sveltets_partial(__sveltets_with_any_event(render))) {
}<|MERGE_RESOLUTION|>--- conflicted
+++ resolved
@@ -10,14 +10,9 @@
 ;
 () => (<>
 
-<<<<<<< HEAD
 <button onclick={() => count.set( $count + 1)}>add</button>
-<button onclick={() => count.set( $count - 1)}>subtract</button></>);
-=======
-<button onclick={() => count.set( __sveltets_store_get(count) + 1)}>add</button>
-<button onclick={() => count.set( __sveltets_store_get(count) - 1)}>subtract</button>
-<button onclick={() => count.set( __sveltets_store_get(count) + 1)}>add</button></>);
->>>>>>> e4c4a678
+<button onclick={() => count.set( $count - 1)}>subtract</button></>
+<button onclick={() => count.set( $count + 1)}>add</button></>);
 return { props: {}, slots: {}, getters: {}, events: {} }}
 
 export default class Input__SvelteComponent_ extends createSvelte2TsxComponent(__sveltets_partial(__sveltets_with_any_event(render))) {
