--- conflicted
+++ resolved
@@ -8,13 +8,8 @@
 ;
 () => (<>
 
-<<<<<<< HEAD
 <button onclick={() => !__sveltets_store_get(count)}>add</button></>);
-return { props: {}, slots: {} }}
-=======
-<button onclick={() => !__sveltets_store_get(count)}>add</button></>
 return { props: {}, slots: {}, getters: {}, events: {} }}
->>>>>>> a67284a9
 
 export default class Input__SvelteComponent_ {
     $$prop_def = __sveltets_partial(render().props)
