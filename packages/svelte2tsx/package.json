--- conflicted
+++ resolved
@@ -47,11 +47,7 @@
         "build": "rollup -c",
         "prepublishOnly": "npm run build",
         "dev": "rollup -c -w",
-<<<<<<< HEAD
-        "test": "mocha -r sucrase/register test/test.ts",
-=======
         "test": "mocha test/test.ts",
->>>>>>> 588a93ea
         "pretest": "rollup -c rollup.config.test.js"
     },
     "files": [
