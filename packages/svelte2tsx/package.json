{
    "name": "svelte2tsx",
    "version": "0.1.4",
    "description": "Convert Svelte components to TSX for type checking",
    "author": "David Pershouse",
    "license": "MIT",
    "keywords": [
        "svelte",
        "typescript"
    ],
    "homepage": "https://github.com/halfnelson/svelte2tsx",
    "repository": {
        "type": "git",
        "url": "https://github.com/halfnelson/svelte2tsx.git"
    },
    "type": "commonjs",
    "main": "index.js",
    "types": "index.d.ts",
    "devDependencies": {
        "@rollup/plugin-commonjs": "^15.0.0",
        "@rollup/plugin-json": "^4.0.0",
        "@rollup/plugin-node-resolve": "^9.0.0",
        "@rollup/plugin-typescript": "^6.0.0",
        "@types/mocha": "^5.2.7",
        "@types/node": "^8.10.53",
        "@types/unist": "^2.0.3",
        "@types/vfile": "^3.0.2",
        "magic-string": "^0.25.7",
        "mocha": "^6.2.2",
        "periscopic": "^2.0.2",
        "rollup": "^2.28.0",
        "rollup-plugin-delete": "^2.0.0",
        "source-map": "^0.6.1",
        "source-map-support": "^0.5.16",
<<<<<<< HEAD
        "sourcemap-codec": "^1.4.8",
        "sucrase": "^3.17.1",
        "svelte": "~3.32.1",
=======
        "svelte": "~3.35.0",
>>>>>>> d29dba09
        "tiny-glob": "^0.2.6",
        "tslib": "^1.10.0",
        "typescript": "^4.2.2"
    },
    "peerDependencies": {
        "svelte": "^3.24",
        "typescript": "^4.1.2"
    },
    "scripts": {
        "build": "rollup -c",
        "prepublishOnly": "npm run build",
        "dev": "rollup -c -w",
        "test": "mocha -r sucrase/register test/test.ts",
        "pretest": "rollup -c rollup.config.test.js"
    },
    "files": [
        "index.mjs",
        "index.js",
        "index.d.ts",
        "README.md",
        "LICENSE",
        "svelte-jsx.d.ts",
        "svelte-native-jsx.d.ts",
        "svelte-shims.d.ts"
    ],
    "dependencies": {
        "dedent-js": "^1.0.1",
        "pascal-case": "^3.1.1"
    }
}<|MERGE_RESOLUTION|>--- conflicted
+++ resolved
@@ -32,13 +32,9 @@
         "rollup-plugin-delete": "^2.0.0",
         "source-map": "^0.6.1",
         "source-map-support": "^0.5.16",
-<<<<<<< HEAD
         "sourcemap-codec": "^1.4.8",
         "sucrase": "^3.17.1",
-        "svelte": "~3.32.1",
-=======
         "svelte": "~3.35.0",
->>>>>>> d29dba09
         "tiny-glob": "^0.2.6",
         "tslib": "^1.10.0",
         "typescript": "^4.2.2"
