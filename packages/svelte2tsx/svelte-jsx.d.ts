--- conflicted
+++ resolved
@@ -97,21 +97,12 @@
       onblur?: FocusEventHandler<T> | undefined | null;
 
       // Form Events
-<<<<<<< HEAD
-      onchange?: FormEventHandler<T> | undefined;
-      oninput?: FormEventHandler<T> | undefined;
-      onreset?: FormEventHandler<T> | undefined;
-      onsubmit?: EventHandler<SubmitEvent, T> | undefined;
-      oninvalid?: EventHandler<Event, T> | undefined;
-      onbeforeinput?: EventHandler<InputEvent, T> | undefined;
-=======
       onchange?: FormEventHandler<T> | undefined | null;
       oninput?: FormEventHandler<T> | undefined | null;
       onreset?: FormEventHandler<T> | undefined | null;
-      onsubmit?: FormEventHandler<T> | undefined | null;
+      onsubmit?: EventHandler<SubmitEvent, T> | undefined | null;
       oninvalid?: EventHandler<Event, T> | undefined | null;
       onbeforeinput?: EventHandler<InputEvent, T> | undefined | null;
->>>>>>> a513c5ae
 
       // Image Events
       onload?: EventHandler | undefined | null;
