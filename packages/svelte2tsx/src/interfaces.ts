--- conflicted
+++ resolved
@@ -17,17 +17,11 @@
     name: string;
 }
 
-<<<<<<< HEAD
 export interface ConstTag extends NodeRange {
     type: 'ConstTag';
     expression: any;
 }
 
-export type BaseNode = Exclude<
-    TemplateNode,
-    Text | MustacheTag | Directive | Transition | ConstTag | { type: 'DebugTag' }
->;
-=======
 // Copied from the Svelte type definitions
 export interface BaseNode {
     start: number;
@@ -36,7 +30,6 @@
     children?: TemplateNode[];
     [prop_name: string]: any;
 }
->>>>>>> e4c2194b
 
 export interface BaseDirective extends BaseNode {
     type: DirectiveType;
