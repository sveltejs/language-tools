--- conflicted
+++ resolved
@@ -14,9 +14,6 @@
     scriptTag: Node;
     scriptDestination: number;
     slots: Map<string, Map<string, string>>;
-<<<<<<< HEAD
     events: Map<string, string | string[]>;
-=======
     isTsFile: boolean;
->>>>>>> 35d4a67f
 }