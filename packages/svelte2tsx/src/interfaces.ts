import MagicString from 'magic-string';
import { Node } from 'estree-walker';
import { ExportedNames } from './nodes/ExportedNames';
import { ComponentEvents } from './nodes/ComponentEvents';

export interface InstanceScriptProcessResult {
    exportedNames: ExportedNames;
    events: ComponentEvents;
    uses$$props: boolean;
    uses$$restProps: boolean;
    uses$$slots: boolean;
    getters: Set<string>;
}

export interface CreateRenderFunctionPara extends InstanceScriptProcessResult {
    str: MagicString;
    scriptTag: Node;
    scriptDestination: number;
    slots: Map<string, Map<string, string>>;
    events: ComponentEvents;
    isTsFile: boolean;
}

<<<<<<< HEAD
export interface Identifier {
    name: string;
    type: 'Identifier';
}

export interface ArrayPattern {
    type: 'ArrayPattern';
    start: number;
    end: number;
}

export interface ObjectPattern {
    type: 'ArrayPattern';
    start: number;
    end: number;
}

export interface BaseNode {
    type: string;
=======
export interface AddComponentExportPara {
    str: MagicString;
    uses$$propsOr$$restProps: boolean;
    strictMode: boolean;
    /**
     * If true, not fallback to `CustomEvent<any>`
     * -> all unknown events will throw a type error
     * */
    strictEvents: boolean;
    isTsFile: boolean;
    getters: Set<string>;
    /** A named export allows for TSDoc-compatible docstrings */
    className?: string;
    componentDocumentation?: string | null;
>>>>>>> 98b396c8
}<|MERGE_RESOLUTION|>--- conflicted
+++ resolved
@@ -21,7 +21,6 @@
     isTsFile: boolean;
 }
 
-<<<<<<< HEAD
 export interface Identifier {
     name: string;
     type: 'Identifier';
@@ -41,7 +40,7 @@
 
 export interface BaseNode {
     type: string;
-=======
+}
 export interface AddComponentExportPara {
     str: MagicString;
     uses$$propsOr$$restProps: boolean;
@@ -56,5 +55,4 @@
     /** A named export allows for TSDoc-compatible docstrings */
     className?: string;
     componentDocumentation?: string | null;
->>>>>>> 98b396c8
 }