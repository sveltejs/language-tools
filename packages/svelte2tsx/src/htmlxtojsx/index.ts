--- conflicted
+++ resolved
@@ -6,11 +6,7 @@
 import { handleActionDirective } from './nodes/action-directive';
 import { handleAnimateDirective } from './nodes/animation-directive';
 import { handleAttribute } from './nodes/attribute';
-<<<<<<< HEAD
-import { handleAwait } from './nodes/await';
-=======
 import { handleAwait, handleAwaitCatch, handleAwaitPending, handleAwaitThen } from './nodes/await';
->>>>>>> 52849e62
 import { handleBinding } from './nodes/binding';
 import { handleClassDirective } from './nodes/class-directive';
 import { handleComment } from './nodes/comment';
@@ -20,10 +16,7 @@
 import { handleElement } from './nodes/element';
 import { handleEventHandler } from './nodes/event-handler';
 import { handleElse, handleIf } from './nodes/if-else';
-<<<<<<< HEAD
-=======
 import { IfScope } from './nodes/if-scope';
->>>>>>> 52849e62
 import { handleKey } from './nodes/key';
 import { handleRawHtml } from './nodes/raw-html';
 import { handleSlot } from './nodes/slot';
