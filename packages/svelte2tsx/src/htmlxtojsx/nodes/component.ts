import MagicString from 'magic-string';
import { Node } from 'estree-walker';
<<<<<<< HEAD
import { beforeStart } from '../utils/node-utils';
import { getSingleSlotDef } from '../../svelte2tsx/nodes/slot';
import { IfScope } from './if-scope';
import TemplateScope from '../../svelte2tsx/nodes/TemplateScope';
=======
import { getSlotName } from '../../utils/svelteAst';
import { handleSlot } from './slot';
>>>>>>> eac5c747

/**
 * Handle `<svelte:self>` and slot-specific transformations.
 */
<<<<<<< HEAD
export function handleComponent(
    htmlx: string,
    str: MagicString,
    el: Node,
    ifScope: IfScope,
    templateScope: TemplateScope
): void {
=======
export function handleComponent(htmlx: string, str: MagicString, el: Node, parent: Node): void {
>>>>>>> eac5c747
    //we need to remove : if it is a svelte component
    if (el.name.startsWith('svelte:')) {
        const colon = htmlx.indexOf(':', el.start);
        str.remove(colon, colon + 1);

        const closeTag = htmlx.lastIndexOf('/' + el.name, el.end);
        if (closeTag > el.start) {
            const colon = htmlx.indexOf(':', closeTag);
            str.remove(colon, colon + 1);
        }
    }

<<<<<<< HEAD
    //we only need to do something if there is a let or slot
    handleSlot(htmlx, str, el, el, 'default', ifScope, templateScope);
}

export function usesLet(node: Node) {
    return node.attributes?.some((attr) => attr.type === 'Let');
}

export function handleSlot(
    htmlx: string,
    str: MagicString,
    slotEl: Node,
    component: Node,
    slotName: string,
    ifScope: IfScope,
    templateScope: TemplateScope
): void {
    //collect "let" definitions
    const slotElIsComponent = slotEl === component;
    let hasMoved = false;
    let slotDefInsertionPoint: number;
    for (const attr of slotEl.attributes) {
        if (attr.type != 'Let') {
            continue;
        }

        if (slotElIsComponent && slotEl.children.length == 0) {
            //no children anyway, just wipe out the attribute
            str.remove(attr.start, attr.end);
            continue;
        }

        slotDefInsertionPoint =
            slotDefInsertionPoint ||
            (slotElIsComponent
                ? htmlx.lastIndexOf('>', slotEl.children[0].start) + 1
                : slotEl.start);

        str.move(attr.start, attr.end, slotDefInsertionPoint);

        //remove let:
        if (hasMoved) {
            str.overwrite(attr.start, attr.start + 'let:'.length, ', ');
        } else {
            str.remove(attr.start, attr.start + 'let:'.length);
        }
        templateScope.add(
            {
                name: attr.expression?.name || attr.name,
                type: 'Identifier'
            },
            slotEl
        );
        hasMoved = true;
        if (attr.expression) {
            //overwrite the = as a :
            const equalSign = htmlx.lastIndexOf('=', attr.expression.start);
            const curly = htmlx.lastIndexOf('{', beforeStart(attr.expression.start));
            str.overwrite(equalSign, curly + 1, ':');
            str.remove(attr.expression.end, attr.end);
        }
    }
    if (!hasMoved) {
        return;
    }
    str.appendLeft(slotDefInsertionPoint, `{${ifScope.addConstsPrefixIfNecessary()}() => { let {`);
    str.appendRight(
        slotDefInsertionPoint,
        `} = ${getSingleSlotDef(component, slotName)}` + `;${ifScope.addPossibleIfCondition()}<>`
    );

    const closeSlotDefInsertionPoint = slotElIsComponent
        ? htmlx.lastIndexOf('<', slotEl.end - 1)
        : slotEl.end;
    str.appendLeft(closeSlotDefInsertionPoint, `</>}}${ifScope.addConstsSuffixIfNecessary()}`);
=======
    // Handle possible slot
    const slotName = getSlotName(el) || 'default';
    handleSlot(htmlx, str, el, slotName === 'default' ? el : parent, slotName);
>>>>>>> eac5c747
}<|MERGE_RESOLUTION|>--- conflicted
+++ resolved
@@ -1,29 +1,21 @@
 import MagicString from 'magic-string';
 import { Node } from 'estree-walker';
-<<<<<<< HEAD
-import { beforeStart } from '../utils/node-utils';
-import { getSingleSlotDef } from '../../svelte2tsx/nodes/slot';
+import { getSlotName } from '../../utils/svelteAst';
+import { handleSlot } from './slot';
 import { IfScope } from './if-scope';
 import TemplateScope from '../../svelte2tsx/nodes/TemplateScope';
-=======
-import { getSlotName } from '../../utils/svelteAst';
-import { handleSlot } from './slot';
->>>>>>> eac5c747
 
 /**
  * Handle `<svelte:self>` and slot-specific transformations.
  */
-<<<<<<< HEAD
 export function handleComponent(
     htmlx: string,
     str: MagicString,
     el: Node,
+    parent: Node,
     ifScope: IfScope,
     templateScope: TemplateScope
 ): void {
-=======
-export function handleComponent(htmlx: string, str: MagicString, el: Node, parent: Node): void {
->>>>>>> eac5c747
     //we need to remove : if it is a svelte component
     if (el.name.startsWith('svelte:')) {
         const colon = htmlx.indexOf(':', el.start);
@@ -36,85 +28,15 @@
         }
     }
 
-<<<<<<< HEAD
-    //we only need to do something if there is a let or slot
-    handleSlot(htmlx, str, el, el, 'default', ifScope, templateScope);
-}
-
-export function usesLet(node: Node) {
-    return node.attributes?.some((attr) => attr.type === 'Let');
-}
-
-export function handleSlot(
-    htmlx: string,
-    str: MagicString,
-    slotEl: Node,
-    component: Node,
-    slotName: string,
-    ifScope: IfScope,
-    templateScope: TemplateScope
-): void {
-    //collect "let" definitions
-    const slotElIsComponent = slotEl === component;
-    let hasMoved = false;
-    let slotDefInsertionPoint: number;
-    for (const attr of slotEl.attributes) {
-        if (attr.type != 'Let') {
-            continue;
-        }
-
-        if (slotElIsComponent && slotEl.children.length == 0) {
-            //no children anyway, just wipe out the attribute
-            str.remove(attr.start, attr.end);
-            continue;
-        }
-
-        slotDefInsertionPoint =
-            slotDefInsertionPoint ||
-            (slotElIsComponent
-                ? htmlx.lastIndexOf('>', slotEl.children[0].start) + 1
-                : slotEl.start);
-
-        str.move(attr.start, attr.end, slotDefInsertionPoint);
-
-        //remove let:
-        if (hasMoved) {
-            str.overwrite(attr.start, attr.start + 'let:'.length, ', ');
-        } else {
-            str.remove(attr.start, attr.start + 'let:'.length);
-        }
-        templateScope.add(
-            {
-                name: attr.expression?.name || attr.name,
-                type: 'Identifier'
-            },
-            slotEl
-        );
-        hasMoved = true;
-        if (attr.expression) {
-            //overwrite the = as a :
-            const equalSign = htmlx.lastIndexOf('=', attr.expression.start);
-            const curly = htmlx.lastIndexOf('{', beforeStart(attr.expression.start));
-            str.overwrite(equalSign, curly + 1, ':');
-            str.remove(attr.expression.end, attr.end);
-        }
-    }
-    if (!hasMoved) {
-        return;
-    }
-    str.appendLeft(slotDefInsertionPoint, `{${ifScope.addConstsPrefixIfNecessary()}() => { let {`);
-    str.appendRight(
-        slotDefInsertionPoint,
-        `} = ${getSingleSlotDef(component, slotName)}` + `;${ifScope.addPossibleIfCondition()}<>`
-    );
-
-    const closeSlotDefInsertionPoint = slotElIsComponent
-        ? htmlx.lastIndexOf('<', slotEl.end - 1)
-        : slotEl.end;
-    str.appendLeft(closeSlotDefInsertionPoint, `</>}}${ifScope.addConstsSuffixIfNecessary()}`);
-=======
     // Handle possible slot
     const slotName = getSlotName(el) || 'default';
-    handleSlot(htmlx, str, el, slotName === 'default' ? el : parent, slotName);
->>>>>>> eac5c747
+    handleSlot(
+        htmlx,
+        str,
+        el,
+        slotName === 'default' ? el : parent,
+        slotName,
+        ifScope,
+        templateScope
+    );
 }