import dedent from 'dedent-js';
import { pascalCase } from 'pascal-case';
import MagicString from 'magic-string';
import path from 'path';
import { parseHtmlx } from './htmlxparser';
import { convertHtmlxToJsx } from './htmlxtojsx';
import { Node } from 'estree-walker';
import * as ts from 'typescript';
import { createEventHandlerTransformer, eventMapToString } from './nodes/event-handler';
import { findExortKeyword } from './utils/tsAst';
import { InstanceScriptProcessResult, CreateRenderFunctionPara } from './interfaces';
import { createRenderFunctionGetterStr, createClassGetters } from './nodes/exportgetters';
import { ExportedNames } from './nodes/ExportedNames';

function AttributeValueAsJsExpression(htmlx: string, attr: Node): string {
    if (attr.value.length == 0) return "''"; //wut?

    //handle single value
    if (attr.value.length == 1) {
        const attrVal = attr.value[0];

        if (attrVal.type == 'AttributeShorthand') {
            return attrVal.expression.name;
        }

        if (attrVal.type == 'Text') {
            return '"' + attrVal.raw + '"';
        }

        if (attrVal.type == 'MustacheTag') {
            return htmlx.substring(attrVal.expression.start, attrVal.expression.end);
        }
        throw Error('Unknown attribute value type:' + attrVal.type);
    }

    // we have multiple attribute values, so we know we are building a string out of them.
    // so return a dummy string, it will typecheck the same :)
    return '"__svelte_ts_string"';
}

type TemplateProcessResult = {
    uses$$props: boolean;
    uses$$restProps: boolean;
    slots: Map<string, Map<string, string>>;
    scriptTag: Node;
    moduleScriptTag: Node;
    /** To be added later as a comment on the default class export */
    componentDocumentation: string | null;
    events: Map<string, string | string[]>;
};

class Scope {
    declared: Set<string> = new Set();
    parent: Scope;

    constructor(parent?: Scope) {
        this.parent = parent;
    }
}

type pendingStoreResolution<T> = {
    node: T;
    parent: T;
    scope: Scope;
};

/**
 * Add this tag to a HTML comment in a Svelte component and its contents will
 * be added as a docstring in the resulting JSX for the component class.
 */
const COMPONENT_DOCUMENTATION_HTML_COMMENT_TAG = '@component';

/**
 * A component class name suffix is necessary to prevent class name clashes
 * like reported in https://github.com/sveltejs/language-tools/issues/294
 */
const COMPONENT_SUFFIX = '__SvelteComponent_';

function processSvelteTemplate(str: MagicString): TemplateProcessResult {
    const htmlxAst = parseHtmlx(str.original);

    let uses$$props = false;
    let uses$$restProps = false;

    let componentDocumentation = null;

    //track if we are in a declaration scope
    let isDeclaration = false;

    //track $store variables since we are only supposed to give top level scopes special treatment, and users can declare $blah variables at higher scopes
    //which prevents us just changing all instances of Identity that start with $

    const pendingStoreResolutions: pendingStoreResolution<Node>[] = [];
    let scope = new Scope();
    const pushScope = () => (scope = new Scope(scope));
    const popScope = () => (scope = scope.parent);

    const handleStore = (node: Node, parent: Node) => {
        //handle assign to
        if (
            parent.type == 'AssignmentExpression' &&
            parent.left == node &&
            parent.operator == '='
        ) {
            const dollar = str.original.indexOf('$', node.start);
            str.remove(dollar, dollar + 1);
            str.overwrite(node.end, str.original.indexOf('=', node.end) + 1, '.set(');
            str.appendLeft(parent.end, ')');
            return;
        }
        // handle Assignment operators ($store +=, -=, *=, /=, %=, **=, etc.)
        // https://developer.mozilla.org/en-US/docs/Web/JavaScript/Guide/Expressions_and_Operators#Assignment
        const operators = [
            '+=',
            '-=',
            '*=',
            '/=',
            '%=',
            '**=',
            '<<=',
            '>>=',
            '>>>=',
            '&=',
            '^=',
            '|=',
        ];
        if (
            parent.type == 'AssignmentExpression' &&
            parent.left == node &&
            operators.includes(parent.operator)
        ) {
            const storename = node.name.slice(1); // drop the $
            const operator = parent.operator.substring(0, parent.operator.length - 1); // drop the = sign
            str.overwrite(
                parent.start,
                str.original.indexOf('=', node.end) + 1,
                `${storename}.set( __sveltets_store_get(${storename}) ${operator}`,
            );
            str.appendLeft(parent.end, ')');
            return;
        }
        // handle $store++, $store--, ++$store, --$store
        if (parent.type == 'UpdateExpression') {
            let simpleOperator;
            if (parent.operator === '++') simpleOperator = '+';
            if (parent.operator === '--') simpleOperator = '-';
            if (simpleOperator) {
                const storename = node.name.slice(1); // drop the $
                str.overwrite(
                    parent.start,
                    parent.end,
                    `${storename}.set( __sveltets_store_get(${storename}) ${simpleOperator} 1)`,
                );
            } else {
                console.warn(
                    `Warning - unrecognized UpdateExpression operator ${parent.operator}!
                This is an edge case unaccounted for in svelte2tsx, please file an issue:
                https://github.com/sveltejs/language-tools/issues/new/choose
                `,
                    str.original.slice(parent.start, parent.end),
                );
            }
            return;
        }

        //rewrite get
        const dollar = str.original.indexOf('$', node.start);
        str.overwrite(dollar, dollar + 1, '__sveltets_store_get(');
        str.prependLeft(node.end, ')');
    };

    const resolveStore = (pending: pendingStoreResolution<Node>) => {
        let { node, parent, scope } = pending;
        const name = node.name;
        while (scope) {
            if (scope.declared.has(name)) {
                //we were manually declared, this isn't a store access.
                return;
            }
            scope = scope.parent;
        }
        //We haven't been resolved, we must be a store read/write, handle it.
        handleStore(node, parent);
    };

    const enterBlockStatement = () => pushScope();
    const leaveBlockStatement = () => popScope();

    const enterFunctionDeclaration = () => pushScope();
    const leaveFunctionDeclaration = () => popScope();

    const enterArrowFunctionExpression = () => pushScope();
    const leaveArrowFunctionExpression = () => popScope();

    const handleComment = (node: Node) => {
        if (
            'data' in node &&
            typeof node.data === 'string' &&
            node.data.includes(COMPONENT_DOCUMENTATION_HTML_COMMENT_TAG)
        ) {
            componentDocumentation = node.data
                .replace(COMPONENT_DOCUMENTATION_HTML_COMMENT_TAG, '')
                .trim();
        }
    };

    const handleIdentifier = (node: Node, parent: Node, prop: string) => {
        if (node.name === '$$props') {
            uses$$props = true;
            return;
        }
        if (node.name === '$$restProps') {
            uses$$restProps = true;
            return;
        }

        //handle potential store
        if (node.name[0] == '$') {
            if (isDeclaration) {
                if (parent.type == 'Property' && prop == 'key') return;
                scope.declared.add(node.name);
            } else {
                if (parent.type == 'MemberExpression' && prop == 'property') return;
                if (parent.type == 'Property' && prop == 'key') return;
                pendingStoreResolutions.push({ node, parent, scope });
            }
            return;
        }
    };

    // All script tags, no matter at what level, are listed within the root children.
    // To get the top level scripts, filter out all those that are part of children's children.
    // Those have another type ('Element' with name 'script').
    const scriptTags = (<Node[]>htmlxAst.children).filter((child) => child.type === 'Script');
    let topLevelScripts = scriptTags;
    const handleScriptTag = (node: Node, parent: Node) => {
        if (parent !== htmlxAst && node.name === 'script') {
            topLevelScripts = topLevelScripts.filter(
                (tag) => tag.start !== node.start || tag.end !== node.end,
            );
        }
    };
    const getTopLevelScriptTags = () => {
        let scriptTag: Node = null;
        let moduleScriptTag: Node = null;
        // should be 2 at most, one each, so using forEach is safe
        topLevelScripts.forEach((tag) => {
            if (
                tag.attributes &&
                tag.attributes.find(
                    (a) => a.name == 'context' && a.value.length == 1 && a.value[0].raw == 'module',
                )
            ) {
                moduleScriptTag = tag;
            } else {
                scriptTag = tag;
            }
        });
        return { scriptTag, moduleScriptTag };
    };
    const blankOtherScriptTags = () => {
        scriptTags
            .filter((tag) => !topLevelScripts.includes(tag))
            .forEach((tag) => {
                str.remove(tag.start, tag.end);
            });
    };

    const slots = new Map<string, Map<string, string>>();
    const handleSlot = (node: Node) => {
        const nameAttr = node.attributes.find((a) => a.name == 'name');
        const slotName = nameAttr ? nameAttr.value[0].raw : 'default';
        //collect attributes
        const attributes = new Map<string, string>();
        for (const attr of node.attributes) {
            if (attr.name == 'name') continue;
            if (!attr.value.length) continue;
            attributes.set(attr.name, AttributeValueAsJsExpression(str.original, attr));
        }
        slots.set(slotName, attributes);
    };

    const handleStyleTag = (node: Node) => {
        str.remove(node.start, node.end);
    };

    const { handleEventHandler, getEvents } = createEventHandlerTransformer();

    const onHtmlxWalk = (node: Node, parent: Node, prop: string) => {
        if (
            prop == 'params' &&
            (parent.type == 'FunctionDeclaration' || parent.type == 'ArrowFunctionExpression')
        ) {
            isDeclaration = true;
        }
        if (prop == 'id' && parent.type == 'VariableDeclarator') {
            isDeclaration = true;
        }

        switch (node.type) {
            case 'Comment':
                handleComment(node);
                break;
            case 'Identifier':
                handleIdentifier(node, parent, prop);
                break;
            case 'Slot':
                handleSlot(node);
                break;
            case 'Style':
                handleStyleTag(node);
                break;
            case 'Element':
                handleScriptTag(node, parent);
                break;
            case 'BlockStatement':
                enterBlockStatement();
                break;
            case 'FunctionDeclaration':
                enterFunctionDeclaration();
                break;
            case 'ArrowFunctionExpression':
                enterArrowFunctionExpression();
                break;
            case 'EventHandler':
                handleEventHandler(node, parent);
                break;
            case 'VariableDeclarator':
                isDeclaration = true;
                break;
        }
    };

    const onHtmlxLeave = (node: Node, parent: Node, prop: string, _index: number) => {
        if (
            prop == 'params' &&
            (parent.type == 'FunctionDeclaration' || parent.type == 'ArrowFunctionExpression')
        ) {
            isDeclaration = false;
        }

        if (prop == 'id' && parent.type == 'VariableDeclarator') {
            isDeclaration = false;
        }

        switch (node.type) {
            case 'BlockStatement':
                leaveBlockStatement();
                break;
            case 'FunctionDeclaration':
                leaveFunctionDeclaration();
                break;
            case 'ArrowFunctionExpression':
                leaveArrowFunctionExpression();
                break;
        }
    };

    convertHtmlxToJsx(str, htmlxAst, onHtmlxWalk, onHtmlxLeave);

    // resolve scripts
    const { scriptTag, moduleScriptTag } = getTopLevelScriptTags();
    blankOtherScriptTags();

    //resolve stores
    pendingStoreResolutions.map(resolveStore);

    return {
        moduleScriptTag,
        scriptTag,
        slots,
        events: getEvents(),
        uses$$props,
        uses$$restProps,
        componentDocumentation,
    };
}

function processInstanceScriptContent(str: MagicString, script: Node): InstanceScriptProcessResult {
    const htmlx = str.original;
    const scriptContent = htmlx.substring(script.content.start, script.content.end);
    const tsAst = ts.createSourceFile(
        'component.ts.svelte',
        scriptContent,
        ts.ScriptTarget.Latest,
        true,
        ts.ScriptKind.TS,
    );
    const astOffset = script.content.start;
    const exportedNames = new ExportedNames();
    const getters = new Set<string>();

    const implicitTopLevelNames: Map<string, number> = new Map();
    let uses$$props = false;
    let uses$$restProps = false;

    //track if we are in a declaration scope
    let isDeclaration = false;

    //track $store variables since we are only supposed to give top level scopes special treatment, and users can declare $blah variables at higher scopes
    //which prevents us just changing all instances of Identity that start with $
    const pendingStoreResolutions: pendingStoreResolution<ts.Node>[] = [];

    let scope = new Scope();
    const rootScope = scope;

    const pushScope = () => (scope = new Scope(scope));
    const popScope = () => (scope = scope.parent);

    const addExport = (
        name: ts.BindingName,
        target: ts.BindingName = null,
        type: ts.TypeNode = null,
        required = false,
    ) => {
        if (name.kind != ts.SyntaxKind.Identifier) {
            throw Error('export source kind not supported ' + name);
        }
        if (target && target.kind != ts.SyntaxKind.Identifier) {
            throw Error('export target kind not supported ' + target);
        }
        if (target) {
            exportedNames.set(name.text, {
                type: type?.getText(),
                identifierText: (target as ts.Identifier).text,
                required,
            });
        } else {
            exportedNames.set(name.text, {});
        }
    };
    const addGetter = (node: ts.Identifier) => {
        if (!node) {
            return;
        }
        getters.add(node.text);
    };

    const removeExport = (start: number, end: number) => {
        const exportStart = str.original.indexOf('export', start + astOffset);
        const exportEnd = exportStart + (end - start);
        str.remove(exportStart, exportEnd);
    };

    const propTypeAssertToUserDefined = (node: ts.VariableDeclarationList) => {
        const hasInitializers = node.declarations.filter((declaration) => declaration.initializer);
        const handleTypeAssertion = (declaration: ts.VariableDeclaration) => {
            const identifier = declaration.name;
            const tsType = declaration.type;
            const jsDocType = ts.getJSDocType(declaration);
            const type = tsType || jsDocType;

            if (!ts.isIdentifier(identifier) || !type) {
                return;
            }
            const name = identifier.getText();
            const end = declaration.end + astOffset;

            str.appendLeft(end, `;${name} = __sveltets_any(${name});`);
        };

        const findComma = (target: ts.Node) =>
            target.getChildren().filter((child) => child.kind === ts.SyntaxKind.CommaToken);
        const splitDeclaration = () => {
            const commas = node
                .getChildren()
                .filter((child) => child.kind === ts.SyntaxKind.SyntaxList)
                .map(findComma)
                .reduce((current, previous) => [...current, ...previous], []);

            commas.forEach((comma) => {
                const start = comma.getStart() + astOffset;
                const end = comma.getEnd() + astOffset;
                str.overwrite(start, end, ';let ', { contentOnly: true });
            });
        };
        splitDeclaration();

        for (const declaration of hasInitializers) {
            handleTypeAssertion(declaration);
        }
    };

    const handleStore = (ident: ts.Node, parent: ts.Node) => {
        // handle assign to
        // eslint-disable-next-line max-len
        if (
            parent &&
            ts.isBinaryExpression(parent) &&
            parent.operatorToken.kind == ts.SyntaxKind.EqualsToken &&
            parent.left == ident
        ) {
            //remove $
            const dollar = str.original.indexOf('$', ident.getStart() + astOffset);
            str.remove(dollar, dollar + 1);
            // replace = with .set(
            str.overwrite(ident.end + astOffset, parent.operatorToken.end + astOffset, '.set(');
            // append )
            str.appendLeft(parent.end + astOffset, ')');
            return;
        }
        // handle Assignment operators ($store +=, -=, *=, /=, %=, **=, etc.)
        // https://developer.mozilla.org/en-US/docs/Web/JavaScript/Guide/Expressions_and_Operators#Assignment
        const operators = {
            [ts.SyntaxKind.PlusEqualsToken]: '+',
            [ts.SyntaxKind.MinusEqualsToken]: '-',
            [ts.SyntaxKind.AsteriskEqualsToken]: '*',
            [ts.SyntaxKind.SlashEqualsToken]: '/',
            [ts.SyntaxKind.PercentEqualsToken]: '%',
            [ts.SyntaxKind.AsteriskAsteriskEqualsToken]: '**',
            [ts.SyntaxKind.LessThanLessThanEqualsToken]: '<<',
            [ts.SyntaxKind.GreaterThanGreaterThanEqualsToken]: '>>',
            [ts.SyntaxKind.GreaterThanGreaterThanGreaterThanEqualsToken]: '>>>',
            [ts.SyntaxKind.AmpersandEqualsToken]: '&',
            [ts.SyntaxKind.CaretEqualsToken]: '^',
            [ts.SyntaxKind.BarEqualsToken]: '|',
        };
        if (
            ts.isBinaryExpression(parent) &&
            parent.left == ident &&
            Object.keys(operators).find((x) => x === String(parent.operatorToken.kind))
        ) {
            const storename = ident.getText().slice(1); // drop the $
            const operator = operators[parent.operatorToken.kind];
            str.overwrite(
                parent.getStart() + astOffset,
                str.original.indexOf('=', ident.end + astOffset) + 1,
                `${storename}.set( __sveltets_store_get(${storename}) ${operator}`,
            );
            str.appendLeft(parent.end + astOffset, ')');
            return;
        }
        // handle $store++, $store--, ++$store, --$store
        if (
            (ts.isPrefixUnaryExpression(parent) || ts.isPostfixUnaryExpression(parent)) &&
            parent.operator !==
            ts.SyntaxKind.ExclamationToken /* `!$store` does not need processing */
        ) {
            let simpleOperator: string;
            if (parent.operator === ts.SyntaxKind.PlusPlusToken) {
                simpleOperator = '+';
            }
            if (parent.operator === ts.SyntaxKind.MinusMinusToken) {
                simpleOperator = '-';
            }

            if (simpleOperator) {
                const storename = ident.getText().slice(1); // drop the $
                str.overwrite(
                    parent.getStart() + astOffset,
                    parent.end + astOffset,
                    `${storename}.set( __sveltets_store_get(${storename}) ${simpleOperator} 1)`,
                );
                return;
            } else {
                console.warn(
                    `Warning - unrecognized UnaryExpression operator ${parent.operator}!
                This is an edge case unaccounted for in svelte2tsx, please file an issue:
                https://github.com/sveltejs/language-tools/issues/new/choose
                `,
                    parent.getText(),
                );
            }
        }

        // we must be on the right or not part of assignment
        const dollar = str.original.indexOf('$', ident.getStart() + astOffset);
        str.overwrite(dollar, dollar + 1, '__sveltets_store_get(');
        str.appendLeft(ident.end + astOffset, ')');
    };

    const resolveStore = (pending: pendingStoreResolution<ts.Node>) => {
        let { node, parent, scope } = pending;
        const name = (node as ts.Identifier).text;
        while (scope) {
            if (scope.declared.has(name)) {
                //we were manually declared, this isn't a store access.
                return;
            }
            scope = scope.parent;
        }
        //We haven't been resolved, we must be a store read/write, handle it.
        handleStore(node, parent);
    };

    const handleIdentifier = (ident: ts.Identifier, parent: ts.Node) => {
        if (ident.text === '$$props') {
            uses$$props = true;
            return;
        }
        if (ident.text === '$$restProps') {
            uses$$restProps = true;
            return;
        }

        if (ts.isLabeledStatement(parent) && parent.label == ident) {
            return;
        }

        if (isDeclaration || ts.isParameter(parent)) {
            if (!ts.isBindingElement(ident.parent) || ident.parent.name == ident) {
                // we are a key, not a name, so don't care
                if (ident.text.startsWith('$') || scope == rootScope) {
                    // track all top level declared identifiers and all $ prefixed identifiers
                    scope.declared.add(ident.text);
                }
            }
        } else {
            //track potential store usage to be resolved
            if (ident.text.startsWith('$')) {
                if (
                    (!ts.isPropertyAccessExpression(parent) || parent.expression == ident) &&
                    (!ts.isPropertyAssignment(parent) || parent.initializer == ident)
                ) {
                    pendingStoreResolutions.push({ node: ident, parent, scope });
                }
            }
        }
    };

    const handleExportedVariableDeclarationList = (list: ts.VariableDeclarationList) => {
        ts.forEachChild(list, (node) => {
            if (ts.isVariableDeclaration(node)) {
                if (ts.isIdentifier(node.name)) {
                    addExport(node.name, node.name, node.type, !node.initializer);
                } else if (
                    ts.isObjectBindingPattern(node.name) ||
                    ts.isArrayBindingPattern(node.name)
                ) {
                    ts.forEachChild(node.name, (element) => {
                        if (ts.isBindingElement(element)) {
                            addExport(element.name);
                        }
                    });
                }
            }
        });
    };

    const semiRegex = /^\s*;/;
    const wrapExpressionWithInvalidate = (expression: ts.Expression | undefined) => {
        if (!expression) {
            return;
        }

        const start = expression.getStart() + astOffset;
        const end = expression.getEnd() + astOffset;

        // () => ({})
        if (ts.isObjectLiteralExpression(expression)) {
            str.appendLeft(start, '(');
            str.appendRight(end, ')');
        }

        str.prependLeft(start, '__sveltets_invalidate(() => ');
        str.appendRight(end, ')');

        if (!semiRegex.test(htmlx.substring(end))) {
            str.appendRight(end, ';');
        }
    };

    const walk = (node: ts.Node, parent: ts.Node) => {
        type onLeaveCallback = () => void;
        const onLeaveCallbacks: onLeaveCallback[] = [];

        if (ts.isVariableStatement(node)) {
            const exportModifier = findExortKeyword(node);
            if (exportModifier) {
                const isLet = node.declarationList.flags === ts.NodeFlags.Let;
                const isConst = node.declarationList.flags === ts.NodeFlags.Const;

                if (isLet) {
                    handleExportedVariableDeclarationList(node.declarationList);
                    propTypeAssertToUserDefined(node.declarationList);
                } else if (isConst) {
                    node.declarationList.forEachChild((n) => {
                        if (ts.isVariableDeclaration(n) && ts.isIdentifier(n.name)) {
                            addGetter(n.name);
                        }
                    });
                }
                removeExport(exportModifier.getStart(), exportModifier.end);
            }
        }

        if (ts.isFunctionDeclaration(node)) {
            if (node.modifiers) {
                const exportModifier = findExortKeyword(node);
                if (exportModifier) {
                    removeExport(exportModifier.getStart(), exportModifier.end);
                    addGetter(node.name);
                }
            }

            pushScope();
            onLeaveCallbacks.push(() => popScope());
        }

        if (ts.isClassDeclaration(node)) {
            const exportModifier = findExortKeyword(node);
            if (exportModifier) {
                removeExport(exportModifier.getStart(), exportModifier.end);
                addGetter(node.name);
            }
        }

        if (ts.isBlock(node)) {
            pushScope();
            onLeaveCallbacks.push(() => popScope());
        }

        if (ts.isArrowFunction(node)) {
            pushScope();
            onLeaveCallbacks.push(() => popScope());
        }

        if (ts.isExportDeclaration(node)) {
            const { exportClause } = node;
            if (ts.isNamedExports(exportClause)) {
                for (const ne of exportClause.elements) {
                    if (ne.propertyName) {
                        addExport(ne.propertyName, ne.name);
                    } else {
                        addExport(ne.name);
                    }
                }
                //we can remove entire statement
                removeExport(node.getStart(), node.end);
            }
        }

        //move imports to top of script so they appear outside our render function
        if (ts.isImportDeclaration(node)) {
            str.move(node.getStart() + astOffset, node.end + astOffset, script.start + 1);
            //add in a \n
            const originalEndChar = str.original[node.end + astOffset - 1];
            str.overwrite(node.end + astOffset - 1, node.end + astOffset, originalEndChar + '\n');
        }

        if (ts.isVariableDeclaration(parent) && parent.name == node) {
            isDeclaration = true;
            onLeaveCallbacks.push(() => (isDeclaration = false));
        }

        if (ts.isBindingElement(parent) && parent.name == node) {
            isDeclaration = true;
            onLeaveCallbacks.push(() => (isDeclaration = false));
        }

        if (ts.isImportClause(node)) {
            isDeclaration = true;
            onLeaveCallbacks.push(() => (isDeclaration = false));
        }

        //handle stores etc
        if (ts.isIdentifier(node)) handleIdentifier(node, parent);

        //track implicit declarations in reactive blocks at the top level
        if (
            ts.isLabeledStatement(node) &&
            parent == tsAst && //top level
            node.label.text == '$' &&
            node.statement
        ) {
            if (
                ts.isExpressionStatement(node.statement) &&
                ts.isBinaryExpression(node.statement.expression) &&
                node.statement.expression.operatorToken.kind == ts.SyntaxKind.EqualsToken &&
                ts.isIdentifier(node.statement.expression.left)
            ) {
                const name = node.statement.expression.left.text;
                if (!implicitTopLevelNames.has(name)) {
                    implicitTopLevelNames.set(name, node.label.getStart());
                }

                wrapExpressionWithInvalidate(node.statement.expression.right);
            } else {
                const start = node.getStart() + astOffset;
                const end = node.getEnd() + astOffset;

                str.prependLeft(start, ';() => {');
                str.prependRight(end, '}');
            }
        }

        //to save a bunch of condition checks on each node, we recurse into processChild which skips all the checks for top level items
        ts.forEachChild(node, (n) => walk(n, node));
        //fire off the on leave callbacks
        onLeaveCallbacks.map((c) => c());
    };

    //walk the ast and convert to tsx as we go
    tsAst.forEachChild((n) => walk(n, tsAst));

    //resolve stores
    pendingStoreResolutions.map(resolveStore);

    // declare implicit reactive variables we found in the script
    for (const [name, pos] of implicitTopLevelNames.entries()) {
        if (!rootScope.declared.has(name)) {
            // remove '$:' label
            str.remove(pos + astOffset, pos + astOffset + 2);
            str.prependRight(pos + astOffset, `let `);
        }
    }

    const firstImport = tsAst.statements
        .filter(ts.isImportDeclaration)
        .sort((a, b) => a.end - b.end)[0];
    if (firstImport) {
        str.appendRight(firstImport.getStart() + astOffset, '\n');
    }

    return {
        exportedNames,
        uses$$props,
        uses$$restProps,
        getters,
    };
}

function formatComponentDocumentation(contents?: string | null) {
    if (!contents) return '';
    if (!contents.includes('\n')) {
        return `/** ${contents} */\n`;
    }

    const lines = dedent(contents)
        .split('\n')
        .map((line) => ` *${line ? ` ${line}` : ''}`)
        .join('\n');

    return `/**\n${lines}\n */\n`;
}

function addComponentExport(
    str: MagicString,
    uses$$propsOr$$restProps: boolean,
    strictMode: boolean,
    isTsFile: boolean,
    getters: Set<string>,
    /** A named export allows for TSDoc-compatible docstrings */
    className?: string,
    componentDocumentation?: string | null,
) {
    const propDef =
        // Omit partial-wrapper only if both strict mode and ts file, because
        // in a js file the user has no way of telling the language that
        // the prop is optional
        strictMode && isTsFile
            ? uses$$propsOr$$restProps
                ? '__sveltets_with_any(render().props)'
                : 'render().props'
            : `__sveltets_partial${uses$$propsOr$$restProps ? '_with_any' : ''}(render().props)`;

    const doc = formatComponentDocumentation(componentDocumentation);

    const statement =
        `\n\n${doc}export default class ${
            className ? `${className} ` : ''
        }{\n    $$prop_def = ${propDef}\n    $$slot_def = render().slots` +
        createClassGetters(getters) +
        `\n    $on = __sveltets_eventDef(render().events)` +
        '\n}';

    str.append(statement);
}

/**
 * Returns a Svelte-compatible component name from a filename. Svelte
 * components must use capitalized tags, so we try to transform the filename.
 *
 * https://svelte.dev/docs#Tags
 */
export function classNameFromFilename(filename: string): string | undefined {
    try {
        const withoutExtensions = path.parse(filename).name?.split('.')[0];
        const inPascalCase = pascalCase(withoutExtensions);
        return `${inPascalCase}${COMPONENT_SUFFIX}`;
    } catch (error) {
        console.warn(`Failed to create a name for the component class from filename ${filename}`);
        return undefined;
    }
}

function processModuleScriptTag(str: MagicString, script: Node) {
    const htmlx = str.original;

    const scriptStartTagEnd = htmlx.indexOf('>', script.start) + 1;
    const scriptEndTagStart = htmlx.lastIndexOf('<', script.end - 1);

    str.overwrite(script.start, scriptStartTagEnd, '</>;');
    str.overwrite(scriptEndTagStart, script.end, ';<>');
}

function createRenderFunction({
    str,
    scriptTag,
    scriptDestination,
    slots,
    getters,
    events,
    exportedNames,
    isTsFile,
    uses$$props,
    uses$$restProps,
}: CreateRenderFunctionPara) {
    const htmlx = str.original;
    let propsDecl = '';

    if (uses$$props) {
        propsDecl += ' let $$props = __sveltets_allPropsType();';
    }
    if (uses$$restProps) {
        propsDecl += ' let $$restProps = __sveltets_restPropsType();';
    }

    if (scriptTag) {
        //I couldn't get magicstring to let me put the script before the <> we prepend during conversion of the template to jsx, so we just close it instead
        const scriptTagEnd = htmlx.lastIndexOf('>', scriptTag.content.start) + 1;
        str.overwrite(scriptTag.start, scriptTag.start + 1, '</>;');
        str.overwrite(scriptTag.start + 1, scriptTagEnd, `function render() {${propsDecl}\n`);

        const scriptEndTagStart = htmlx.lastIndexOf('<', scriptTag.end - 1);
        // wrap template with callback
        str.overwrite(scriptEndTagStart, scriptTag.end, ';\n() => (<>', {
            contentOnly: true,
        });
    } else {
        str.prependRight(scriptDestination, `</>;function render() {${propsDecl}\n<>`);
    }

    const slotsAsDef =
        '{' +
        Array.from(slots.entries())
            .map(([name, attrs]) => {
                const attrsAsString = Array.from(attrs.entries())
                    .map(([exportName, expr]) => `${exportName}:${expr}`)
                    .join(', ');
                return `${name}: {${attrsAsString}}`;
            })
            .join(', ') +
        '}';

<<<<<<< HEAD
    const returnString = `\nreturn { props: ${createPropsStr(
        exportedNames,
    )}, slots: ${slotsAsDef} }}`;

    // wrap template with callback
    if (scriptTag) {
        str.append(');');
    }

=======
    const returnString =
        `\nreturn { props: ${exportedNames.createPropsStr(
            isTsFile
        )}, slots: ${slotsAsDef}, getters: ${createRenderFunctionGetterStr(getters)}` +
        `, events: ${eventMapToString(events)} }}`;
>>>>>>> a67284a9
    str.append(returnString);
}

export function svelte2tsx(
    svelte: string,
    options?: { filename?: string; strictMode?: boolean; isTsFile?: boolean },
) {
    const str = new MagicString(svelte);
    // process the htmlx as a svelte template
    let {
        moduleScriptTag,
        scriptTag,
        slots,
        uses$$props,
        uses$$restProps,
        events,
        componentDocumentation,
    } = processSvelteTemplate(str);

    /* Rearrange the script tags so that module is first, and instance second followed finally by the template
     * This is a bit convoluted due to some trouble I had with magic string. A simple str.move(start,end,0) for each script wasn't enough
     * since if the module script was already at 0, it wouldn't move (which is fine) but would mean the order would be swapped when the script tag tried to move to 0
     * In this case we instead have to move it to moduleScriptTag.end. We track the location for the script move in the MoveInstanceScriptTarget var
     */
    let instanceScriptTarget = 0;

    if (moduleScriptTag) {
        if (moduleScriptTag.start != 0) {
            //move our module tag to the top
            str.move(moduleScriptTag.start, moduleScriptTag.end, 0);
        } else {
            //since our module script was already at position 0, we need to move our instance script tag to the end of it.
            instanceScriptTarget = moduleScriptTag.end;
        }
    }

    //move the instance script and process the content
    let exportedNames = new ExportedNames();
    let getters = new Set<string>();
    if (scriptTag) {
        //ensure it is between the module script and the rest of the template (the variables need to be declared before the jsx template)
        if (scriptTag.start != instanceScriptTarget) {
            str.move(scriptTag.start, scriptTag.end, instanceScriptTarget);
        }
        const res = processInstanceScriptContent(str, scriptTag);
        uses$$props = uses$$props || res.uses$$props;
        uses$$restProps = uses$$restProps || res.uses$$restProps;

        ({ exportedNames, getters } = res);
    }

    //wrap the script tag and template content in a function returning the slot and exports
    createRenderFunction({
        str,
        scriptTag,
        scriptDestination: instanceScriptTarget,
        slots,
        events,
        getters,
        exportedNames,
        isTsFile: options?.isTsFile,
        uses$$props,
        uses$$restProps,
    });

    // we need to process the module script after the instance script has moved otherwise we get warnings about moving edited items
    if (moduleScriptTag) {
        processModuleScriptTag(str, moduleScriptTag);
    }

    const className = options?.filename && classNameFromFilename(options?.filename);

    addComponentExport(
        str,
        uses$$props || uses$$restProps,
        !!options?.strictMode,
        options?.isTsFile,
        getters,
        className,
        componentDocumentation,
    );

    return {
        code: str.toString(),
        map: str.generateMap({ hires: true, source: options?.filename }),
    };
}<|MERGE_RESOLUTION|>--- conflicted
+++ resolved
@@ -943,23 +943,17 @@
             .join(', ') +
         '}';
 
-<<<<<<< HEAD
-    const returnString = `\nreturn { props: ${createPropsStr(
-        exportedNames,
-    )}, slots: ${slotsAsDef} }}`;
-
-    // wrap template with callback
-    if (scriptTag) {
-        str.append(');');
-    }
-
-=======
     const returnString =
         `\nreturn { props: ${exportedNames.createPropsStr(
             isTsFile
         )}, slots: ${slotsAsDef}, getters: ${createRenderFunctionGetterStr(getters)}` +
         `, events: ${eventMapToString(events)} }}`;
->>>>>>> a67284a9
+
+    // wrap template with callback
+    if (scriptTag) {
+        str.append(');');
+    }
+
     str.append(returnString);
 }
 
