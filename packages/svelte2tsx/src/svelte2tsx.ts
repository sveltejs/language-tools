import dedent from 'dedent-js';
import { pascalCase } from 'pascal-case';
import MagicString from 'magic-string';
import path from 'path';
import { parseHtmlx } from './htmlxparser';
import { convertHtmlxToJsx } from './htmlxtojsx';
import { Node } from 'estree-walker';
import * as ts from 'typescript';
import { createEventHandlerTransformer, eventMapToString } from './nodes/event-handler';
<<<<<<< HEAD
import { findExportKeyword } from './utils/tsAst';
import { InstanceScriptProcessResult, CreateRenderFunctionPara, Identifier, BaseNode } from './interfaces';
import { createRenderFunctionGetterStr, createClassGetters } from './nodes/exportgetters';
import { ExportedNames } from './nodes/ExportedNames';
import * as astUtil from './utils/svelteAst';
import { SlotHandler } from './nodes/slot';
import TemplateScope from './nodes/TemplateScope';
import { extract_identifiers as extractIdentifiers } from 'periscopic';
=======
import { findExortKeyword, getBinaryAssignmentExpr } from './utils/tsAst';
import { InstanceScriptProcessResult, CreateRenderFunctionPara } from './interfaces';
import { createRenderFunctionGetterStr, createClassGetters } from './nodes/exportgetters';
import { ExportedNames } from './nodes/ExportedNames';
import { ImplicitTopLevelNames } from './nodes/ImplicitTopLevelNames';

function AttributeValueAsJsExpression(htmlx: string, attr: Node): string {
    if (attr.value.length == 0) return "''"; //wut?

    //handle single value
    if (attr.value.length == 1) {
        const attrVal = attr.value[0];

        if (attrVal.type == 'AttributeShorthand') {
            return attrVal.expression.name;
        }

        if (attrVal.type == 'Text') {
            return '"' + attrVal.raw + '"';
        }

        if (attrVal.type == 'MustacheTag') {
            return htmlx.substring(attrVal.expression.start, attrVal.expression.end);
        }
        throw Error('Unknown attribute value type:' + attrVal.type);
    }

    // we have multiple attribute values, so we know we are building a string out of them.
    // so return a dummy string, it will typecheck the same :)
    return '"__svelte_ts_string"';
}
>>>>>>> 925a0b28

type TemplateProcessResult = {
    uses$$props: boolean;
    uses$$restProps: boolean;
    slots: Map<string, Map<string, string>>;
    scriptTag: Node;
    moduleScriptTag: Node;
    /** To be added later as a comment on the default class export */
    componentDocumentation: string | null;
    events: Map<string, string | string[]>;
};

class Scope {
    declared: Set<string> = new Set();
    parent: Scope;

    constructor(parent?: Scope) {
        this.parent = parent;
    }
}

type pendingStoreResolution<T> = {
    node: T;
    parent: T;
    scope: Scope;
};

/**
 * Add this tag to a HTML comment in a Svelte component and its contents will
 * be added as a docstring in the resulting JSX for the component class.
 */
const COMPONENT_DOCUMENTATION_HTML_COMMENT_TAG = '@component';

/**
 * A component class name suffix is necessary to prevent class name clashes
 * like reported in https://github.com/sveltejs/language-tools/issues/294
 */
const COMPONENT_SUFFIX = '__SvelteComponent_';

function processSvelteTemplate(str: MagicString): TemplateProcessResult {
    const htmlxAst = parseHtmlx(str.original);

    let uses$$props = false;
    let uses$$restProps = false;

    let componentDocumentation = null;

    //track if we are in a declaration scope
    let isDeclaration = false;

    //track $store variables since we are only supposed to give top level scopes special treatment, and users can declare $blah variables at higher scopes
    //which prevents us just changing all instances of Identity that start with $

    const pendingStoreResolutions: pendingStoreResolution<Node>[] = [];
    let scope = new Scope();
    const pushScope = () => (scope = new Scope(scope));
    const popScope = () => (scope = scope.parent);

    const handleStore = (node: Node, parent: Node) => {
        //handle assign to
        if (
            parent.type == 'AssignmentExpression' &&
            parent.left == node &&
            parent.operator == '='
        ) {
            const dollar = str.original.indexOf('$', node.start);
            str.remove(dollar, dollar + 1);
            str.overwrite(node.end, str.original.indexOf('=', node.end) + 1, '.set(');
            str.appendLeft(parent.end, ')');
            return;
        }
        // handle Assignment operators ($store +=, -=, *=, /=, %=, **=, etc.)
        // https://developer.mozilla.org/en-US/docs/Web/JavaScript/Guide/Expressions_and_Operators#Assignment
        const operators = [
            '+=',
            '-=',
            '*=',
            '/=',
            '%=',
            '**=',
            '<<=',
            '>>=',
            '>>>=',
            '&=',
            '^=',
            '|=',
        ];
        if (
            parent.type == 'AssignmentExpression' &&
            parent.left == node &&
            operators.includes(parent.operator)
        ) {
            const storename = node.name.slice(1); // drop the $
            const operator = parent.operator.substring(0, parent.operator.length - 1); // drop the = sign
            str.overwrite(
                parent.start,
                str.original.indexOf('=', node.end) + 1,
                `${storename}.set( __sveltets_store_get(${storename}) ${operator}`,
            );
            str.appendLeft(parent.end, ')');
            return;
        }
        // handle $store++, $store--, ++$store, --$store
        if (parent.type == 'UpdateExpression') {
            let simpleOperator;
            if (parent.operator === '++') simpleOperator = '+';
            if (parent.operator === '--') simpleOperator = '-';
            if (simpleOperator) {
                const storename = node.name.slice(1); // drop the $
                str.overwrite(
                    parent.start,
                    parent.end,
                    `${storename}.set( __sveltets_store_get(${storename}) ${simpleOperator} 1)`,
                );
            } else {
                console.warn(
                    `Warning - unrecognized UpdateExpression operator ${parent.operator}!
                This is an edge case unaccounted for in svelte2tsx, please file an issue:
                https://github.com/sveltejs/language-tools/issues/new/choose
                `,
                    str.original.slice(parent.start, parent.end),
                );
            }
            return;
        }

        //rewrite get
        const dollar = str.original.indexOf('$', node.start);
        str.overwrite(dollar, dollar + 1, '__sveltets_store_get(');
        str.prependLeft(node.end, ')');
    };

    const resolveStore = (pending: pendingStoreResolution<Node>) => {
        let { node, parent, scope } = pending;
        const name = node.name;
        while (scope) {
            if (scope.declared.has(name)) {
                //we were manually declared, this isn't a store access.
                return;
            }
            scope = scope.parent;
        }
        //We haven't been resolved, we must be a store read/write, handle it.
        handleStore(node, parent);
    };

    const enterBlockStatement = () => pushScope();
    const leaveBlockStatement = () => popScope();

    const enterFunctionDeclaration = () => pushScope();
    const leaveFunctionDeclaration = () => popScope();

    const enterArrowFunctionExpression = () => pushScope();
    const leaveArrowFunctionExpression = () => popScope();

    const handleComment = (node: Node) => {
        if (
            'data' in node &&
            typeof node.data === 'string' &&
            node.data.includes(COMPONENT_DOCUMENTATION_HTML_COMMENT_TAG)
        ) {
            componentDocumentation = node.data
                .replace(COMPONENT_DOCUMENTATION_HTML_COMMENT_TAG, '')
                .trim();
        }
    };

    const handleIdentifier = (node: Node, parent: Node, prop: string) => {
        if (node.name === '$$props') {
            uses$$props = true;
            return;
        }
        if (node.name === '$$restProps') {
            uses$$restProps = true;
            return;
        }

        //handle potential store
        if (node.name[0] == '$') {
            if (isDeclaration) {
                if (astUtil.isObjectKey(parent, prop)) return;
                scope.declared.add(node.name);
            } else {
                if (astUtil.isMember(parent, prop) && !parent.computed)
                    return;
                if (astUtil.isObjectKey(parent, prop)) return;
                pendingStoreResolutions.push({ node, parent, scope });
            }
            return;
        }
    };

    // All script tags, no matter at what level, are listed within the root children.
    // To get the top level scripts, filter out all those that are part of children's children.
    // Those have another type ('Element' with name 'script').
    const scriptTags = (<Node[]>htmlxAst.children).filter((child) => child.type === 'Script');
    let topLevelScripts = scriptTags;
    const handleScriptTag = (node: Node, parent: Node) => {
        if (parent !== htmlxAst && node.name === 'script') {
            topLevelScripts = topLevelScripts.filter(
                (tag) => tag.start !== node.start || tag.end !== node.end,
            );
        }
    };
    const getTopLevelScriptTags = () => {
        let scriptTag: Node = null;
        let moduleScriptTag: Node = null;
        // should be 2 at most, one each, so using forEach is safe
        topLevelScripts.forEach((tag) => {
            if (
                tag.attributes &&
                tag.attributes.find(
                    (a) => a.name == 'context' && a.value.length == 1 && a.value[0].raw == 'module',
                )
            ) {
                moduleScriptTag = tag;
            } else {
                scriptTag = tag;
            }
        });
        return { scriptTag, moduleScriptTag };
    };
    const blankOtherScriptTags = () => {
        scriptTags
            .filter((tag) => !topLevelScripts.includes(tag))
            .forEach((tag) => {
                str.remove(tag.start, tag.end);
            });
    };


    const handleStyleTag = (node: Node) => {
        str.remove(node.start, node.end);
    };

    const slotHandler = new SlotHandler(str, str.original);
    let templateScope = new TemplateScope();

    const { handleEventHandler, getEvents } = createEventHandlerTransformer();
    const handleEach = (node: Node) => {
        templateScope = templateScope.child();

        if (node.context) {
            handleScopeAndResolveForSlot(node.context, node.expression, node);
        }
    };

    const handleAwait = (node: Node) => {
        templateScope = templateScope.child();
        if (node.value) {
            handleScopeAndResolveForSlot(node.value, node.expression, node.then);
        }
        if (node.error) {
            templateScope.add(node.error, node.catch);
        }
    };

    const handleScopeAndResolveForSlot = (
        identifierDef: BaseNode,
        initExpression: Node,
        owner: Node
    ) => {
        if (astUtil.isIdentifier(identifierDef)) {
            templateScope.add(identifierDef, owner);

            slotHandler.resolve(identifierDef, initExpression, templateScope);
        }
        if (astUtil.isDestructuringPatterns(identifierDef)) {
            const identifiers = extractIdentifiers(identifierDef as any);
            templateScope.addMany(identifiers, owner);

            slotHandler.resolveDestructuringAssignment(
                identifierDef,
                identifiers,
                initExpression,
                templateScope
            );
        }
    };

    const onHtmlxWalk = (node: Node, parent: Node, prop: string) => {
        if (
            prop == 'params' &&
            (parent.type == 'FunctionDeclaration' || parent.type == 'ArrowFunctionExpression')
        ) {
            isDeclaration = true;
        }
        if (prop == 'id' && parent.type == 'VariableDeclarator') {
            isDeclaration = true;
        }

        switch (node.type) {
            case 'Comment':
                handleComment(node);
                break;
            case 'Identifier':
                handleIdentifier(node, parent, prop);
                break;
            case 'Slot':
                slotHandler.handleSlot(node, templateScope);
                break;
            case 'Style':
                handleStyleTag(node);
                break;
            case 'Element':
                handleScriptTag(node, parent);
                break;
            case 'BlockStatement':
                enterBlockStatement();
                break;
            case 'FunctionDeclaration':
                enterFunctionDeclaration();
                break;
            case 'ArrowFunctionExpression':
                enterArrowFunctionExpression();
                break;
            case 'EventHandler':
                handleEventHandler(node, parent);
                break;
            case 'VariableDeclarator':
                isDeclaration = true;
                break;
            case 'EachBlock':
                handleEach(node);
                break;
            case 'AwaitBlock':
                handleAwait(node);
                break;
        }
    };

    const onHtmlxLeave = (node: Node, parent: Node, prop: string, _index: number) => {
        if (
            prop == 'params' &&
            (parent.type == 'FunctionDeclaration' || parent.type == 'ArrowFunctionExpression')
        ) {
            isDeclaration = false;
        }

        if (prop == 'id' && parent.type == 'VariableDeclarator') {
            isDeclaration = false;
        }

        switch (node.type) {
            case 'BlockStatement':
                leaveBlockStatement();
                break;
            case 'FunctionDeclaration':
                leaveFunctionDeclaration();
                break;
            case 'ArrowFunctionExpression':
                leaveArrowFunctionExpression();
                break;
            case 'EachBlock':
                templateScope = templateScope.parent;
                break;
            case 'AwaitBlock':
                templateScope = templateScope.parent;
                break;
        }
    };

    convertHtmlxToJsx(str, htmlxAst, onHtmlxWalk, onHtmlxLeave);

    // resolve scripts
    const { scriptTag, moduleScriptTag } = getTopLevelScriptTags();
    blankOtherScriptTags();

    //resolve stores
    pendingStoreResolutions.map(resolveStore);

    return {
        moduleScriptTag,
        scriptTag,
        slots: slotHandler.getSlotDef(),
        events: getEvents(),
        uses$$props,
        uses$$restProps,
        componentDocumentation,
    };
}

function processInstanceScriptContent(str: MagicString, script: Node): InstanceScriptProcessResult {
    const htmlx = str.original;
    const scriptContent = htmlx.substring(script.content.start, script.content.end);
    const tsAst = ts.createSourceFile(
        'component.ts.svelte',
        scriptContent,
        ts.ScriptTarget.Latest,
        true,
        ts.ScriptKind.TS,
    );
    const astOffset = script.content.start;
    const exportedNames = new ExportedNames();
    const getters = new Set<string>();

    const implicitTopLevelNames = new ImplicitTopLevelNames();
    let uses$$props = false;
    let uses$$restProps = false;

    //track if we are in a declaration scope
    let isDeclaration = false;

    //track $store variables since we are only supposed to give top level scopes special treatment, and users can declare $blah variables at higher scopes
    //which prevents us just changing all instances of Identity that start with $
    const pendingStoreResolutions: pendingStoreResolution<ts.Node>[] = [];

    let scope = new Scope();
    const rootScope = scope;

    const pushScope = () => (scope = new Scope(scope));
    const popScope = () => (scope = scope.parent);

    const addExport = (
        name: ts.BindingName,
        target: ts.BindingName = null,
        type: ts.TypeNode = null,
        required = false,
    ) => {
        if (name.kind != ts.SyntaxKind.Identifier) {
            throw Error('export source kind not supported ' + name);
        }
        if (target && target.kind != ts.SyntaxKind.Identifier) {
            throw Error('export target kind not supported ' + target);
        }
        if (target) {
            exportedNames.set(name.text, {
                type: type?.getText(),
                identifierText: (target as ts.Identifier).text,
                required,
            });
        } else {
            exportedNames.set(name.text, {});
        }
    };
    const addGetter = (node: ts.Identifier) => {
        if (!node) {
            return;
        }
        getters.add(node.text);
    };

    const removeExport = (start: number, end: number) => {
        const exportStart = str.original.indexOf('export', start + astOffset);
        const exportEnd = exportStart + (end - start);
        str.remove(exportStart, exportEnd);
    };

    const propTypeAssertToUserDefined = (node: ts.VariableDeclarationList) => {
        const hasInitializers = node.declarations.filter((declaration) => declaration.initializer);
        const handleTypeAssertion = (declaration: ts.VariableDeclaration) => {
            const identifier = declaration.name;
            const tsType = declaration.type;
            const jsDocType = ts.getJSDocType(declaration);
            const type = tsType || jsDocType;

            if (!ts.isIdentifier(identifier) || !type) {
                return;
            }
            const name = identifier.getText();
            const end = declaration.end + astOffset;

            str.appendLeft(end, `;${name} = __sveltets_any(${name});`);
        };

        const findComma = (target: ts.Node) =>
            target.getChildren().filter((child) => child.kind === ts.SyntaxKind.CommaToken);
        const splitDeclaration = () => {
            const commas = node
                .getChildren()
                .filter((child) => child.kind === ts.SyntaxKind.SyntaxList)
                .map(findComma)
                .reduce((current, previous) => [...current, ...previous], []);

            commas.forEach((comma) => {
                const start = comma.getStart() + astOffset;
                const end = comma.getEnd() + astOffset;
                str.overwrite(start, end, ';let ', { contentOnly: true });
            });
        };
        splitDeclaration();

        for (const declaration of hasInitializers) {
            handleTypeAssertion(declaration);
        }
    };

    const handleStore = (ident: ts.Node, parent: ts.Node) => {
        // handle assign to
        // eslint-disable-next-line max-len
        if (
            parent &&
            ts.isBinaryExpression(parent) &&
            parent.operatorToken.kind == ts.SyntaxKind.EqualsToken &&
            parent.left == ident
        ) {
            //remove $
            const dollar = str.original.indexOf('$', ident.getStart() + astOffset);
            str.remove(dollar, dollar + 1);
            // replace = with .set(
            str.overwrite(ident.end + astOffset, parent.operatorToken.end + astOffset, '.set(');
            // append )
            str.appendLeft(parent.end + astOffset, ')');
            return;
        }
        // handle Assignment operators ($store +=, -=, *=, /=, %=, **=, etc.)
        // https://developer.mozilla.org/en-US/docs/Web/JavaScript/Guide/Expressions_and_Operators#Assignment
        const operators = {
            [ts.SyntaxKind.PlusEqualsToken]: '+',
            [ts.SyntaxKind.MinusEqualsToken]: '-',
            [ts.SyntaxKind.AsteriskEqualsToken]: '*',
            [ts.SyntaxKind.SlashEqualsToken]: '/',
            [ts.SyntaxKind.PercentEqualsToken]: '%',
            [ts.SyntaxKind.AsteriskAsteriskEqualsToken]: '**',
            [ts.SyntaxKind.LessThanLessThanEqualsToken]: '<<',
            [ts.SyntaxKind.GreaterThanGreaterThanEqualsToken]: '>>',
            [ts.SyntaxKind.GreaterThanGreaterThanGreaterThanEqualsToken]: '>>>',
            [ts.SyntaxKind.AmpersandEqualsToken]: '&',
            [ts.SyntaxKind.CaretEqualsToken]: '^',
            [ts.SyntaxKind.BarEqualsToken]: '|',
        };
        if (
            ts.isBinaryExpression(parent) &&
            parent.left == ident &&
            Object.keys(operators).find((x) => x === String(parent.operatorToken.kind))
        ) {
            const storename = ident.getText().slice(1); // drop the $
            const operator = operators[parent.operatorToken.kind];
            str.overwrite(
                parent.getStart() + astOffset,
                str.original.indexOf('=', ident.end + astOffset) + 1,
                `${storename}.set( __sveltets_store_get(${storename}) ${operator}`,
            );
            str.appendLeft(parent.end + astOffset, ')');
            return;
        }
        // handle $store++, $store--, ++$store, --$store
        if (
            (ts.isPrefixUnaryExpression(parent) || ts.isPostfixUnaryExpression(parent)) &&
            parent.operator !==
                ts.SyntaxKind.ExclamationToken /* `!$store` does not need processing */
        ) {
            let simpleOperator: string;
            if (parent.operator === ts.SyntaxKind.PlusPlusToken) {
                simpleOperator = '+';
            }
            if (parent.operator === ts.SyntaxKind.MinusMinusToken) {
                simpleOperator = '-';
            }

            if (simpleOperator) {
                const storename = ident.getText().slice(1); // drop the $
                str.overwrite(
                    parent.getStart() + astOffset,
                    parent.end + astOffset,
                    `${storename}.set( __sveltets_store_get(${storename}) ${simpleOperator} 1)`,
                );
                return;
            } else {
                console.warn(
                    `Warning - unrecognized UnaryExpression operator ${parent.operator}!
                This is an edge case unaccounted for in svelte2tsx, please file an issue:
                https://github.com/sveltejs/language-tools/issues/new/choose
                `,
                    parent.getText(),
                );
            }
        }

        // we must be on the right or not part of assignment
        const dollar = str.original.indexOf('$', ident.getStart() + astOffset);
        str.overwrite(dollar, dollar + 1, '__sveltets_store_get(');
        str.appendLeft(ident.end + astOffset, ')');
    };

    const resolveStore = (pending: pendingStoreResolution<ts.Node>) => {
        let { node, parent, scope } = pending;
        const name = (node as ts.Identifier).text;
        while (scope) {
            if (scope.declared.has(name)) {
                //we were manually declared, this isn't a store access.
                return;
            }
            scope = scope.parent;
        }
        //We haven't been resolved, we must be a store read/write, handle it.
        handleStore(node, parent);
    };

    const handleIdentifier = (ident: ts.Identifier, parent: ts.Node) => {
        if (ident.text === '$$props') {
            uses$$props = true;
            return;
        }
        if (ident.text === '$$restProps') {
            uses$$restProps = true;
            return;
        }

        if (ts.isLabeledStatement(parent) && parent.label == ident) {
            return;
        }

        if (isDeclaration || ts.isParameter(parent)) {
            if (!ts.isBindingElement(ident.parent) || ident.parent.name == ident) {
                // we are a key, not a name, so don't care
                if (ident.text.startsWith('$') || scope == rootScope) {
                    // track all top level declared identifiers and all $ prefixed identifiers
                    scope.declared.add(ident.text);
                }
            }
        } else {
            //track potential store usage to be resolved
            if (ident.text.startsWith('$')) {
                if (
                    (!ts.isPropertyAccessExpression(parent) || parent.expression == ident) &&
                    (!ts.isPropertyAssignment(parent) || parent.initializer == ident)
                ) {
                    pendingStoreResolutions.push({ node: ident, parent, scope });
                }
            }
        }
    };

    const handleExportedVariableDeclarationList = (list: ts.VariableDeclarationList) => {
        ts.forEachChild(list, (node) => {
            if (ts.isVariableDeclaration(node)) {
                if (ts.isIdentifier(node.name)) {
                    addExport(node.name, node.name, node.type, !node.initializer);
                } else if (
                    ts.isObjectBindingPattern(node.name) ||
                    ts.isArrayBindingPattern(node.name)
                ) {
                    ts.forEachChild(node.name, (element) => {
                        if (ts.isBindingElement(element)) {
                            addExport(element.name);
                        }
                    });
                }
            }
        });
    };

    const wrapExpressionWithInvalidate = (expression: ts.Expression | undefined) => {
        if (!expression) {
            return;
        }

        const start = expression.getStart() + astOffset;
        const end = expression.getEnd() + astOffset;

        // () => ({})
        if (ts.isObjectLiteralExpression(expression)) {
            str.appendLeft(start, '(');
            str.appendRight(end, ')');
        }

        str.prependLeft(start, '__sveltets_invalidate(() => ');
        str.appendRight(end, ')');
        // Not adding ';' at the end because right now this function is only invoked
        // in situations where there is a line break of ; guaranteed to be present (else the code is invalid)
    };

    const walk = (node: ts.Node, parent: ts.Node) => {
        type onLeaveCallback = () => void;
        const onLeaveCallbacks: onLeaveCallback[] = [];

        if (ts.isVariableStatement(node)) {
            const exportModifier = findExportKeyword(node);
            if (exportModifier) {
                const isLet = node.declarationList.flags === ts.NodeFlags.Let;
                const isConst = node.declarationList.flags === ts.NodeFlags.Const;

                if (isLet) {
                    handleExportedVariableDeclarationList(node.declarationList);
                    propTypeAssertToUserDefined(node.declarationList);
                } else if (isConst) {
                    node.declarationList.forEachChild((n) => {
                        if (ts.isVariableDeclaration(n) && ts.isIdentifier(n.name)) {
                            addGetter(n.name);
                        }
                    });
                }
                removeExport(exportModifier.getStart(), exportModifier.end);
            }
        }

        if (ts.isFunctionDeclaration(node)) {
            if (node.modifiers) {
                const exportModifier = findExportKeyword(node);
                if (exportModifier) {
                    removeExport(exportModifier.getStart(), exportModifier.end);
                    addGetter(node.name);
                }
            }

            pushScope();
            onLeaveCallbacks.push(() => popScope());
        }

        if (ts.isClassDeclaration(node)) {
            const exportModifier = findExportKeyword(node);
            if (exportModifier) {
                removeExport(exportModifier.getStart(), exportModifier.end);
                addGetter(node.name);
            }
        }

        if (ts.isBlock(node)) {
            pushScope();
            onLeaveCallbacks.push(() => popScope());
        }

        if (ts.isArrowFunction(node)) {
            pushScope();
            onLeaveCallbacks.push(() => popScope());
        }

        if (ts.isExportDeclaration(node)) {
            const { exportClause } = node;
            if (ts.isNamedExports(exportClause)) {
                for (const ne of exportClause.elements) {
                    if (ne.propertyName) {
                        addExport(ne.propertyName, ne.name);
                    } else {
                        addExport(ne.name);
                    }
                }
                //we can remove entire statement
                removeExport(node.getStart(), node.end);
            }
        }

        //move imports to top of script so they appear outside our render function
        if (ts.isImportDeclaration(node)) {
            str.move(node.getStart() + astOffset, node.end + astOffset, script.start + 1);
            //add in a \n
            const originalEndChar = str.original[node.end + astOffset - 1];
            str.overwrite(node.end + astOffset - 1, node.end + astOffset, originalEndChar + '\n');
        }

        if (ts.isVariableDeclaration(parent) && parent.name == node) {
            isDeclaration = true;
            onLeaveCallbacks.push(() => (isDeclaration = false));
        }

        if (ts.isBindingElement(parent) && parent.name == node) {
            isDeclaration = true;
            onLeaveCallbacks.push(() => (isDeclaration = false));
        }

        if (ts.isImportClause(node)) {
            isDeclaration = true;
            onLeaveCallbacks.push(() => (isDeclaration = false));
        }

        //handle stores etc
        if (ts.isIdentifier(node)) {
            handleIdentifier(node, parent);
        }

        //track implicit declarations in reactive blocks at the top level
        if (
            ts.isLabeledStatement(node) &&
            parent == tsAst && //top level
            node.label.text == '$' &&
            node.statement
        ) {
            const binaryExpression = getBinaryAssignmentExpr(node);
            if (binaryExpression) {
                implicitTopLevelNames.add(node);
                wrapExpressionWithInvalidate(binaryExpression.right);
            } else {
                const start = node.getStart() + astOffset;
                const end = node.getEnd() + astOffset;

                str.prependLeft(start, ';() => {');
                str.prependRight(end, '}');
            }
        }

        //to save a bunch of condition checks on each node, we recurse into processChild which skips all the checks for top level items
        ts.forEachChild(node, (n) => walk(n, node));
        //fire off the on leave callbacks
        onLeaveCallbacks.map((c) => c());
    };

    //walk the ast and convert to tsx as we go
    tsAst.forEachChild((n) => walk(n, tsAst));

    //resolve stores
    pendingStoreResolutions.map(resolveStore);

    // declare implicit reactive variables we found in the script
    implicitTopLevelNames.modifyCode(rootScope.declared, astOffset, str);

    const firstImport = tsAst.statements
        .filter(ts.isImportDeclaration)
        .sort((a, b) => a.end - b.end)[0];
    if (firstImport) {
        str.appendRight(firstImport.getStart() + astOffset, '\n');
    }

    return {
        exportedNames,
        uses$$props,
        uses$$restProps,
        getters,
    };
}

function formatComponentDocumentation(contents?: string | null) {
    if (!contents) return '';
    if (!contents.includes('\n')) {
        return `/** ${contents} */\n`;
    }

    const lines = dedent(contents)
        .split('\n')
        .map((line) => ` *${line ? ` ${line}` : ''}`)
        .join('\n');

    return `/**\n${lines}\n */\n`;
}

function addComponentExport(
    str: MagicString,
    uses$$propsOr$$restProps: boolean,
    strictMode: boolean,
    isTsFile: boolean,
    getters: Set<string>,
    /** A named export allows for TSDoc-compatible docstrings */
    className?: string,
    componentDocumentation?: string | null,
) {
    const propDef =
        // Omit partial-wrapper only if both strict mode and ts file, because
        // in a js file the user has no way of telling the language that
        // the prop is optional
        strictMode && isTsFile
            ? uses$$propsOr$$restProps
                ? '__sveltets_with_any(render)'
                : 'render'
            : `__sveltets_partial${uses$$propsOr$$restProps ? '_with_any' : ''}(render)`;

    const doc = formatComponentDocumentation(componentDocumentation);

    const statement =
        `\n\n${doc}export default class${
            className ? ` ${className}` : ''
        } extends createSvelte2TsxComponent(${propDef}) {` +
        createClassGetters(getters) +
        '\n}';

    str.append(statement);
}

/**
 * Returns a Svelte-compatible component name from a filename. Svelte
 * components must use capitalized tags, so we try to transform the filename.
 *
 * https://svelte.dev/docs#Tags
 */
export function classNameFromFilename(filename: string): string | undefined {
    try {
        const withoutExtensions = path.parse(filename).name?.split('.')[0];
        const inPascalCase = pascalCase(withoutExtensions);
        return `${inPascalCase}${COMPONENT_SUFFIX}`;
    } catch (error) {
        console.warn(`Failed to create a name for the component class from filename ${filename}`);
        return undefined;
    }
}

function processModuleScriptTag(str: MagicString, script: Node) {
    const htmlx = str.original;

    const scriptStartTagEnd = htmlx.indexOf('>', script.start) + 1;
    const scriptEndTagStart = htmlx.lastIndexOf('<', script.end - 1);

    str.overwrite(script.start, scriptStartTagEnd, '</>;');
    str.overwrite(scriptEndTagStart, script.end, ';<>');
}

function createRenderFunction({
    str,
    scriptTag,
    scriptDestination,
    slots,
    getters,
    events,
    exportedNames,
    isTsFile,
    uses$$props,
    uses$$restProps,
}: CreateRenderFunctionPara) {
    const htmlx = str.original;
    let propsDecl = '';

    if (uses$$props) {
        propsDecl += ' let $$props = __sveltets_allPropsType();';
    }
    if (uses$$restProps) {
        propsDecl += ' let $$restProps = __sveltets_restPropsType();';
    }

    if (scriptTag) {
        //I couldn't get magicstring to let me put the script before the <> we prepend during conversion of the template to jsx, so we just close it instead
        const scriptTagEnd = htmlx.lastIndexOf('>', scriptTag.content.start) + 1;
        str.overwrite(scriptTag.start, scriptTag.start + 1, '</>;');
        str.overwrite(scriptTag.start + 1, scriptTagEnd, `function render() {${propsDecl}\n`);

        const scriptEndTagStart = htmlx.lastIndexOf('<', scriptTag.end - 1);
        // wrap template with callback
        str.overwrite(scriptEndTagStart, scriptTag.end, ';\n() => (<>', {
            contentOnly: true,
        });
    } else {
        str.prependRight(scriptDestination, `</>;function render() {${propsDecl}\n<>`);
    }

    const slotsAsDef =
        '{' +
        Array.from(slots.entries())
            .map(([name, attrs]) => {
                const attrsAsString = Array.from(attrs.entries())
                    .map(([exportName, expr]) => `${exportName}:${expr}`)
                    .join(', ');
                return `${name}: {${attrsAsString}}`;
            })
            .join(', ') +
        '}';

    const returnString =
        `\nreturn { props: ${exportedNames.createPropsStr(
            isTsFile,
        )}, slots: ${slotsAsDef}, getters: ${createRenderFunctionGetterStr(getters)}` +
        `, events: ${eventMapToString(events)} }}`;

    // wrap template with callback
    if (scriptTag) {
        str.append(');');
    }

    str.append(returnString);
}

export function svelte2tsx(
    svelte: string,
    options?: { filename?: string; strictMode?: boolean; isTsFile?: boolean },
) {
    const str = new MagicString(svelte);
    // process the htmlx as a svelte template
    let {
        moduleScriptTag,
        scriptTag,
        slots,
        uses$$props,
        uses$$restProps,
        events,
        componentDocumentation,
    } = processSvelteTemplate(str);

    /* Rearrange the script tags so that module is first, and instance second followed finally by the template
     * This is a bit convoluted due to some trouble I had with magic string. A simple str.move(start,end,0) for each script wasn't enough
     * since if the module script was already at 0, it wouldn't move (which is fine) but would mean the order would be swapped when the script tag tried to move to 0
     * In this case we instead have to move it to moduleScriptTag.end. We track the location for the script move in the MoveInstanceScriptTarget var
     */
    let instanceScriptTarget = 0;

    if (moduleScriptTag) {
        if (moduleScriptTag.start != 0) {
            //move our module tag to the top
            str.move(moduleScriptTag.start, moduleScriptTag.end, 0);
        } else {
            //since our module script was already at position 0, we need to move our instance script tag to the end of it.
            instanceScriptTarget = moduleScriptTag.end;
        }
    }

    //move the instance script and process the content
    let exportedNames = new ExportedNames();
    let getters = new Set<string>();
    if (scriptTag) {
        //ensure it is between the module script and the rest of the template (the variables need to be declared before the jsx template)
        if (scriptTag.start != instanceScriptTarget) {
            str.move(scriptTag.start, scriptTag.end, instanceScriptTarget);
        }
        const res = processInstanceScriptContent(str, scriptTag);
        uses$$props = uses$$props || res.uses$$props;
        uses$$restProps = uses$$restProps || res.uses$$restProps;

        ({ exportedNames, getters } = res);
    }

    //wrap the script tag and template content in a function returning the slot and exports
    createRenderFunction({
        str,
        scriptTag,
        scriptDestination: instanceScriptTarget,
        slots,
        events,
        getters,
        exportedNames,
        isTsFile: options?.isTsFile,
        uses$$props,
        uses$$restProps,
    });

    // we need to process the module script after the instance script has moved otherwise we get warnings about moving edited items
    if (moduleScriptTag) {
        processModuleScriptTag(str, moduleScriptTag);
    }

    const className = options?.filename && classNameFromFilename(options?.filename);

    addComponentExport(
        str,
        uses$$props || uses$$restProps,
        !!options?.strictMode,
        options?.isTsFile,
        getters,
        className,
        componentDocumentation,
    );

    str.prepend('///<reference types="svelte" />\n');

    return {
        code: str.toString(),
        map: str.generateMap({ hires: true, source: options?.filename }),
        exportedNames,
    };
}<|MERGE_RESOLUTION|>--- conflicted
+++ resolved
@@ -6,49 +6,16 @@
 import { convertHtmlxToJsx } from './htmlxtojsx';
 import { Node } from 'estree-walker';
 import * as ts from 'typescript';
+import { extract_identifiers as extractIdentifiers } from 'periscopic';
 import { createEventHandlerTransformer, eventMapToString } from './nodes/event-handler';
-<<<<<<< HEAD
-import { findExportKeyword } from './utils/tsAst';
+import { findExportKeyword, getBinaryAssignmentExpr } from './utils/tsAst';
 import { InstanceScriptProcessResult, CreateRenderFunctionPara, Identifier, BaseNode } from './interfaces';
 import { createRenderFunctionGetterStr, createClassGetters } from './nodes/exportgetters';
 import { ExportedNames } from './nodes/ExportedNames';
 import * as astUtil from './utils/svelteAst';
 import { SlotHandler } from './nodes/slot';
 import TemplateScope from './nodes/TemplateScope';
-import { extract_identifiers as extractIdentifiers } from 'periscopic';
-=======
-import { findExortKeyword, getBinaryAssignmentExpr } from './utils/tsAst';
-import { InstanceScriptProcessResult, CreateRenderFunctionPara } from './interfaces';
-import { createRenderFunctionGetterStr, createClassGetters } from './nodes/exportgetters';
-import { ExportedNames } from './nodes/ExportedNames';
 import { ImplicitTopLevelNames } from './nodes/ImplicitTopLevelNames';
-
-function AttributeValueAsJsExpression(htmlx: string, attr: Node): string {
-    if (attr.value.length == 0) return "''"; //wut?
-
-    //handle single value
-    if (attr.value.length == 1) {
-        const attrVal = attr.value[0];
-
-        if (attrVal.type == 'AttributeShorthand') {
-            return attrVal.expression.name;
-        }
-
-        if (attrVal.type == 'Text') {
-            return '"' + attrVal.raw + '"';
-        }
-
-        if (attrVal.type == 'MustacheTag') {
-            return htmlx.substring(attrVal.expression.start, attrVal.expression.end);
-        }
-        throw Error('Unknown attribute value type:' + attrVal.type);
-    }
-
-    // we have multiple attribute values, so we know we are building a string out of them.
-    // so return a dummy string, it will typecheck the same :)
-    return '"__svelte_ts_string"';
-}
->>>>>>> 925a0b28
 
 type TemplateProcessResult = {
     uses$$props: boolean;
