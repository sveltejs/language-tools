--- conflicted
+++ resolved
@@ -706,16 +706,18 @@
             node.label.text == '$' &&
             node.statement
         ) {
-<<<<<<< HEAD
             if (
                 ts.isExpressionStatement(node.statement) &&
                 ts.isBinaryExpression(node.statement.expression) &&
                 node.statement.expression.operatorToken.kind == ts.SyntaxKind.EqualsToken &&
                 ts.isIdentifier(node.statement.expression.left)
             ) {
-                implicitTopLevelNames.set(
-                    node.statement.expression.left.text, node.label.getStart()
-                );
+                const name = node.statement.expression.left.text;
+                if (!implicitTopLevelNames.has(name)) {
+                    implicitTopLevelNames.set(name, node.label.getStart());
+                }
+
+                wrapExpressionWithInvalidate(node.statement.expression.right);
             } else {
                 const start = node.getStart() + astOffset;
                 const end = node.getEnd() + astOffset;
@@ -723,15 +725,6 @@
                 str.prependLeft(start, '() => {');
                 str.prependRight(end, '}');
             }
-
-=======
-            const name = node.statement.expression.left.text;
-            if (!implicitTopLevelNames.has(name)) {
-                implicitTopLevelNames.set(name, node.label.getStart());
-            }
-
-            wrapExpressionWithInvalidate(node.statement.expression.right);
->>>>>>> fcef75e0
         }
 
         //to save a bunch of condition checks on each node, we recurse into processChild which skips all the checks for top level items
