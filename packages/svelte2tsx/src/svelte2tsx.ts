import MagicString from 'magic-string';
import { parseHtmlx } from './htmlxparser';
import { convertHtmlxToJsx } from './htmlxtojsx';
import { Node } from 'estree-walker';
import * as ts from 'typescript';

function AttributeValueAsJsExpression(htmlx: string, attr: Node): string {
    if (attr.value.length == 0) return "''"; //wut?

    //handle single value
    if (attr.value.length == 1) {
        const attrVal = attr.value[0];

        if (attrVal.type == 'AttributeShorthand') {
            return attrVal.expression.name;
        }

        if (attrVal.type == 'Text') {
            return '"' + attrVal.raw + '"';
        }

        if (attrVal.type == 'MustacheTag') {
            return htmlx.substring(attrVal.expression.start, attrVal.expression.end);
        }
        throw Error('Unknown attribute value type:' + attrVal.type);
    }

    // we have multiple attribute values, so we know we are building a string out of them.
    // so return a dummy string, it will typecheck the same :)
    return '"__svelte_ts_string"';
}

type TemplateProcessResult = {
    uses$$props: boolean;
    uses$$restProps: boolean;
    slots: Map<string, Map<string, string>>;
    scriptTag: Node;
    moduleScriptTag: Node;
};

class Scope {
    declared: Set<string> = new Set();
    parent: Scope;

    constructor(parent?: Scope) {
        this.parent = parent;
    }
}

type pendingStoreResolution<T> = {
    node: T;
    parent: T;
    scope: Scope;
};

function processSvelteTemplate(str: MagicString): TemplateProcessResult {
    const htmlxAst = parseHtmlx(str.original);

    let uses$$props = false;
    let uses$$restProps = false;

    //track if we are in a declaration scope
    let isDeclaration = false;

    //track $store variables since we are only supposed to give top level scopes special treatment, and users can declare $blah variables at higher scopes
    //which prevents us just changing all instances of Identity that start with $

    const pendingStoreResolutions: pendingStoreResolution<Node>[] = [];
    let scope = new Scope();
    const pushScope = () => (scope = new Scope(scope));
    const popScope = () => (scope = scope.parent);

    const handleStore = (node: Node, parent: Node) => {
        //handle assign to
        if (
            parent.type == 'AssignmentExpression' &&
            parent.left == node &&
            parent.operator == '='
        ) {
            const dollar = str.original.indexOf('$', node.start);
            str.remove(dollar, dollar + 1);
            str.overwrite(node.end, str.original.indexOf('=', node.end) + 1, '.set(');
            str.appendLeft(parent.end, ')');
            return;
        }
        // handle Assignment operators ($store +=, -=, *=, /=, %=, **=, etc.)
        // https://developer.mozilla.org/en-US/docs/Web/JavaScript/Guide/Expressions_and_Operators#Assignment
        const operators = [
            '+=',
            '-=',
            '*=',
            '/=',
            '%=',
            '**=',
            '<<=',
            '>>=',
            '>>>=',
            '&=',
            '^=',
            '|=',
        ];
        if (
            parent.type == 'AssignmentExpression' &&
            parent.left == node &&
            operators.includes(parent.operator)
        ) {
            const storename = node.name.slice(1); // drop the $
            const operator = parent.operator.substring(0, parent.operator.length - 1); // drop the = sign
            str.overwrite(
                parent.start,
                str.original.indexOf('=', node.end) + 1,
                `${storename}.set( __sveltets_store_get(${storename}) ${operator}`,
            );
            str.appendLeft(parent.end, ')');
            return;
        }
        // handle $store++, $store--, ++$store, --$store
        if (parent.type == 'UpdateExpression') {
            let simpleOperator;
            if (parent.operator === '++') simpleOperator = '+';
            if (parent.operator === '--') simpleOperator = '-';
            if (simpleOperator) {
                const storename = node.name.slice(1); // drop the $
                str.overwrite(
                    parent.start,
                    parent.end,
                    `${storename}.set( __sveltets_store_get(${storename}) ${simpleOperator} 1)`,
                );
            } else {
                console.warn(
                    `Warning - unrecognized UpdateExpression operator ${parent.operator}!
                This is an edge case unaccounted for in svelte2tsx, please file an issue:
                https://github.com/sveltejs/language-tools/issues/new/choose
                `,
                    str.original.slice(parent.start, parent.end),
                );
            }
            return;
        }

        //rewrite get
        const dollar = str.original.indexOf('$', node.start);
        str.overwrite(dollar, dollar + 1, '__sveltets_store_get(');
        str.prependLeft(node.end, ')');
    };

    const resolveStore = (pending: pendingStoreResolution<Node>) => {
        let { node, parent, scope } = pending;
        const name = node.name;
        while (scope) {
            if (scope.declared.has(name)) {
                //we were manually declared, this isn't a store access.
                return;
            }
            scope = scope.parent;
        }
        //We haven't been resolved, we must be a store read/write, handle it.
        handleStore(node, parent);
    };

    const enterBlockStatement = () => pushScope();
    const leaveBlockStatement = () => popScope();

    const enterFunctionDeclaration = () => pushScope();
    const leaveFunctionDeclaration = () => popScope();

    const enterArrowFunctionExpression = () => pushScope();
    const leaveArrowFunctionExpression = () => popScope();

    const handleIdentifier = (node: Node, parent: Node, prop: string) => {
        if (node.name === '$$props') {
            uses$$props = true;
            return;
        }
        if (node.name === '$$restProps') {
            uses$$restProps = true;
            return;
        }

        //handle potential store
        if (node.name[0] == '$') {
            if (isDeclaration) {
                if (parent.type == 'Property' && prop == 'key') return;
                scope.declared.add(node.name);
            } else {
                if (parent.type == 'MemberExpression' && prop == 'property') return;
                if (parent.type == 'Property' && prop == 'key') return;
                pendingStoreResolutions.push({ node, parent, scope });
            }
            return;
        }
    };

    // All script tags, no matter at what level, are listed within the root children.
    // To get the top level scripts, filter out all those that are part of children's children.
    // Those have another type ('Element' with name 'script').
    const scriptTags = (<Node[]>htmlxAst.children).filter((child) => child.type === 'Script');
    let topLevelScripts = scriptTags;
    const handleScriptTag = (node: Node, parent: Node) => {
        if (parent !== htmlxAst && node.name === 'script') {
            topLevelScripts = topLevelScripts.filter(
                (tag) => tag.start !== node.start || tag.end !== node.end,
            );
        }
    };
    const getTopLevelScriptTags = () => {
        let scriptTag: Node = null;
        let moduleScriptTag: Node = null;
        // should be 2 at most, one each, so using forEach is safe
        topLevelScripts.forEach((tag) => {
            if (
                tag.attributes &&
                tag.attributes.find(
                    (a) => a.name == 'context' && a.value.length == 1 && a.value[0].raw == 'module',
                )
            ) {
                moduleScriptTag = tag;
            } else {
                scriptTag = tag;
            }
        });
        return { scriptTag, moduleScriptTag };
    };
    const blankOtherScriptTags = () => {
        scriptTags
            .filter((tag) => !topLevelScripts.includes(tag))
            .forEach((tag) => {
                str.remove(tag.start, tag.end);
            });
    };

    const slots = new Map<string, Map<string, string>>();
    const handleSlot = (node: Node) => {
        const nameAttr = node.attributes.find((a) => a.name == 'name');
        const slotName = nameAttr ? nameAttr.value[0].raw : 'default';
        //collect attributes
        const attributes = new Map<string, string>();
        for (const attr of node.attributes) {
            if (attr.name == 'name') continue;
            if (!attr.value.length) continue;
            attributes.set(attr.name, AttributeValueAsJsExpression(str.original, attr));
        }
        slots.set(slotName, attributes);
    };

    const handleStyleTag = (node: Node) => {
        str.remove(node.start, node.end);
    };

    const onHtmlxWalk = (node: Node, parent: Node, prop: string) => {
        if (
            prop == 'params' &&
            (parent.type == 'FunctionDeclaration' || parent.type == 'ArrowFunctionExpression')
        ) {
            isDeclaration = true;
        }
        if (prop == 'id' && parent.type == 'VariableDeclarator') {
            isDeclaration = true;
        }

        switch (node.type) {
            case 'Identifier':
                handleIdentifier(node, parent, prop);
                break;
            case 'Slot':
                handleSlot(node);
                break;
            case 'Style':
                handleStyleTag(node);
                break;
            case 'Element':
                handleScriptTag(node, parent);
                break;
            case 'BlockStatement':
                enterBlockStatement();
                break;
            case 'FunctionDeclaration':
                enterFunctionDeclaration();
                break;
            case 'ArrowFunctionExpression':
                enterArrowFunctionExpression();
                break;
            case 'VariableDeclarator':
                isDeclaration = true;
                break;
        }
    };

    const onHtmlxLeave = (node: Node, parent: Node, prop: string, _index: number) => {
        if (
            prop == 'params' &&
            (parent.type == 'FunctionDeclaration' || parent.type == 'ArrowFunctionExpression')
        ) {
            isDeclaration = false;
        }

        if (prop == 'id' && parent.type == 'VariableDeclarator') {
            isDeclaration = false;
        }

        switch (node.type) {
            case 'BlockStatement':
                leaveBlockStatement();
                break;
            case 'FunctionDeclaration':
                leaveFunctionDeclaration();
                break;
            case 'ArrowFunctionExpression':
                leaveArrowFunctionExpression();
                break;
        }
    };

    convertHtmlxToJsx(str, htmlxAst, onHtmlxWalk, onHtmlxLeave);

    // resolve scripts
    const { scriptTag, moduleScriptTag } = getTopLevelScriptTags();
    blankOtherScriptTags();

    //resolve stores
    pendingStoreResolutions.map(resolveStore);

    return {
        moduleScriptTag,
        scriptTag,
        slots,
        uses$$props,
        uses$$restProps,
    };
}

type ExportedNames = Map<
    string,
    {
        type?: string;
        identifierText?: string;
    }
>;

type InstanceScriptProcessResult = {
    exportedNames: ExportedNames;
    uses$$props: boolean;
    uses$$restProps: boolean;
};

function processInstanceScriptContent(str: MagicString, script: Node): InstanceScriptProcessResult {
    const htmlx = str.original;
    const scriptContent = htmlx.substring(script.content.start, script.content.end);
    const tsAst = ts.createSourceFile(
        'component.ts.svelte',
        scriptContent,
        ts.ScriptTarget.Latest,
        true,
        ts.ScriptKind.TS,
    );
    const astOffset = script.content.start;
    const exportedNames = new Map<string, { type?: string; identifierText?: string }>();

    const implicitTopLevelNames: Map<string, number> = new Map();
    let uses$$props = false;
    let uses$$restProps = false;

    //track if we are in a declaration scope
    let isDeclaration = false;

    //track $store variables since we are only supposed to give top level scopes special treatment, and users can declare $blah variables at higher scopes
    //which prevents us just changing all instances of Identity that start with $
    const pendingStoreResolutions: pendingStoreResolution<ts.Node>[] = [];

    let scope = new Scope();
    const rootScope = scope;

    const pushScope = () => (scope = new Scope(scope));
    const popScope = () => (scope = scope.parent);

    const addExport = (
        name: ts.BindingName,
        target: ts.BindingName = null,
        type: ts.TypeNode = null,
    ) => {
        if (name.kind != ts.SyntaxKind.Identifier) {
            throw Error('export source kind not supported ' + name);
        }
        if (target && target.kind != ts.SyntaxKind.Identifier) {
            throw Error('export target kind not supported ' + target);
        }
        if (target) {
            exportedNames.set(name.text, {
                type: type?.getText(),
                identifierText: (target as ts.Identifier).text,
            });
        } else {
            exportedNames.set(name.text, {});
        }
    };

    const removeExport = (start: number, end: number) => {
        const exportStart = str.original.indexOf('export', start + astOffset);
        const exportEnd = exportStart + (end - start);
        str.remove(exportStart, exportEnd);
    };

    const castPropToUserDefined = (node: ts.VariableDeclarationList) => {
        if (node.flags !== ts.NodeFlags.Let) {
            return;
        }

        const hasInitializers = node.declarations.filter(
            (declaration) => declaration.initializer
        );
        const handleCasting = (declaration: ts.VariableDeclaration) => {
            const identifier = declaration.name;
<<<<<<< HEAD
            if (ts.isIdentifier(identifier)) {
                const name = identifier.text;
                str.appendRight(
                    declarationEnd,
                    `\n${name} = __sveltets_invalidateWithDefault(() => ${name});`
                );
=======
            const tsType = declaration.type;
            const jsDocType = ts.getJSDocType(declaration);
            const type = tsType || jsDocType;

            if (!ts.isIdentifier(identifier) || !type) {
                return;
>>>>>>> 3aac76c7
            }
            const name = identifier.getText();
            const end = declaration.end + astOffset;

            str.appendLeft(end, `;name = __sveltets_any(${name});`);
        };
        const commas: ts.Token<ts.SyntaxKind.CommaToken>[] = [];
        const findComma = (target: ts.Node) => {
            target.getChildren().forEach((child) => {
                if (child.kind === ts.SyntaxKind.CommaToken) {
                    commas.push(child as ts.Token<ts.SyntaxKind.CommaToken>);
                }
            });
        };
        const split = () => {
            node.getChildren()
                .filter((child) => child.kind === ts.SyntaxKind.SyntaxList)
                .forEach(findComma);

            commas.forEach((comma) => {
                str.overwrite(
                    comma.getStart() + astOffset,
                    comma.getEnd() + astOffset,
                    ';let ',
                    {
                        contentOnly: true
                    }
                );
            });
        };
        split();

        for (const declaration of hasInitializers) {
            handleCasting(declaration);
        }
    };

    const handleStore = (ident: ts.Node, parent: ts.Node) => {
        // handle assign to
        // eslint-disable-next-line max-len
        if (
            parent &&
            ts.isBinaryExpression(parent) &&
            parent.operatorToken.kind == ts.SyntaxKind.EqualsToken &&
            parent.left == ident
        ) {
            //remove $
            const dollar = str.original.indexOf('$', ident.getStart() + astOffset);
            str.remove(dollar, dollar + 1);
            // replace = with .set(
            str.overwrite(ident.end + astOffset, parent.operatorToken.end + astOffset, '.set(');
            // append )
            str.appendLeft(parent.end + astOffset, ')');
            return;
        }
        // handle Assignment operators ($store +=, -=, *=, /=, %=, **=, etc.)
        // https://developer.mozilla.org/en-US/docs/Web/JavaScript/Guide/Expressions_and_Operators#Assignment
        const operators = {
            [ts.SyntaxKind.PlusEqualsToken]: '+',
            [ts.SyntaxKind.MinusEqualsToken]: '-',
            [ts.SyntaxKind.AsteriskEqualsToken]: '*',
            [ts.SyntaxKind.SlashEqualsToken]: '/',
            [ts.SyntaxKind.PercentEqualsToken]: '%',
            [ts.SyntaxKind.AsteriskAsteriskEqualsToken]: '**',
            [ts.SyntaxKind.LessThanLessThanEqualsToken]: '<<',
            [ts.SyntaxKind.GreaterThanGreaterThanEqualsToken]: '>>',
            [ts.SyntaxKind.GreaterThanGreaterThanGreaterThanEqualsToken]: '>>>',
            [ts.SyntaxKind.AmpersandEqualsToken]: '&',
            [ts.SyntaxKind.CaretEqualsToken]: '^',
            [ts.SyntaxKind.BarEqualsToken]: '|',
        };
        if (
            ts.isBinaryExpression(parent) &&
            parent.left == ident &&
            Object.keys(operators).find((x) => x === String(parent.operatorToken.kind))
        ) {
            const storename = ident.getText().slice(1); // drop the $
            const operator = operators[parent.operatorToken.kind];
            str.overwrite(
                parent.getStart() + astOffset,
                str.original.indexOf('=', ident.end + astOffset) + 1,
                `${storename}.set( __sveltets_store_get(${storename}) ${operator}`,
            );
            str.appendLeft(parent.end + astOffset, ')');
            return;
        }
        // handle $store++, $store--, ++$store, --$store
        if (ts.isPrefixUnaryExpression(parent) || ts.isPostfixUnaryExpression(parent)) {
            let simpleOperator;
            if (parent.operator === 45) simpleOperator = '+';
            if (parent.operator === 46) simpleOperator = '-';
            if (simpleOperator) {
                const storename = ident.getText().slice(1); // drop the $
                str.overwrite(
                    parent.getStart() + astOffset,
                    parent.end + astOffset,
                    `${storename}.set( __sveltets_store_get(${storename}) ${simpleOperator} 1)`,
                );
                return;
            } else {
                console.warn(
                    `Warning - unrecognized UnaryExpression operator ${parent.operator}!
                This is an edge case unaccounted for in svelte2tsx, please file an issue:
                https://github.com/sveltejs/language-tools/issues/new/choose
                `,
                    parent.getText(),
                );
            }
        }

        // we must be on the right or not part of assignment
        const dollar = str.original.indexOf('$', ident.getStart() + astOffset);
        str.overwrite(dollar, dollar + 1, '__sveltets_store_get(');
        str.appendLeft(ident.end + astOffset, ')');
    };

    const resolveStore = (pending: pendingStoreResolution<ts.Node>) => {
        let { node, parent, scope } = pending;
        const name = (node as ts.Identifier).text;
        while (scope) {
            if (scope.declared.has(name)) {
                //we were manually declared, this isn't a store access.
                return;
            }
            scope = scope.parent;
        }
        //We haven't been resolved, we must be a store read/write, handle it.
        handleStore(node, parent);
    };

    const handleIdentifier = (ident: ts.Identifier, parent: ts.Node) => {
        if (ident.text === '$$props') {
            uses$$props = true;
            return;
        }
        if (ident.text === '$$restProps') {
            uses$$restProps = true;
            return;
        }

        if (ts.isLabeledStatement(parent) && parent.label == ident) {
            return;
        }

        if (isDeclaration || ts.isParameter(parent)) {
            if (!ts.isBindingElement(ident.parent) || ident.parent.name == ident) {
                // we are a key, not a name, so don't care
                if (ident.text.startsWith('$') || scope == rootScope) {
                    // track all top level declared identifiers and all $ prefixed identifiers
                    scope.declared.add(ident.text);
                }
            }
        } else {
            //track potential store usage to be resolved
            if (ident.text.startsWith('$')) {
                if (
                    (!ts.isPropertyAccessExpression(parent) || parent.expression == ident) &&
                    (!ts.isPropertyAssignment(parent) || parent.initializer == ident)
                ) {
                    pendingStoreResolutions.push({ node: ident, parent, scope });
                }
            }
        }
    };

    const handleExportedVariableDeclarationList = (list: ts.VariableDeclarationList) => {
        ts.forEachChild(list, (node) => {
            if (ts.isVariableDeclaration(node)) {
                if (ts.isIdentifier(node.name)) {
                    if (node.type) {
                        addExport(node.name, node.name, node.type);
                    } else {
                        addExport(node.name);
                    }
                } else if (
                    ts.isObjectBindingPattern(node.name) ||
                    ts.isArrayBindingPattern(node.name)
                ) {
                    ts.forEachChild(node.name, (element) => {
                        if (ts.isBindingElement(element)) {
                            addExport(element.name);
                        }
                    });
                }
            }
        });
    };

    const walk = (node: ts.Node, parent: ts.Node) => {
        type onLeaveCallback = () => void;
        const onLeaveCallbacks: onLeaveCallback[] = [];

        if (ts.isVariableStatement(node)) {
            const exportModifier = node.modifiers
                ? node.modifiers.find((x) => x.kind == ts.SyntaxKind.ExportKeyword)
                : null;
            if (exportModifier) {
                handleExportedVariableDeclarationList(node.declarationList);
                castPropToUserDefined(node.declarationList);
                removeExport(exportModifier.getStart(), exportModifier.end);
            }
        }

        if (ts.isFunctionDeclaration(node)) {
            if (node.modifiers) {
                const exportModifier = node.modifiers.find(
                    (x) => x.kind == ts.SyntaxKind.ExportKeyword,
                );
                if (exportModifier) {
                    addExport(node.name);
                    removeExport(exportModifier.getStart(), exportModifier.end);
                }
            }

            pushScope();
            onLeaveCallbacks.push(() => popScope());
        }

        if (ts.isBlock(node)) {
            pushScope();
            onLeaveCallbacks.push(() => popScope());
        }

        if (ts.isArrowFunction(node)) {
            pushScope();
            onLeaveCallbacks.push(() => popScope());
        }

        if (ts.isExportDeclaration(node)) {
            const { exportClause } = node;
            if (ts.isNamedExports(exportClause)) {
                for (const ne of exportClause.elements) {
                    if (ne.propertyName) {
                        addExport(ne.propertyName, ne.name);
                    } else {
                        addExport(ne.name);
                    }
                }
                //we can remove entire statement
                removeExport(node.getStart(), node.end);
            }
        }

        //move imports to top of script so they appear outside our render function
        if (ts.isImportDeclaration(node)) {
            str.move(node.getStart() + astOffset, node.end + astOffset, script.start + 1);
            //add in a \n
            const originalEndChar = str.original[node.end + astOffset - 1];
            str.overwrite(node.end + astOffset - 1, node.end + astOffset, originalEndChar + '\n');
        }

        if (ts.isVariableDeclaration(parent) && parent.name == node) {
            isDeclaration = true;
            onLeaveCallbacks.push(() => (isDeclaration = false));
        }

        if (ts.isBindingElement(parent) && parent.name == node) {
            isDeclaration = true;
            onLeaveCallbacks.push(() => (isDeclaration = false));
        }

        if (ts.isImportClause(node)) {
            isDeclaration = true;
            onLeaveCallbacks.push(() => (isDeclaration = false));
        }

        //handle stores etc
        if (ts.isIdentifier(node)) handleIdentifier(node, parent);

        //track implicit declarations in reactive blocks at the top level
        if (
            ts.isLabeledStatement(node) &&
            parent == tsAst && //top level
            node.label.text == '$' &&
            node.statement
        ) {
            if (
                ts.isExpressionStatement(node.statement) &&
                ts.isBinaryExpression(node.statement.expression) &&
                node.statement.expression.operatorToken.kind == ts.SyntaxKind.EqualsToken &&
                ts.isIdentifier(node.statement.expression.left)
            ) {
                implicitTopLevelNames.set(
                    node.statement.expression.left.text, node.label.getStart()
                );
            } else {
                const start = node.getStart() + astOffset;
                const end = node.getEnd() + astOffset;

                str.prependLeft(start, '() => {');
                str.prependRight(end, '}');
            }

        }

        //to save a bunch of condition checks on each node, we recurse into processChild which skips all the checks for top level items
        ts.forEachChild(node, (n) => walk(n, node));
        //fire off the on leave callbacks
        onLeaveCallbacks.map((c) => c());
    };

    //walk the ast and convert to tsx as we go
    tsAst.forEachChild((n) => walk(n, tsAst));

    //resolve stores
    pendingStoreResolutions.map(resolveStore);

    // declare implicit reactive variables we found in the script
    for (const [name, pos] of implicitTopLevelNames.entries()) {
        if (!rootScope.declared.has(name)) {
            //add a declaration
            str.prependRight(pos + astOffset, `;let ${name}; `);
        }
    }

    return {
        exportedNames,
        uses$$props,
        uses$$restProps,
    };
}

function addComponentExport(
    str: MagicString,
    uses$$propsOr$$restProps: boolean,
    strictMode: boolean,
    isTsFile: boolean,
) {
    const propDef =
        // Omit partial-wrapper only if both strict mode and ts file, because
        // in a js file the user has no way of telling the language that
        // the prop is optional
        strictMode && isTsFile
            ? uses$$propsOr$$restProps
                ? '__sveltets_with_any(render().props)'
                : 'render().props'
            : `__sveltets_partial${uses$$propsOr$$restProps ? '_with_any' : ''}(render().props)`;
    str.append(
        // eslint-disable-next-line max-len
        `\n\nexport default class {\n    $$prop_def = ${propDef}\n    $$slot_def = render().slots\n}`,
    );
}

function isTsFile(scriptTag: Node | undefined, moduleScriptTag: Node | undefined) {
    return tagIsLangTs(scriptTag) || tagIsLangTs(moduleScriptTag);

    function tagIsLangTs(tag: Node | undefined) {
        return tag?.attributes?.some((attr) => {
            if (attr.name !== 'lang' && attr.name !== 'type') {
                return false;
            }

            const type = attr.value[0]?.raw;
            switch (type) {
                case 'ts':
                case 'typescript':
                case 'text/ts':
                case 'text/typescript':
                    return true;
                default:
                    return false;
            }
        });
    }
}

function processModuleScriptTag(str: MagicString, script: Node) {
    const htmlx = str.original;

    const scriptStartTagEnd = htmlx.indexOf('>', script.start) + 1;
    const scriptEndTagStart = htmlx.lastIndexOf('<', script.end - 1);

    str.overwrite(script.start, scriptStartTagEnd, '</>;');
    str.overwrite(scriptEndTagStart, script.end, ';<>');
}

function createRenderFunction(
    str: MagicString,
    scriptTag: Node,
    scriptDestination: number,
    slots: Map<string, Map<string, string>>,
    exportedNames: ExportedNames,
    uses$$props: boolean,
    uses$$restProps: boolean,
) {
    const htmlx = str.original;
    let propsDecl = '';

    if (uses$$props) {
        propsDecl += ' let $$props = __sveltets_allPropsType();';
    }
    if (uses$$restProps) {
        propsDecl += ' let $$restProps = __sveltets_restPropsType();';
    }

    if (scriptTag) {
        //I couldn't get magicstring to let me put the script before the <> we prepend during conversion of the template to jsx, so we just close it instead
        const scriptTagEnd = htmlx.lastIndexOf('>', scriptTag.content.start) + 1;
        str.overwrite(scriptTag.start, scriptTag.start + 1, '</>;');
        str.overwrite(scriptTag.start + 1, scriptTagEnd, `function render() {${propsDecl}\n`);

        const scriptEndTagStart = htmlx.lastIndexOf('<', scriptTag.end - 1);
        str.overwrite(scriptEndTagStart, scriptTag.end, ';\n<>', {
            contentOnly: true
        });
    } else {
        str.prependRight(scriptDestination, `</>;function render() {${propsDecl}\n<>`);
    }

    const slotsAsDef =
        '{' +
        Array.from(slots.entries())
            .map(([name, attrs]) => {
                const attrsAsString = Array.from(attrs.entries())
                    .map(([exportName, expr]) => `${exportName}:${expr}`)
                    .join(', ');
                return `${name}: {${attrsAsString}}`;
            })
            .join(', ') +
        '}';

    const returnString = `\nreturn { props: ${createPropsStr(
        exportedNames,
    )}, slots: ${slotsAsDef} }}`;
    str.append(returnString);
}

function createPropsStr(exportedNames: ExportedNames) {
    const names = Array.from(exportedNames.entries());

    const returnElements = names.map(([key, value]) => {
        // Important to not use shorthand props for rename functionality
        return `${value.identifierText || key}: ${key}`;
    });

    if (names.length === 0 || !names.some(([_, value]) => !!value.type)) {
        // No exports or only `typeof` exports -> omit the `as {...}` completely
        // -> 2nd case could be that it's because it's a js file without typing, so
        // omit the types to not have a "cannot use types in jsx" error
        return `{${returnElements.join(' , ')}}`;
    }

    const returnElementsType = names.map(([key, value]) => {
        const identifier = value.identifierText || key;
        if (!value.type) {
            return `${identifier}: typeof ${key}`;
        }

        const containsUndefined = /(^|\s+)undefined(\s+|$)/.test(value.type);
        return `${identifier}${containsUndefined ? '?' : ''}: ${value.type}`;
    });

    return `{${returnElements.join(' , ')}} as {${returnElementsType.join(', ')}}`;
}

export function svelte2tsx(svelte: string, options?: { filename?: string; strictMode?: boolean }) {
    const str = new MagicString(svelte);
    // process the htmlx as a svelte template
    let { moduleScriptTag, scriptTag, slots, uses$$props, uses$$restProps } = processSvelteTemplate(
        str,
    );

    /* Rearrange the script tags so that module is first, and instance second followed finally by the template
     * This is a bit convoluted due to some trouble I had with magic string. A simple str.move(start,end,0) for each script wasn't enough
     * since if the module script was already at 0, it wouldn't move (which is fine) but would mean the order would be swapped when the script tag tried to move to 0
     * In this case we instead have to move it to moduleScriptTag.end. We track the location for the script move in the MoveInstanceScriptTarget var
     */
    let instanceScriptTarget = 0;

    if (moduleScriptTag) {
        if (moduleScriptTag.start != 0) {
            //move our module tag to the top
            str.move(moduleScriptTag.start, moduleScriptTag.end, 0);
        } else {
            //since our module script was already at position 0, we need to move our instance script tag to the end of it.
            instanceScriptTarget = moduleScriptTag.end;
        }
    }

    //move the instance script and process the content
    let exportedNames = new Map<string, { type?: string; identifierText?: string }>();
    if (scriptTag) {
        //ensure it is between the module script and the rest of the template (the variables need to be declared before the jsx template)
        if (scriptTag.start != instanceScriptTarget) {
            str.move(scriptTag.start, scriptTag.end, instanceScriptTarget);
        }
        const res = processInstanceScriptContent(str, scriptTag);
        exportedNames = res.exportedNames;
        uses$$props = uses$$props || res.uses$$props;
        uses$$restProps = uses$$restProps || res.uses$$restProps;
    }

    //wrap the script tag and template content in a function returning the slot and exports
    createRenderFunction(
        str,
        scriptTag,
        instanceScriptTarget,
        slots,
        exportedNames,
        uses$$props,
        uses$$restProps,
    );

    // we need to process the module script after the instance script has moved otherwise we get warnings about moving edited items
    if (moduleScriptTag) {
        processModuleScriptTag(str, moduleScriptTag);
    }

    addComponentExport(
        str,
        uses$$props || uses$$restProps,
        !!options?.strictMode,
        isTsFile(scriptTag, moduleScriptTag),
    );

    return {
        code: str.toString(),
        map: str.generateMap({ hires: true, source: options?.filename }),
    };
}<|MERGE_RESOLUTION|>--- conflicted
+++ resolved
@@ -410,21 +410,12 @@
         );
         const handleCasting = (declaration: ts.VariableDeclaration) => {
             const identifier = declaration.name;
-<<<<<<< HEAD
-            if (ts.isIdentifier(identifier)) {
-                const name = identifier.text;
-                str.appendRight(
-                    declarationEnd,
-                    `\n${name} = __sveltets_invalidateWithDefault(() => ${name});`
-                );
-=======
             const tsType = declaration.type;
             const jsDocType = ts.getJSDocType(declaration);
             const type = tsType || jsDocType;
 
             if (!ts.isIdentifier(identifier) || !type) {
                 return;
->>>>>>> 3aac76c7
             }
             const name = identifier.getText();
             const end = declaration.end + astOffset;
