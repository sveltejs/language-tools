--- conflicted
+++ resolved
@@ -73,13 +73,10 @@
             if (attr.expression) {
                 const on = 'on';
                 //for handler assignment, we changeIt to call to our __sveltets_ensureFunction
-<<<<<<< HEAD
-                str.appendRight(attr.start, `{__sveltets_instanceOf(${parent.name}).$`);
-=======
                 str.appendRight(
-                    attr.start, `{__sveltets_instanceOf(${getTypeForComponent(parent)}).$`
+                    attr.start,
+                    `{__sveltets_instanceOf(${getTypeForComponent(parent)}).$`,
                 );
->>>>>>> e737daf7
                 const eventNameIndex = htmlx.indexOf(':', attr.start) + 1;
                 str.overwrite(htmlx.indexOf(on, attr.start) + on.length, eventNameIndex, `('`);
                 const eventEnd = htmlx.lastIndexOf('=', attr.expression.start);
@@ -177,7 +174,6 @@
     };
 
     const handleBinding = (attr: Node, el: Node) => {
-
         const getThisType = (node: Node) => {
             switch (node.type) {
                 case 'InlineComponent':
@@ -228,7 +224,7 @@
                 str.appendLeft(
                     attr.end,
                     `=__sveltets_instanceOf(${oneWayBindingAttributes.get(attr.name)}).${
-                    attr.name
+                        attr.name
                     })}`,
                 );
             } else {
@@ -237,7 +233,7 @@
                     attr.expression.end,
                     attr.end,
                     `=__sveltets_instanceOf(${oneWayBindingAttributes.get(attr.name)}).${
-                    attr.name
+                        attr.name
                     })}`,
                 );
             }
