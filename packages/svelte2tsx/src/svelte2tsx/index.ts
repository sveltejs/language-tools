--- conflicted
+++ resolved
@@ -430,14 +430,9 @@
         uses$$slots,
         uses$$restProps,
         events,
-<<<<<<< HEAD
         componentDocumentation,
         resolvedStores
-    } = processSvelteTemplate(str);
-=======
-        componentDocumentation
     } = processSvelteTemplate(str, options);
->>>>>>> e4c4a678
 
     /* Rearrange the script tags so that module is first, and instance second followed finally by the template
      * This is a bit convoluted due to some trouble I had with magic string. A simple str.move(start,end,0) for each script wasn't enough
