--- conflicted
+++ resolved
@@ -129,19 +129,15 @@
     const comments = ts
         .getLeadingCommentRanges(nodeText, 0)
         ?.filter((c) => c.kind === ts.SyntaxKind.MultiLineCommentTrivia);
-<<<<<<< HEAD
-    const closestComment = comments && comments[comments.length - 1];
-=======
     const comment = comments?.[comments?.length - 1];
->>>>>>> f23c1f49
 
-    if (closestComment) {
-        let commentText = nodeText.substring(closestComment.pos, closestComment.end);
+    if (comment) {
+        let commentText = nodeText.substring(comment.pos, comment.end);
 
         const typedefTags = ts.getAllJSDocTagsOfKind(
             node, ts.SyntaxKind.JSDocTypedefTag);
         typedefTags
-            .filter((tag) => tag.pos >= closestComment.pos)
+            .filter((tag) => tag.pos >= comment.pos)
             .map((tag) => nodeText.substring(tag.pos, tag.end))
             .forEach((comment) => {
                 commentText = commentText.replace(comment, '');
