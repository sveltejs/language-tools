import MagicString from 'magic-string';
import ts from 'typescript';
import { internalHelpers } from '../../helpers';
import { surroundWithIgnoreComments } from '../../utils/ignore';
import { preprendStr, overwriteStr } from '../../utils/magic-string';
import { findExportKeyword, getLastLeadingDoc, isInterfaceOrTypeDeclaration } from '../utils/tsAst';
import { HoistableInterfaces } from './HoistableInterfaces';

export function is$$PropsDeclaration(
    node: ts.Node
): node is ts.TypeAliasDeclaration | ts.InterfaceDeclaration {
    return isInterfaceOrTypeDeclaration(node) && node.name.text === '$$Props';
}

interface ExportedName {
    isLet: boolean;
    type?: string;
    identifierText?: string;
    required?: boolean;
    doc?: string;
    isNamedExport?: boolean;
}

export class ExportedNames {
    public hoistableInterfaces = new HoistableInterfaces();
    public usesAccessors = false;
    /**
     * Uses the `$$Props` type
     */
    public uses$$Props = false;
    /**
     * Component contains globals that have a rune name
     */
    private hasRunesGlobals = false;
    /**
     * The `$props()` rune's type info as a string, if it exists.
     * If using TS, this returns the generic string, if using JS, returns the `@type {..}` string.
     */
    private $props = {
        /** The JSDoc type; not set when TS type exists */
        comment: '',
        /** The TS type */
        type: '',
        bindings: [] as string[]
    };
    /** Map of all props and exports. Exposing it publicly is no longer necessary for runes mode */
    private exports = new Map<string, ExportedName>();
    private possibleExports = new Map<
        string,
        ExportedName & {
            declaration: ts.VariableDeclarationList;
        }
    >();
    private doneDeclarationTransformation = new Set<ts.VariableDeclarationList>();
    private getters = new Set<string>();

    constructor(
        private str: MagicString,
        private astOffset: number,
        private basename: string,
        private isTsFile: boolean,
        private isSvelte5Plus: boolean,
        private isRunes: boolean
    ) {}

    handleVariableStatement(node: ts.VariableStatement, parent: ts.Node): void {
        const exportModifier = findExportKeyword(node);
        if (exportModifier) {
            const isLet = node.declarationList.flags === ts.NodeFlags.Let;
            const isConst = node.declarationList.flags === ts.NodeFlags.Const;

            this.handleExportedVariableDeclarationList(node.declarationList, (_, ...args) =>
                this.addExportForBindingPattern(...args)
            );
            if (isLet) {
                this.propTypeAssertToUserDefined(node.declarationList);
            } else if (isConst) {
                node.declarationList.forEachChild((n) => {
                    if (ts.isVariableDeclaration(n) && ts.isIdentifier(n.name)) {
                        this.addGetter(n.name);

                        const type = n.type || ts.getJSDocType(n);
                        const isKitExport =
                            internalHelpers.isKitRouteFile(this.basename) &&
                            n.name.getText() === 'snapshot';
                        // TS types are not allowed in JS files, but TS will still pick it up and the ignore comment will filter out the error
                        const kitType =
                            isKitExport && !type ? `: import('./$types.js').Snapshot` : '';
                        const nameEnd = n.name.end + this.astOffset;
                        if (kitType) {
                            preprendStr(this.str, nameEnd, surroundWithIgnoreComments(kitType));
                        }
                    }
                });
            }
            this.removeExport(exportModifier.getStart(), exportModifier.end);
        } else if (ts.isSourceFile(parent)) {
            this.handleExportedVariableDeclarationList(
                node.declarationList,
                this.addPossibleExport.bind(this)
            );
            for (const declaration of node.declarationList.declarations) {
                if (
                    declaration.initializer !== undefined &&
                    ts.isCallExpression(declaration.initializer) &&
                    declaration.initializer.expression.getText() === '$props'
                ) {
                    // @ts-expect-error TS is too stupid to narrow this properly
                    this.handle$propsRune(declaration);
                    break;
                }
            }
        }
    }

    handleExportFunctionOrClass(node: ts.ClassDeclaration | ts.FunctionDeclaration): void {
        const exportModifier = findExportKeyword(node);
        if (!exportModifier) {
            return;
        }

        this.removeExport(exportModifier.getStart(), exportModifier.end);
        this.addGetter(node.name);

        // Can't export default here
        if (node.name) {
            this.addExport(node.name, false);
        }
    }

    handleExportDeclaration(node: ts.ExportDeclaration): void {
        const { exportClause } = node;
        if (ts.isNamedExports(exportClause)) {
            for (const ne of exportClause.elements) {
                if (ne.propertyName) {
                    this.addExport(ne.propertyName, false, ne.name, undefined, undefined, true);
                } else {
                    this.addExport(ne.name, false, undefined, undefined, undefined, true);
                }
            }
            //we can remove entire statement
            this.removeExport(node.getStart(), node.end);
        }
    }

    private handle$propsRune(
        node: ts.VariableDeclaration & {
            initializer: ts.CallExpression & { expression: ts.Identifier };
        }
    ): void {
        // Check if the $props() rune uses $bindable()
        if (ts.isObjectBindingPattern(node.name)) {
            for (const element of node.name.elements) {
                if (
                    ts.isIdentifier(element.name) &&
                    (!element.propertyName || ts.isIdentifier(element.propertyName)) &&
                    !element.dotDotDotToken
                ) {
                    const name = element.propertyName
                        ? (element.propertyName as ts.Identifier).text
                        : element.name.text;

                    if (element.initializer) {
                        let call = element.initializer;
                        // if it's an as expression we need to check wether the as
                        // expression expression is a call
                        if (ts.isAsExpression(call)) {
                            call = call.expression;
                        }
                        if (ts.isCallExpression(call) && ts.isIdentifier(call.expression)) {
                            if (call.expression.text === '$bindable') {
                                this.$props.bindings.push(name);
                            }
                        }
                    }
                }
            }
        }

        // Easy mode: User uses TypeScript and typed the $props() rune
        if (node.initializer.typeArguments?.length > 0 || node.type) {
            this.hoistableInterfaces.analyze$propsRune(node);

            const generic_arg = node.initializer.typeArguments?.[0] || node.type;
            const generic = generic_arg.getText();
            if (ts.isTypeReferenceNode(generic_arg)) {
                this.$props.type = generic;
            } else {
                // Create a virtual type alias for the unnamed generic and reuse it for the props return type
                // so that rename, find references etc works seamlessly across components
                this.$props.type = '$$ComponentProps';
                preprendStr(
                    this.str,
                    generic_arg.pos + this.astOffset,
                    `;type ${this.$props.type} = `
                );
                this.str.appendLeft(generic_arg.end + this.astOffset, ';');
                this.str.move(
                    generic_arg.pos + this.astOffset,
                    generic_arg.end + this.astOffset,
                    node.parent.pos + this.astOffset
                );
                this.str.appendRight(
                    generic_arg.end + this.astOffset,
                    // so that semantic tokens ignore it, preventing an overlap of tokens
                    surroundWithIgnoreComments(this.$props.type)
                );
            }

            return;
        }

        // Hard mode: User uses JSDoc or didn't type the $props() rune
        if (!this.isTsFile) {
            const text = node.getSourceFile().getFullText();
            let start = -1;
            let comment: string;
            // reverse because we want to look at the last comment before the node first
            for (const c of [...(ts.getLeadingCommentRanges(text, node.pos) || [])].reverse()) {
                const potential_match = text.substring(c.pos, c.end);
                if (/@type\b/.test(potential_match)) {
                    comment = potential_match;
                    start = c.pos + this.astOffset;
                    break;
                }
            }
            if (!comment) {
                for (const c of [
                    ...(ts.getLeadingCommentRanges(text, node.parent.pos) || []).reverse()
                ]) {
                    const potential_match = text.substring(c.pos, c.end);
                    if (/@type\b/.test(potential_match)) {
                        comment = potential_match;
                        start = c.pos + this.astOffset;
                        break;
                    }
                }
            }

            if (comment && /\/\*\*[^@]*?@type\s*{\s*{.*}\s*}\s*\*\//.test(comment)) {
                // Create a virtual type alias for the unnamed generic and reuse it for the props return type
                // so that rename, find references etc works seamlessly across components
                this.$props.comment = '/** @type {$$ComponentProps} */';
                const type_start = this.str.original.indexOf('@type', start);
                this.str.overwrite(type_start, type_start + 5, '@typedef');
                const end = this.str.original.indexOf('*/', start);
                this.str.overwrite(end, end + 2, ' $$ComponentProps */' + this.$props.comment);
            } else {
                // Complex comment or simple `@type {AType}` comment which we just use as-is.
                // For the former this means things like rename won't work properly across components.
                this.$props.comment = comment || '';
            }
        }

<<<<<<< HEAD
        if (this.$props.comment) {
            // User uses JsDoc
            return;
        }

        // Do a best-effort to extract the props from the object literal
        let propsStr = '';
        let withUnknown = false;
        let props = [];

        const isKitRouteFile = internalHelpers.isKitRouteFile(this.basename);
        const isKitLayoutFile = isKitRouteFile && this.basename.includes('layout');

        if (ts.isObjectBindingPattern(node.name)) {
            for (const element of node.name.elements) {
                if (
                    !ts.isIdentifier(element.name) ||
                    (element.propertyName && !ts.isIdentifier(element.propertyName)) ||
                    !!element.dotDotDotToken
                ) {
                    withUnknown = true;
                } else {
                    const name = element.propertyName
                        ? (element.propertyName as ts.Identifier).text
                        : element.name.text;
                    if (isKitRouteFile) {
                        if (name === 'data') {
                            props.push(
                                `data: import('./$types.js').${
                                    isKitLayoutFile ? 'LayoutData' : 'PageData'
                                }`
                            );
=======
            // Do a best-effort to extract the props from the object literal
            let propsStr = '';
            let withUnknown = false;
            let props = [];

            const isKitRouteFile = internalHelpers.isKitRouteFile(this.basename);
            const isKitLayoutFile = isKitRouteFile && this.basename.includes('layout');

            if (ts.isObjectBindingPattern(node.name)) {
                for (const element of node.name.elements) {
                    if (
                        !ts.isIdentifier(element.name) ||
                        (element.propertyName && !ts.isIdentifier(element.propertyName)) ||
                        !!element.dotDotDotToken
                    ) {
                        withUnknown = true;
                    } else {
                        const name = element.propertyName
                            ? (element.propertyName as ts.Identifier).text
                            : element.name.text;
                        if (isKitRouteFile) {
                            if (name === 'data') {
                                props.push(
                                    `data: import('./$types.js').${
                                        isKitLayoutFile ? 'LayoutData' : 'PageData'
                                    }`
                                );
                            }
                            if (name === 'form' && !isKitLayoutFile) {
                                props.push(`form: import('./$types.js').ActionData`);
                            }
                        } else if (element.initializer) {
                            const initializer =
                                ts.isCallExpression(element.initializer) &&
                                ts.isIdentifier(element.initializer.expression) &&
                                element.initializer.expression.text === '$bindable'
                                    ? element.initializer.arguments[0]
                                    : element.initializer;
                            const type = !initializer
                                ? 'any'
                                : ts.isAsExpression(initializer)
                                  ? initializer.type.getText()
                                  : ts.isStringLiteral(initializer)
                                    ? 'string'
                                    : ts.isNumericLiteral(initializer)
                                      ? 'number'
                                      : initializer.kind === ts.SyntaxKind.TrueKeyword ||
                                          initializer.kind === ts.SyntaxKind.FalseKeyword
                                        ? 'boolean'
                                        : ts.isIdentifier(initializer) &&
                                            initializer.text !== 'undefined'
                                          ? `typeof ${initializer.text}`
                                          : ts.isArrowFunction(initializer)
                                            ? 'Function'
                                            : ts.isObjectLiteralExpression(initializer)
                                              ? 'Record<string, any>'
                                              : ts.isArrayLiteralExpression(initializer)
                                                ? 'any[]'
                                                : 'any';
                            props.push(`${name}?: ${type}`);
                        } else {
                            props.push(`${name}: any`);
>>>>>>> 77160ff7
                        }
                        if (name === 'form' && !isKitLayoutFile) {
                            props.push(`form: import('./$types.js').ActionData`);
                        }
                    } else if (element.initializer) {
                        const type = ts.isAsExpression(element.initializer)
                            ? element.initializer.type.getText()
                            : ts.isStringLiteral(element.initializer)
                              ? 'string'
                              : ts.isNumericLiteral(element.initializer)
                                ? 'number'
                                : element.initializer.kind === ts.SyntaxKind.TrueKeyword ||
                                    element.initializer.kind === ts.SyntaxKind.FalseKeyword
                                  ? 'boolean'
                                  : ts.isIdentifier(element.initializer)
                                    ? `typeof ${element.initializer.text}`
                                    : ts.isObjectLiteralExpression(element.initializer)
                                      ? 'Record<string, unknown>'
                                      : ts.isArrayLiteralExpression(element.initializer)
                                        ? 'unknown[]'
                                        : 'unknown';
                        props.push(`${name}?: ${type}`);
                    } else {
                        props.push(`${name}: unknown`);
                    }
                }
            }

            if (isKitLayoutFile) {
                props.push(`children: import('svelte').Snippet`);
            }

<<<<<<< HEAD
            if (props.length > 0) {
                propsStr =
                    `{ ${props.join(', ')} }` + (withUnknown ? ' & Record<string, unknown>' : '');
            } else if (withUnknown) {
                propsStr = 'Record<string, unknown>';
            } else {
                propsStr = 'Record<string, never>';
=======
                if (props.length > 0) {
                    propsStr =
                        `{ ${props.join(', ')} }` + (withUnknown ? ' & Record<string, any>' : '');
                } else if (withUnknown) {
                    propsStr = 'Record<string, any>';
                } else {
                    propsStr = 'Record<string, never>';
                }
            } else {
                propsStr = 'Record<string, any>';
>>>>>>> 77160ff7
            }
        } else {
            propsStr = 'Record<string, unknown>';
        }

        // Create a virtual type alias for the unnamed generic and reuse it for the props return type
        // so that rename, find references etc works seamlessly across components
        if (this.isTsFile) {
            this.$props.type = '$$ComponentProps';
            if (props.length > 0 || withUnknown) {
                preprendStr(
                    this.str,
                    node.parent.pos + this.astOffset,
                    surroundWithIgnoreComments(`;type $$ComponentProps = ${propsStr};`)
                );
                preprendStr(this.str, node.name.end + this.astOffset, `: ${this.$props.type}`);
            }
        } else {
            this.$props.comment = '/** @type {$$ComponentProps} */';
            if (props.length > 0 || withUnknown) {
                preprendStr(
                    this.str,
                    node.pos + this.astOffset,
                    `/** @typedef {${propsStr}} $$ComponentProps */${this.$props.comment}`
                );
            }
        }
    }

    private removeExport(start: number, end: number) {
        const exportStart = this.str.original.indexOf('export', start + this.astOffset);
        const exportEnd = exportStart + (end - start);
        this.str.remove(exportStart, exportEnd);
    }

    /**
     * Appends `prop = __sveltets_2_any(prop)`  to given declaration in order to
     * trick TS into widening the type. Else for example `let foo: string | undefined = undefined`
     * is narrowed to `undefined` by TS.
     */
    private propTypeAssertToUserDefined(node: ts.VariableDeclarationList) {
        if (this.doneDeclarationTransformation.has(node)) {
            return;
        }

        const handleTypeAssertion = (declaration: ts.VariableDeclaration) => {
            const identifier = declaration.name;
            const tsType = declaration.type;
            const jsDocType = ts.getJSDocType(declaration);
            const type = tsType || jsDocType;
            const name = identifier.getText();
            const isKitExport =
                internalHelpers.isKitRouteFile(this.basename) &&
                (name === 'data' || name === 'form' || name === 'snapshot');
            // TS types are not allowed in JS files, but TS will still pick it up and the ignore comment will filter out the error
            const kitType =
                isKitExport && !type
                    ? `: import('./$types.js').${
                          name === 'data'
                              ? this.basename.includes('layout')
                                  ? 'LayoutData'
                                  : 'PageData'
                              : name === 'form'
                                ? 'ActionData'
                                : 'Snapshot'
                      }`
                    : '';
            const nameEnd = identifier.end + this.astOffset;
            const end = declaration.end + this.astOffset;

            if (
                ts.isIdentifier(identifier) &&
                // Ensure initialization for proper control flow and to avoid "possibly undefined" type errors.
                // Also ensure prop is typed as any with a type annotation in TS strict mode
                (!declaration.initializer ||
                    // Widen the type, else it's narrowed to the initializer
                    type ||
                    // Edge case: TS infers `export let bla = false` to type `false`.
                    // prevent that by adding the any-wrap in this case, too.
                    (!type &&
                        [ts.SyntaxKind.FalseKeyword, ts.SyntaxKind.TrueKeyword].includes(
                            declaration.initializer.kind
                        )))
            ) {
                const name = identifier.getText();

                if (nameEnd === end) {
                    preprendStr(
                        this.str,
                        end,
                        surroundWithIgnoreComments(
                            `${kitType};${name} = __sveltets_2_any(${name});`
                        )
                    );
                } else {
                    if (kitType) {
                        preprendStr(this.str, nameEnd, surroundWithIgnoreComments(kitType));
                    }
                    preprendStr(
                        this.str,
                        end,
                        surroundWithIgnoreComments(`;${name} = __sveltets_2_any(${name});`)
                    );
                }
            } else if (kitType) {
                preprendStr(this.str, nameEnd, surroundWithIgnoreComments(kitType));
            }
        };

        const findComma = (target: ts.Node) =>
            target.getChildren().filter((child) => child.kind === ts.SyntaxKind.CommaToken);
        const splitDeclaration = () => {
            const commas = node
                .getChildren()
                .filter((child) => child.kind === ts.SyntaxKind.SyntaxList)
                .map(findComma)
                .reduce((current, previous) => [...current, ...previous], []);

            commas.forEach((comma) => {
                const start = comma.getStart() + this.astOffset;
                const end = comma.getEnd() + this.astOffset;

                overwriteStr(this.str, start, end, ';let ');
            });
        };

        for (const declaration of node.declarations) {
            handleTypeAssertion(declaration);
        }

        // need to be append after the type assert treatment
        splitDeclaration();

        this.doneDeclarationTransformation.add(node);
    }

    private handleExportedVariableDeclarationList(
        list: ts.VariableDeclarationList,
        add: ExportedNames['addPossibleExport']
    ) {
        const isLet = list.flags === ts.NodeFlags.Let;
        ts.forEachChild(list, (node) => {
            if (ts.isVariableDeclaration(node)) {
                if (ts.isIdentifier(node.name)) {
                    add(list, node.name, isLet, node.name, node.type, !node.initializer);
                } else if (
                    ts.isObjectBindingPattern(node.name) ||
                    ts.isArrayBindingPattern(node.name)
                ) {
                    ts.forEachChild(node.name, (element) => {
                        if (ts.isBindingElement(element)) {
                            add(list, element.name, isLet);
                        }
                    });
                }
            }
        });
    }

    private addGetter(node: ts.Identifier): void {
        if (!node) {
            return;
        }
        this.getters.add(node.text);
    }

    createClassGetters(generics = ''): string {
        if (this.usesRunes()) {
            // In runes mode, exports are no longer part of props
            return Array.from(this.getters)
                .map((name) => `\n    get ${name}() { return render${generics}().exports.${name} }`)
                .join('');
        } else {
            return Array.from(this.getters)
                .map(
                    (name) =>
                        // getters are const/classes/functions, which are always defined.
                        // We have to remove the `| undefined` from the type here because it was necessary to
                        // be added in a previous step so people are not expected to provide these as props.
                        `\n    get ${name}() { return __sveltets_2_nonNullable(this.$$prop_def.${name}) }`
                )
                .join('');
        }
    }

    createClassAccessors(): string {
        const accessors: string[] = [];
        for (const value of this.exports.values()) {
            if (this.getters.has(value.identifierText)) {
                continue;
            }

            accessors.push(value.identifierText);
        }

        return accessors
            .map(
                (name) =>
                    `\n    get ${name}() { return this.$$prop_def.${name} }` +
                    `\n    /**accessor*/\n    set ${name}(_) {}`
            )
            .join('');
    }

    /**
     * Marks a top level declaration as a possible export
     * which could be exported through `export { .. }` later.
     */
    private addPossibleExport(
        declaration: ts.VariableDeclarationList,
        name: ts.BindingName,
        isLet: boolean,
        target: ts.BindingName = null,
        type: ts.TypeNode = null,
        required = false
    ) {
        if (!ts.isIdentifier(name)) {
            return;
        }

        if (target && ts.isIdentifier(target)) {
            this.possibleExports.set(name.text, {
                declaration,
                isLet,
                type: type?.getText(),
                identifierText: target.text,
                required,
                doc: this.getDoc(target)
            });
        } else {
            this.possibleExports.set(name.text, {
                declaration,
                isLet
            });
        }
    }

    /**
     * Adds export to map
     */
    private addExport(
        name: ts.ModuleExportName,
        isLet: boolean,
        target: ts.ModuleExportName = null,
        type: ts.TypeNode = null,
        required = false,
        isNamedExport = false
    ): void {
        const existingDeclaration = this.possibleExports.get(name.text);
        if (target) {
            this.exports.set(name.text, {
                isLet: isLet || existingDeclaration?.isLet,
                type: type?.getText() || existingDeclaration?.type,
                identifierText: target.text,
                required: required || existingDeclaration?.required,
                doc: this.getDoc(target) || existingDeclaration?.doc,
                isNamedExport
            });
        } else {
            this.exports.set(name.text, {
                isLet: isLet || existingDeclaration?.isLet,
                type: existingDeclaration?.type,
                required: existingDeclaration?.required,
                doc: existingDeclaration?.doc,
                isNamedExport
            });
        }

        if (existingDeclaration?.isLet) {
            this.propTypeAssertToUserDefined(existingDeclaration.declaration);
        }
    }

    private addExportForBindingPattern(
        name: ts.BindingName,
        isLet: boolean,
        target: ts.BindingName = null,
        type: ts.TypeNode = null,
        required = false
    ): void {
        if (ts.isIdentifier(name)) {
            if (!target || ts.isIdentifier(target)) {
                this.addExport(name, isLet, target as ts.Identifier | null, type, required);
            }
            return;
        }

        name.elements.forEach((child) => {
            this.addExportForBindingPattern(child.name, isLet, undefined, type, required);
        });
    }

    private getDoc(target: ts.BindingName | ts.ModuleExportName) {
        let doc = undefined;
        // Traverse `a` one up. If the declaration is part of a declaration list,
        // the comment is at this point already
        const variableDeclaration = target?.parent;
        // Traverse `a` up to `export let a`
        const exportExpr = target?.parent?.parent?.parent;

        if (variableDeclaration) {
            doc = getLastLeadingDoc(variableDeclaration);
        }

        if (exportExpr && !doc) {
            doc = getLastLeadingDoc(exportExpr);
        }

        return doc;
    }

    /**
     * Creates a string from the collected props
     *
     * @param uses$$propsOr$$restProps whether the file references the $$props or $$restProps variable
     */
    createPropsStr(uses$$propsOr$$restProps: boolean): string {
        const names = Array.from(this.exports.entries());

        if (this.usesRunes()) {
            if (this.$props.type) {
                return '{} as any as ' + this.$props.type;
            }

            if (this.$props.comment) {
                return this.$props.comment + '({})';
            }

            // Necessary, because {} roughly equals to any
            return this.isTsFile
                ? '{} as Record<string, never>'
                : '/** @type {Record<string, never>} */ ({})';
        }

        if (this.uses$$Props) {
            const lets = names.filter(([, { isLet }]) => isLet);
            const others = names.filter(([, { isLet }]) => !isLet);
            // - The check if $$Props is assignable to exports is necessary to make sure no extraneous props
            //   are defined and that no props are required that should be optional
            // - The check if exports are assignable to $$Props is not done because a component should be allowed
            //   to use less props than defined (it just ignores them)
            // - __sveltets_2_ensureRightProps needs to be declared in a way that doesn't affect the type result of props
            return (
                '{ ...__sveltets_2_ensureRightProps<{' +
                this.createReturnElementsType(lets).join(',') +
                '}>(__sveltets_2_any("") as $$Props)} as ' +
                // We add other exports of classes and functions here because
                // they need to appear in the props object in order to properly
                // type bind:xx but they are not needed to be part of $$Props
                (others.length
                    ? '{' + this.createReturnElementsType(others).join(',') + '} & '
                    : '') +
                '$$Props'
            );
        }

        if (names.length === 0 && !uses$$propsOr$$restProps) {
            // Necessary, because {} roughly equals to any
            return this.isTsFile
                ? '{} as Record<string, never>'
                : '/** @type {Record<string, never>} */ ({})';
        }

        const dontAddTypeDef =
            !this.isTsFile || names.every(([_, value]) => !value.type && value.required);
        const returnElements = this.createReturnElements(names, dontAddTypeDef);
        if (dontAddTypeDef) {
            // Only `typeof` exports -> omit the `as {...}` completely.
            // If not TS, omit the types to not have a "cannot use types in jsx" error.
            return `{${returnElements.join(' , ')}}`;
        }

        const returnElementsType = this.createReturnElementsType(names);
        return `{${returnElements.join(' , ')}} as {${returnElementsType.join(', ')}}`;
    }

    hasNoProps() {
        if (this.usesRunes()) {
            return !this.$props.type && !this.$props.comment;
        }

        const names = Array.from(this.exports.entries());
        return names.length === 0;
    }

    createBindingsStr(): string {
        if (this.usesRunes()) {
            // will be just the empty strings for zero bindings, which is impossible to create a binding for, so it works out fine
            return `__sveltets_$$bindings('${this.$props.bindings.join("', '")}')`;
        } else {
            return '""';
        }
    }

    /**
     * In runes mode, exports are no longer part of props because you cannot `bind:` to them,
     * which is why we need a separate return type for them. In Svelte 5, the isomorphic component
     * needs them separate, too.
     */
    createExportsStr(): string {
        const names = Array.from(this.exports.entries());
        const others = names.filter(
            ([, { isLet, isNamedExport }]) => !isLet || (this.usesRunes() && isNamedExport)
        );
        const needsAccessors = this.usesAccessors && names.length > 0 && !this.usesRunes(); // runes mode doesn't support accessors

        if (this.isSvelte5Plus) {
            let str = '';

            if (others.length > 0 || this.usesRunes() || needsAccessors) {
                if (others.length > 0 || needsAccessors) {
                    if (this.isTsFile) {
                        str +=
                            ', exports: {} as any as { ' +
                            this.createReturnElementsType(
                                needsAccessors ? names : others,
                                undefined,
                                true
                            ).join(',') +
                            ' }';
                    } else {
                        str += `, exports: /** @type {{${this.createReturnElementsType(needsAccessors ? names : others, false, true)}}} */ ({})`;
                    }
                } else {
                    // Always add that, in TS5.5+ the type for Exports is infered to never when this is not present, which breaks types.
                    // Don't cast to `Record<string, never>` because that will break the union type we use elsewhere
                    str += ', exports: {}';
                }

                str += `, bindings: ${this.createBindingsStr()}`;
            } else {
                // always add that, in TS5.5+ the type for Exports is infered to never when this is not present, which breaks types
                str += `, exports: {}, bindings: ${this.createBindingsStr()}`;
            }

            return str;
        }

        return '';
    }

    private createReturnElements(
        names: Array<[string, ExportedName]>,
        dontAddTypeDef: boolean
    ): string[] {
        return names.map(([key, value]) => {
            // Important to not use shorthand props for rename functionality
            return `${dontAddTypeDef && value.doc ? `\n${value.doc}` : ''}${
                value.identifierText || key
            }: ${key}`;
        });
    }

    private createReturnElementsType(
        names: Array<[string, ExportedName]>,
        addDoc = true,
        forceRequired = false
    ) {
        return names.map(([key, value]) => {
            const identifier = `${value.doc && addDoc ? `\n${value.doc}` : ''}${
                value.identifierText || key
            }${value.required || forceRequired ? '' : '?'}`;
            if (!value.type) {
                return `${identifier}: typeof ${key}`;
            }

            return `${identifier}: ${value.type}`;
        });
    }

    createOptionalPropsArray(): string[] {
        if (this.usesRunes()) {
            return [];
        } else {
            return Array.from(this.exports.entries())
                .filter(([_, entry]) => !entry.required)
                .map(([name, entry]) => `'${entry.identifierText || name}'`);
        }
    }

    getExportsMap() {
        return this.exports;
    }

    hasExports(): boolean {
        const names = Array.from(this.exports.entries());
        return this.usesAccessors ? names.length > 0 : names.some(([, { isLet }]) => !isLet);
    }

    hasPropsRune() {
        return this.isSvelte5Plus && !!(this.$props.type || this.$props.comment);
    }

    checkGlobalsForRunes(globals: string[]) {
        const runes = ['$state', '$derived', '$effect']; // no need to check for props, already handled through other means in here
        this.hasRunesGlobals =
            this.isSvelte5Plus && globals.some((global) => runes.includes(global));
    }

    usesRunes() {
        return this.hasRunesGlobals || this.hasPropsRune() || this.isRunes;
    }
}<|MERGE_RESOLUTION|>--- conflicted
+++ resolved
@@ -252,7 +252,6 @@
             }
         }
 
-<<<<<<< HEAD
         if (this.$props.comment) {
             // User uses JsDoc
             return;
@@ -285,94 +284,43 @@
                                     isKitLayoutFile ? 'LayoutData' : 'PageData'
                                 }`
                             );
-=======
-            // Do a best-effort to extract the props from the object literal
-            let propsStr = '';
-            let withUnknown = false;
-            let props = [];
-
-            const isKitRouteFile = internalHelpers.isKitRouteFile(this.basename);
-            const isKitLayoutFile = isKitRouteFile && this.basename.includes('layout');
-
-            if (ts.isObjectBindingPattern(node.name)) {
-                for (const element of node.name.elements) {
-                    if (
-                        !ts.isIdentifier(element.name) ||
-                        (element.propertyName && !ts.isIdentifier(element.propertyName)) ||
-                        !!element.dotDotDotToken
-                    ) {
-                        withUnknown = true;
-                    } else {
-                        const name = element.propertyName
-                            ? (element.propertyName as ts.Identifier).text
-                            : element.name.text;
-                        if (isKitRouteFile) {
-                            if (name === 'data') {
-                                props.push(
-                                    `data: import('./$types.js').${
-                                        isKitLayoutFile ? 'LayoutData' : 'PageData'
-                                    }`
-                                );
-                            }
-                            if (name === 'form' && !isKitLayoutFile) {
-                                props.push(`form: import('./$types.js').ActionData`);
-                            }
-                        } else if (element.initializer) {
-                            const initializer =
-                                ts.isCallExpression(element.initializer) &&
-                                ts.isIdentifier(element.initializer.expression) &&
-                                element.initializer.expression.text === '$bindable'
-                                    ? element.initializer.arguments[0]
-                                    : element.initializer;
-                            const type = !initializer
-                                ? 'any'
-                                : ts.isAsExpression(initializer)
-                                  ? initializer.type.getText()
-                                  : ts.isStringLiteral(initializer)
-                                    ? 'string'
-                                    : ts.isNumericLiteral(initializer)
-                                      ? 'number'
-                                      : initializer.kind === ts.SyntaxKind.TrueKeyword ||
-                                          initializer.kind === ts.SyntaxKind.FalseKeyword
-                                        ? 'boolean'
-                                        : ts.isIdentifier(initializer) &&
-                                            initializer.text !== 'undefined'
-                                          ? `typeof ${initializer.text}`
-                                          : ts.isArrowFunction(initializer)
-                                            ? 'Function'
-                                            : ts.isObjectLiteralExpression(initializer)
-                                              ? 'Record<string, any>'
-                                              : ts.isArrayLiteralExpression(initializer)
-                                                ? 'any[]'
-                                                : 'any';
-                            props.push(`${name}?: ${type}`);
-                        } else {
-                            props.push(`${name}: any`);
->>>>>>> 77160ff7
                         }
                         if (name === 'form' && !isKitLayoutFile) {
                             props.push(`form: import('./$types.js').ActionData`);
                         }
                     } else if (element.initializer) {
-                        const type = ts.isAsExpression(element.initializer)
-                            ? element.initializer.type.getText()
-                            : ts.isStringLiteral(element.initializer)
-                              ? 'string'
-                              : ts.isNumericLiteral(element.initializer)
-                                ? 'number'
-                                : element.initializer.kind === ts.SyntaxKind.TrueKeyword ||
-                                    element.initializer.kind === ts.SyntaxKind.FalseKeyword
-                                  ? 'boolean'
-                                  : ts.isIdentifier(element.initializer)
-                                    ? `typeof ${element.initializer.text}`
-                                    : ts.isObjectLiteralExpression(element.initializer)
-                                      ? 'Record<string, unknown>'
-                                      : ts.isArrayLiteralExpression(element.initializer)
-                                        ? 'unknown[]'
-                                        : 'unknown';
+                        const initializer =
+                            ts.isCallExpression(element.initializer) &&
+                            ts.isIdentifier(element.initializer.expression) &&
+                            element.initializer.expression.text === '$bindable'
+                                ? element.initializer.arguments[0]
+                                : element.initializer;
+
+                        const type = !initializer
+                            ? 'any'
+                            : ts.isAsExpression(initializer)
+                              ? initializer.type.getText()
+                              : ts.isStringLiteral(initializer)
+                                ? 'string'
+                                : ts.isNumericLiteral(initializer)
+                                  ? 'number'
+                                  : initializer.kind === ts.SyntaxKind.TrueKeyword ||
+                                      initializer.kind === ts.SyntaxKind.FalseKeyword
+                                    ? 'boolean'
+                                    : ts.isIdentifier(initializer) &&
+                                        initializer.text !== 'undefined'
+                                      ? `typeof ${initializer.text}`
+                                      : ts.isArrowFunction(initializer)
+                                        ? 'Function'
+                                        : ts.isObjectLiteralExpression(initializer)
+                                          ? 'Record<string, any>'
+                                          : ts.isArrayLiteralExpression(initializer)
+                                            ? 'any[]'
+                                            : 'any';
+
                         props.push(`${name}?: ${type}`);
                     } else {
-                        props.push(`${name}: unknown`);
+                        props.push(`${name}: any`);
                     }
                 }
             }
@@ -381,29 +329,16 @@
                 props.push(`children: import('svelte').Snippet`);
             }
 
-<<<<<<< HEAD
             if (props.length > 0) {
                 propsStr =
-                    `{ ${props.join(', ')} }` + (withUnknown ? ' & Record<string, unknown>' : '');
+                    `{ ${props.join(', ')} }` + (withUnknown ? ' & Record<string, any>' : '');
             } else if (withUnknown) {
-                propsStr = 'Record<string, unknown>';
+                propsStr = 'Record<string, any>';
             } else {
                 propsStr = 'Record<string, never>';
-=======
-                if (props.length > 0) {
-                    propsStr =
-                        `{ ${props.join(', ')} }` + (withUnknown ? ' & Record<string, any>' : '');
-                } else if (withUnknown) {
-                    propsStr = 'Record<string, any>';
-                } else {
-                    propsStr = 'Record<string, never>';
-                }
-            } else {
-                propsStr = 'Record<string, any>';
->>>>>>> 77160ff7
             }
         } else {
-            propsStr = 'Record<string, unknown>';
+            propsStr = 'Record<string, any>';
         }
 
         // Create a virtual type alias for the unnamed generic and reuse it for the props return type
