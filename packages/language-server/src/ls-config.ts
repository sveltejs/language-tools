import { merge, get } from 'lodash';

/**
 * Default config for the language server.
 */
const defaultLSConfig: LSConfig = {
    typescript: {
        enable: true,
        diagnostics: { enable: true },
        hover: { enable: true },
        completions: { enable: true },
        definitions: { enable: true },
        findReferences: { enable: true },
        documentSymbols: { enable: true },
        codeActions: { enable: true },
<<<<<<< HEAD
        rename: { enable: true },
        selectionRange: { enable: true },
=======
        rename: { enable: true }
>>>>>>> 5f4b139a
    },
    css: {
        enable: true,
        globals: '',
        diagnostics: { enable: true },
        hover: { enable: true },
        completions: { enable: true },
        documentColors: { enable: true },
        colorPresentations: { enable: true },
<<<<<<< HEAD
        documentSymbols: { enable: true },
        selectionRange: { enable: true }
=======
        documentSymbols: { enable: true }
>>>>>>> 5f4b139a
    },
    html: {
        enable: true,
        hover: { enable: true },
        completions: { enable: true },
        tagComplete: { enable: true },
        documentSymbols: { enable: true }
    },
    svelte: {
        enable: true,
        compilerWarnings: {},
        diagnostics: { enable: true },
        format: { enable: true },
        completions: { enable: true },
        hover: { enable: true },
<<<<<<< HEAD
        codeActions: { enable: true },
        selectionRange: { enable: true },
    },
=======
        codeActions: { enable: true }
    }
>>>>>>> 5f4b139a
};

/**
 * Representation of the language server config.
 * Should be kept in sync with infos in `packages/svelte-vscode/package.json`.
 */
export interface LSConfig {
    typescript: LSTypescriptConfig;
    css: LSCSSConfig;
    html: LSHTMLConfig;
    svelte: LSSvelteConfig;
}

export interface LSTypescriptConfig {
    enable: boolean;
    diagnostics: {
        enable: boolean;
    };
    hover: {
        enable: boolean;
    };
    documentSymbols: {
        enable: boolean;
    };
    completions: {
        enable: boolean;
    };
    findReferences: {
        enable: boolean;
    };
    definitions: {
        enable: boolean;
    };
    codeActions: {
        enable: boolean;
    };
    rename: {
        enable: boolean;
    };
    selectionRange: {
        enable: boolean
    };
}

export interface LSCSSConfig {
    enable: boolean;
    globals: string;
    diagnostics: {
        enable: boolean;
    };
    hover: {
        enable: boolean;
    };
    completions: {
        enable: boolean;
    };
    documentColors: {
        enable: boolean;
    };
    colorPresentations: {
        enable: boolean;
    };
    documentSymbols: {
        enable: boolean;
    };
    selectionRange: {
        enable: boolean
    };
}

export interface LSHTMLConfig {
    enable: boolean;
    hover: {
        enable: boolean;
    };
    completions: {
        enable: boolean;
    };
    tagComplete: {
        enable: boolean;
    };
    documentSymbols: {
        enable: boolean;
    };
}

export type CompilerWarningsSettings = Record<string, 'ignore' | 'error'>;

export interface LSSvelteConfig {
    enable: boolean;
    compilerWarnings: CompilerWarningsSettings;
    diagnostics: {
        enable: boolean;
    };
    format: {
        enable: boolean;
    };
    completions: {
        enable: boolean;
    };
    hover: {
        enable: boolean;
    };
    codeActions: {
        enable: boolean;
    };
    selectionRange: {
        enable: boolean
    };
}

type DeepPartial<T> = T extends CompilerWarningsSettings
    ? T
    : {
          [P in keyof T]?: DeepPartial<T[P]>;
      };

export class LSConfigManager {
    private config: LSConfig = defaultLSConfig;
    private listeners: Array<(config: LSConfigManager) => void> = [];

    /**
     * Updates config.
     */
    update(config: DeepPartial<LSConfig>): void {
        // Ideally we shouldn't need the merge here because all updates should be valid and complete configs.
        // But since those configs come from the client they might be out of synch with the valid config:
        // We might at some point in the future forget to synch config settings in all packages after updating the config.
        this.config = merge({}, defaultLSConfig, this.config, config);
        // Merge will keep arrays/objects if the new one is empty/has less entries,
        // therefore we need some extra checks if there are new settings
        if (config.svelte?.compilerWarnings) {
            this.config.svelte.compilerWarnings = config.svelte.compilerWarnings;
        }

        this.listeners.forEach((listener) => listener(this));
    }

    /**
     * Whether or not specified config is enabled
     * @param key a string which is a path. Example: 'svelte.diagnostics.enable'.
     */
    enabled(key: string): boolean {
        return !!this.get(key);
    }

    /**
     * Get specific config
     * @param key a string which is a path. Example: 'svelte.diagnostics.enable'.
     */
    get<T>(key: string): T {
        return get(this.config, key);
    }

    /**
     * Get the whole config
     */
    getConfig(): Readonly<LSConfig> {
        return this.config;
    }

    /**
     * Register a listener which is invoked when the config changed.
     */
    onChange(callback: (config: LSConfigManager) => void): void {
        this.listeners.push(callback);
    }
}

export const lsConfig = new LSConfigManager();<|MERGE_RESOLUTION|>--- conflicted
+++ resolved
@@ -13,12 +13,8 @@
         findReferences: { enable: true },
         documentSymbols: { enable: true },
         codeActions: { enable: true },
-<<<<<<< HEAD
         rename: { enable: true },
-        selectionRange: { enable: true },
-=======
-        rename: { enable: true }
->>>>>>> 5f4b139a
+        selectionRange: { enable: true }
     },
     css: {
         enable: true,
@@ -28,12 +24,8 @@
         completions: { enable: true },
         documentColors: { enable: true },
         colorPresentations: { enable: true },
-<<<<<<< HEAD
         documentSymbols: { enable: true },
         selectionRange: { enable: true }
-=======
-        documentSymbols: { enable: true }
->>>>>>> 5f4b139a
     },
     html: {
         enable: true,
@@ -49,14 +41,9 @@
         format: { enable: true },
         completions: { enable: true },
         hover: { enable: true },
-<<<<<<< HEAD
         codeActions: { enable: true },
-        selectionRange: { enable: true },
-    },
-=======
-        codeActions: { enable: true }
-    }
->>>>>>> 5f4b139a
+        selectionRange: { enable: true }
+    },
 };
 
 /**
