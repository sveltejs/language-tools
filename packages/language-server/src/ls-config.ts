import { merge, get } from 'lodash';
import { UserPreferences } from 'typescript';
import { VSCodeEmmetConfig } from 'vscode-emmet-helper';

/**
 * Default config for the language server.
 */
const defaultLSConfig: LSConfig = {
    typescript: {
        enable: true,
        diagnostics: { enable: true },
        hover: { enable: true },
        completions: { enable: true },
        definitions: { enable: true },
        findReferences: { enable: true },
        documentSymbols: { enable: true },
        codeActions: { enable: true },
        rename: { enable: true },
        selectionRange: { enable: true },
        signatureHelp: { enable: true },
        semanticTokens: { enable: true }
    },
    css: {
        enable: true,
        globals: '',
        diagnostics: { enable: true },
        hover: { enable: true },
        completions: { enable: true, emmet: true },
        documentColors: { enable: true },
        colorPresentations: { enable: true },
        documentSymbols: { enable: true },
        selectionRange: { enable: true }
    },
    html: {
        enable: true,
        hover: { enable: true },
        completions: { enable: true, emmet: true },
        tagComplete: { enable: true },
        documentSymbols: { enable: true },
<<<<<<< HEAD
        linkedEditing: { enable: true }
=======
        renameTags: { enable: true }
>>>>>>> eac5c747
    },
    svelte: {
        enable: true,
        compilerWarnings: {},
        diagnostics: { enable: true },
        rename: { enable: true },
        format: {
            enable: true,
            config: {
                svelteSortOrder: 'options-scripts-markup-styles',
                svelteStrictMode: false,
                svelteAllowShorthand: true,
                svelteBracketNewLine: true,
                svelteIndentScriptAndStyle: true,
                printWidth: 80,
                singleQuote: false
            }
        },
        completions: { enable: true },
        hover: { enable: true },
        codeActions: { enable: true },
        selectionRange: { enable: true }
    }
};

/**
 * Representation of the language server config.
 * Should be kept in sync with infos in `packages/svelte-vscode/package.json`.
 */
export interface LSConfig {
    typescript: LSTypescriptConfig;
    css: LSCSSConfig;
    html: LSHTMLConfig;
    svelte: LSSvelteConfig;
}

export interface LSTypescriptConfig {
    enable: boolean;
    diagnostics: {
        enable: boolean;
    };
    hover: {
        enable: boolean;
    };
    documentSymbols: {
        enable: boolean;
    };
    completions: {
        enable: boolean;
    };
    findReferences: {
        enable: boolean;
    };
    definitions: {
        enable: boolean;
    };
    codeActions: {
        enable: boolean;
    };
    rename: {
        enable: boolean;
    };
    selectionRange: {
        enable: boolean;
    };
    signatureHelp: {
        enable: boolean;
    };
    semanticTokens: {
        enable: boolean;
    };
}

export interface LSCSSConfig {
    enable: boolean;
    globals: string;
    diagnostics: {
        enable: boolean;
    };
    hover: {
        enable: boolean;
    };
    completions: {
        enable: boolean;
        emmet: boolean;
    };
    documentColors: {
        enable: boolean;
    };
    colorPresentations: {
        enable: boolean;
    };
    documentSymbols: {
        enable: boolean;
    };
    selectionRange: {
        enable: boolean;
    };
}

export interface LSHTMLConfig {
    enable: boolean;
    hover: {
        enable: boolean;
    };
    completions: {
        enable: boolean;
        emmet: boolean;
    };
    tagComplete: {
        enable: boolean;
    };
    documentSymbols: {
        enable: boolean;
    };
<<<<<<< HEAD
    linkedEditing: {
=======
    renameTags: {
>>>>>>> eac5c747
        enable: boolean;
    };
}

export type CompilerWarningsSettings = Record<string, 'ignore' | 'error'>;

export interface LSSvelteConfig {
    enable: boolean;
    compilerWarnings: CompilerWarningsSettings;
    diagnostics: {
        enable: boolean;
    };
    format: {
        enable: boolean;
        config: {
            svelteSortOrder: string;
            svelteStrictMode: boolean;
            svelteAllowShorthand: boolean;
            svelteBracketNewLine: boolean;
            svelteIndentScriptAndStyle: boolean;
            printWidth: number;
            singleQuote: boolean;
        };
    };
    rename: {
        enable: boolean;
    };
    completions: {
        enable: boolean;
    };
    hover: {
        enable: boolean;
    };
    codeActions: {
        enable: boolean;
    };
    selectionRange: {
        enable: boolean;
    };
}

/**
 * A subset of the JS/TS VS Code settings which
 * are transformed to ts.UserPreferences.
 * It may not be available in other IDEs, that's why the keys are optional.
 */
export interface TSUserConfig {
    preferences?: TsUserPreferencesConfig;
    suggest?: TSSuggestConfig;
}

/**
 * A subset of the JS/TS VS Code settings which
 * are transformed to ts.UserPreferences.
 */
export interface TsUserPreferencesConfig {
    importModuleSpecifier: UserPreferences['importModuleSpecifierPreference'];
    importModuleSpecifierEnding: UserPreferences['importModuleSpecifierEnding'];
    quoteStyle: UserPreferences['quotePreference'];
    /**
     * only in typescript config
     */
    includePackageJsonAutoImports?: UserPreferences['includePackageJsonAutoImports'];
}

/**
 * A subset of the JS/TS VS Code settings which
 * are transformed to ts.UserPreferences.
 */
export interface TSSuggestConfig {
    autoImports: UserPreferences['includeCompletionsForModuleExports'];
}

export type TsUserConfigLang = 'typescript' | 'javascript';

type DeepPartial<T> = T extends CompilerWarningsSettings
    ? T
    : {
          [P in keyof T]?: DeepPartial<T[P]>;
      };

export class LSConfigManager {
    private config: LSConfig = defaultLSConfig;
    private listeners: Array<(config: LSConfigManager) => void> = [];
    private tsUserPreferences: Record<TsUserConfigLang, UserPreferences> = {
        typescript: {
            includeCompletionsForModuleExports: true
        },
        javascript: {
            includeCompletionsForModuleExports: true
        }
    };
    private prettierConfig: any = {};
    private emmetConfig: VSCodeEmmetConfig = {};

    /**
     * Updates config.
     */
    update(config: DeepPartial<LSConfig>): void {
        // Ideally we shouldn't need the merge here because all updates should be valid and complete configs.
        // But since those configs come from the client they might be out of synch with the valid config:
        // We might at some point in the future forget to synch config settings in all packages after updating the config.
        this.config = merge({}, defaultLSConfig, this.config, config);
        // Merge will keep arrays/objects if the new one is empty/has less entries,
        // therefore we need some extra checks if there are new settings
        if (config.svelte?.compilerWarnings) {
            this.config.svelte.compilerWarnings = config.svelte.compilerWarnings;
        }

        this.listeners.forEach((listener) => listener(this));
    }

    /**
     * Whether or not specified config is enabled
     * @param key a string which is a path. Example: 'svelte.diagnostics.enable'.
     */
    enabled(key: string): boolean {
        return !!this.get(key);
    }

    /**
     * Get specific config
     * @param key a string which is a path. Example: 'svelte.diagnostics.enable'.
     */
    get<T>(key: string): T {
        return get(this.config, key);
    }

    /**
     * Get the whole config
     */
    getConfig(): Readonly<LSConfig> {
        return this.config;
    }

    /**
     * Register a listener which is invoked when the config changed.
     */
    onChange(callback: (config: LSConfigManager) => void): void {
        this.listeners.push(callback);
    }

    updateEmmetConfig(config: VSCodeEmmetConfig): void {
        this.emmetConfig = config || {};
    }

    getEmmetConfig(): VSCodeEmmetConfig {
        return this.emmetConfig;
    }

    updatePrettierConfig(config: any): void {
        this.prettierConfig = config || {};
    }

    getPrettierConfig(): any {
        return this.prettierConfig;
    }

    updateTsJsUserPreferences(config: Record<TsUserConfigLang, TSUserConfig>): void {
        (['typescript', 'javascript'] as const).forEach((lang) => {
            if (config[lang]) {
                this._updateTsUserPreferences(lang, config[lang]);
            }
        });
    }

    private _updateTsUserPreferences(lang: TsUserConfigLang, config: TSUserConfig) {
        this.tsUserPreferences[lang] = {
            ...this.tsUserPreferences[lang],
            importModuleSpecifierPreference: config.preferences?.importModuleSpecifier,
            importModuleSpecifierEnding: config.preferences?.importModuleSpecifierEnding,
            includePackageJsonAutoImports: config.preferences?.includePackageJsonAutoImports,
            quotePreference: config.preferences?.quoteStyle,
            includeCompletionsForModuleExports: config.suggest?.autoImports ?? true
        };
    }

    getTsUserPreferences(lang: TsUserConfigLang) {
        return this.tsUserPreferences[lang];
    }
}

export const lsConfig = new LSConfigManager();<|MERGE_RESOLUTION|>--- conflicted
+++ resolved
@@ -37,11 +37,8 @@
         completions: { enable: true, emmet: true },
         tagComplete: { enable: true },
         documentSymbols: { enable: true },
-<<<<<<< HEAD
+        renameTags: { enable: true },
         linkedEditing: { enable: true }
-=======
-        renameTags: { enable: true }
->>>>>>> eac5c747
     },
     svelte: {
         enable: true,
@@ -157,11 +154,10 @@
     documentSymbols: {
         enable: boolean;
     };
-<<<<<<< HEAD
+    renameTags: {
+        enable: boolean;
+    };
     linkedEditing: {
-=======
-    renameTags: {
->>>>>>> eac5c747
         enable: boolean;
     };
 }
