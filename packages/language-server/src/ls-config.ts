--- conflicted
+++ resolved
@@ -406,9 +406,7 @@
             includeAutomaticOptionalChainCompletions:
                 config.suggest?.includeAutomaticOptionalChainCompletions ?? true,
             includeCompletionsWithInsertText: true,
-<<<<<<< HEAD
-            autoImportFileExcludePatterns: config.preferences?.autoImportFileExcludePatterns
-=======
+            autoImportFileExcludePatterns: config.preferences?.autoImportFileExcludePatterns,
             useLabelDetailsInCompletionEntries: true,
             includeCompletionsWithSnippetText:
                 config.suggest?.includeCompletionsWithSnippetText ?? true,
@@ -416,7 +414,6 @@
                 config.suggest?.classMemberSnippets?.enabled ?? true,
             includeCompletionsWithObjectLiteralMethodSnippets:
                 config.suggest?.objectLiteralMethodSnippets?.enabled ?? true
->>>>>>> 490426bc
         };
     }
 
