import _ from 'lodash';
import {
    ApplyWorkspaceEditParams,
    ApplyWorkspaceEditRequest,
    CodeActionKind,
    createConnection,
    DocumentUri,
    IConnection,
    IPCMessageReader,
    IPCMessageWriter,
    MessageType,
    RenameFile,
    RequestType,
    ShowMessageNotification,
    TextDocumentIdentifier,
    TextDocumentPositionParams,
    TextDocumentSyncKind,
    WorkspaceEdit
} from 'vscode-languageserver';
import { DiagnosticsManager } from './lib/DiagnosticsManager';
import { Document, DocumentManager } from './lib/documents';
import { Logger } from './logger';
import { LSConfigManager } from './ls-config';
import {
    AppCompletionItem,
    CSSPlugin,
    HTMLPlugin,
    PluginHost,
<<<<<<< HEAD
    SveltePlugin,
    TypeScriptPlugin
=======
    AppCompletionItem,
    OnWatchFileChangesPara,
>>>>>>> 961edb1e
} from './plugins';
import { urlToPath } from './utils';

namespace TagCloseRequest {
    export const type: RequestType<
        TextDocumentPositionParams,
        string | null,
        any,
        any
    > = new RequestType('html/tag');
}

export interface LSOptions {
    /**
     * If you have a connection already that the ls should use, pass it in.
     * Else the connection will be created from `process`.
     */
    connection?: IConnection;
    /**
     * If you want only errors getting logged.
     * Defaults to false.
     */
    logErrorsOnly?: boolean;
}

/**
 * Starts the language server.
 *
 * @param options Options to customize behavior
 */
export function startServer(options?: LSOptions) {
    let connection = options?.connection;
    if (!connection) {
        if (process.argv.includes('--stdio')) {
            console.log = (...args: any[]) => {
                console.warn(...args);
            };
            connection = createConnection(process.stdin, process.stdout);
        } else {
            connection = createConnection(
                new IPCMessageReader(process),
                new IPCMessageWriter(process)
            );
        }
    }

    if (options?.logErrorsOnly !== undefined) {
        Logger.setLogErrorsOnly(options.logErrorsOnly);
    }

    const docManager = new DocumentManager(
        (textDocument) => new Document(textDocument.uri, textDocument.text)
    );
    const configManager = new LSConfigManager();
    const pluginHost = new PluginHost(docManager, configManager);
    let sveltePlugin: SveltePlugin = undefined as any;

    connection.onInitialize((evt) => {
        const workspaceUris = evt.workspaceFolders?.map((folder) => folder.uri.toString()) ?? [
            evt.rootUri ?? ''
        ];
        Logger.log('Initialize language server at ', workspaceUris.join(', '));
        if (workspaceUris.length === 0) {
            Logger.error('No workspace path set');
        }

        pluginHost.initialize({
            filterIncompleteCompletions: !evt.initializationOptions
                ?.dontFilterIncompleteCompletions,
            definitionLinkSupport: !!evt.capabilities.textDocument?.definition?.linkSupport
        });
        pluginHost.updateConfig(evt.initializationOptions?.config || {});
        pluginHost.register(
            (sveltePlugin = new SveltePlugin(
                configManager,
                evt.initializationOptions?.prettierConfig
            ))
        );
        pluginHost.register(
            new HTMLPlugin(docManager, configManager, evt.initializationOptions?.emmetConfig)
        );
        pluginHost.register(
            new CSSPlugin(docManager, configManager, evt.initializationOptions?.emmetConfig)
        );
        pluginHost.register(new TypeScriptPlugin(docManager, configManager, workspaceUris));

        const clientSupportApplyEditCommand = !!evt.capabilities.workspace?.applyEdit;

        return {
            capabilities: {
                textDocumentSync: {
                    openClose: true,
                    change: TextDocumentSyncKind.Incremental,
                    save: {
                        includeText: false
                    }
                },
                hoverProvider: true,
                completionProvider: {
                    resolveProvider: true,
                    triggerCharacters: [
                        '.',
                        '"',
                        "'",
                        '`',
                        '/',
                        '@',
                        '<',

                        // Emmet
                        '>',
                        '*',
                        '#',
                        '$',
                        '+',
                        '^',
                        '(',
                        '[',
                        '@',
                        '-',
                        // No whitespace because
                        // it makes for weird/too many completions
                        // of other completion providers

                        // Svelte
                        ':'
                    ]
                },
                documentFormattingProvider: true,
                colorProvider: true,
                documentSymbolProvider: true,
                definitionProvider: true,
                codeActionProvider: evt.capabilities.textDocument?.codeAction
                    ?.codeActionLiteralSupport
                    ? {
                          codeActionKinds: [
                              CodeActionKind.QuickFix,
                              CodeActionKind.SourceOrganizeImports,
                              ...(clientSupportApplyEditCommand ? [CodeActionKind.Refactor] : [])
                          ]
                      }
                    : true,
                executeCommandProvider: clientSupportApplyEditCommand
                    ? {
                          commands: [
                              'function_scope_0',
                              'function_scope_1',
                              'function_scope_2',
                              'function_scope_3',
                              'constant_scope_0',
                              'constant_scope_1',
                              'constant_scope_2',
                              'constant_scope_3',
                              'extract_to_svelte_component'
                          ]
                      }
                    : undefined,
                renameProvider: evt.capabilities.textDocument?.rename?.prepareSupport
                    ? { prepareProvider: true }
                    : true,
                referencesProvider: true,
                selectionRangeProvider: true
            }
        };
    });

    connection.onRenameRequest((req) =>
        pluginHost.rename(req.textDocument, req.position, req.newName)
    );
    connection.onPrepareRename((req) => pluginHost.prepareRename(req.textDocument, req.position));

    connection.onDidChangeConfiguration(({ settings }) => {
        pluginHost.updateConfig(settings.svelte?.plugin);
    });

    connection.onDidOpenTextDocument((evt) => {
        docManager.openDocument(evt.textDocument);
        docManager.markAsOpenedInClient(evt.textDocument.uri);
    });

    connection.onDidCloseTextDocument((evt) => docManager.closeDocument(evt.textDocument.uri));
    connection.onDidChangeTextDocument((evt) =>
        docManager.updateDocument(evt.textDocument, evt.contentChanges)
    );
    connection.onHover((evt) => pluginHost.doHover(evt.textDocument, evt.position));
    connection.onCompletion((evt) =>
        pluginHost.getCompletions(evt.textDocument, evt.position, evt.context)
    );
    connection.onDocumentFormatting((evt) =>
        pluginHost.formatDocument(evt.textDocument, evt.options)
    );
    connection.onRequest(TagCloseRequest.type, (evt) =>
        pluginHost.doTagComplete(evt.textDocument, evt.position)
    );
    connection.onDocumentColor((evt) => pluginHost.getDocumentColors(evt.textDocument));
    connection.onColorPresentation((evt) =>
        pluginHost.getColorPresentations(evt.textDocument, evt.range, evt.color)
    );
    connection.onDocumentSymbol((evt) => pluginHost.getDocumentSymbols(evt.textDocument));
    connection.onDefinition((evt) => pluginHost.getDefinitions(evt.textDocument, evt.position));
    connection.onReferences((evt) =>
        pluginHost.findReferences(evt.textDocument, evt.position, evt.context)
    );

    connection.onCodeAction((evt) =>
        pluginHost.getCodeActions(evt.textDocument, evt.range, evt.context)
    );
    connection.onExecuteCommand(async (evt) => {
        const result = await pluginHost.executeCommand(
            { uri: evt.arguments?.[0] },
            evt.command,
            evt.arguments
        );
        if (WorkspaceEdit.is(result)) {
            const edit: ApplyWorkspaceEditParams = { edit: result };
            connection?.sendRequest(ApplyWorkspaceEditRequest.type.method, edit);
        } else if (result) {
            connection?.sendNotification(ShowMessageNotification.type.method, {
                message: result,
                type: MessageType.Error
            });
        }
    });

    connection.onCompletionResolve((completionItem) => {
        const data = (completionItem as AppCompletionItem).data as TextDocumentIdentifier;

        if (!data) {
            return completionItem;
        }

        return pluginHost.resolveCompletion(data, completionItem);
    });

    connection.onSelectionRanges((evt) =>
        pluginHost.getSelectionRanges(evt.textDocument, evt.positions)
    );

    const diagnosticsManager = new DiagnosticsManager(
        connection.sendDiagnostics,
        docManager,
        pluginHost.getDiagnostics.bind(pluginHost)
    );

    connection.onDidChangeWatchedFiles((para) => {
        const onWatchFileChangesParas = para.changes.map((change) => ({
            fileName: urlToPath(change.uri),
            changeType: change.type
        })).filter((change): change is OnWatchFileChangesPara => !!change.fileName);

        pluginHost.onWatchFileChanges(onWatchFileChangesParas);

        diagnosticsManager.updateAll();
    });
    connection.onDidSaveTextDocument(() => diagnosticsManager.updateAll());

    docManager.on(
        'documentChange',
        _.debounce(async (document: Document) => diagnosticsManager.update(document), 500)
    );
    docManager.on('documentClose', (document: Document) =>
        diagnosticsManager.removeDiagnostics(document)
    );

    // The language server protocol does not have a specific "did rename/move files" event,
    // so we create our own in the extension client and handle it here
    connection.onRequest('$/getEditsForFileRename', async (fileRename: RenameFile) =>
        pluginHost.updateImports(fileRename)
    );

    connection.onRequest('$/getCompiledCode', async (uri: DocumentUri) => {
        const doc = docManager.get(uri);
        if (!doc) return null;

        if (doc) {
            const compiled = await sveltePlugin.getCompiledResult(doc);
            if (compiled) {
                const js = compiled.js;
                const css = compiled.css;
                return { js, css };
            } else {
                return null;
            }
        }
    });

    connection.listen();
}<|MERGE_RESOLUTION|>--- conflicted
+++ resolved
@@ -26,13 +26,9 @@
     CSSPlugin,
     HTMLPlugin,
     PluginHost,
-<<<<<<< HEAD
     SveltePlugin,
-    TypeScriptPlugin
-=======
-    AppCompletionItem,
-    OnWatchFileChangesPara,
->>>>>>> 961edb1e
+    TypeScriptPlugin,
+    OnWatchFileChangesPara
 } from './plugins';
 import { urlToPath } from './utils';
 
