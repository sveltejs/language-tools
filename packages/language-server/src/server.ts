--- conflicted
+++ resolved
@@ -291,12 +291,9 @@
                 linkedEditingRangeProvider: true,
                 implementationProvider: true,
                 typeDefinitionProvider: true,
-<<<<<<< HEAD
+                inlayHintProvider: true,
+                callHierarchyProvider: true,
                 foldingRangeProvider: true
-=======
-                inlayHintProvider: true,
-                callHierarchyProvider: true
->>>>>>> 3f247aed
             }
         };
     });
