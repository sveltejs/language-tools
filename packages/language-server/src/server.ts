import {
    ApplyWorkspaceEditParams,
    ApplyWorkspaceEditRequest,
    CodeActionKind,
    DocumentUri,
    Connection,
    MessageType,
    RenameFile,
    RequestType,
    ShowMessageNotification,
    TextDocumentIdentifier,
    TextDocumentPositionParams,
    TextDocumentSyncKind,
    WorkspaceEdit,
    SemanticTokensRequest,
    SemanticTokensRangeRequest,
    DidChangeWatchedFilesParams,
    LinkedEditingRangeRequest,
    CallHierarchyPrepareRequest,
    CallHierarchyIncomingCallsRequest,
    CallHierarchyOutgoingCallsRequest,
    InlayHintRequest,
    SemanticTokensRefreshRequest,
    InlayHintRefreshRequest,
    DidChangeWatchedFilesNotification
} from 'vscode-languageserver';
import { IPCMessageReader, IPCMessageWriter, createConnection } from 'vscode-languageserver/node';
import { DiagnosticsManager } from './lib/DiagnosticsManager';
import { Document, DocumentManager } from './lib/documents';
import { getSemanticTokenLegends } from './lib/semanticToken/semanticTokenLegend';
import { Logger } from './logger';
import { LSConfigManager } from './ls-config';
import {
    AppCompletionItem,
    CSSPlugin,
    HTMLPlugin,
    PluginHost,
    SveltePlugin,
    TypeScriptPlugin,
    OnWatchFileChangesPara,
    LSAndTSDocResolver
} from './plugins';
import { debounceThrottle, isNotNullOrUndefined, normalizeUri, urlToPath } from './utils';
import { FallbackWatcher } from './lib/FallbackWatcher';
import { configLoader } from './lib/documents/configLoader';
import { setIsTrusted } from './importPackage';
import { SORT_IMPORT_CODE_ACTION_KIND } from './plugins/typescript/features/CodeActionsProvider';
import { createLanguageServices } from './plugins/css/service';
import { FileSystemProvider } from './plugins/css/FileSystemProvider';

namespace TagCloseRequest {
    export const type: RequestType<TextDocumentPositionParams, string | null, any> =
        new RequestType('html/tag');
}

export interface LSOptions {
    /**
     * If you have a connection already that the ls should use, pass it in.
     * Else the connection will be created from `process`.
     */
    connection?: Connection;
    /**
     * If you want only errors getting logged.
     * Defaults to false.
     */
    logErrorsOnly?: boolean;
}

/**
 * Starts the language server.
 *
 * @param options Options to customize behavior
 */
export function startServer(options?: LSOptions) {
    let connection = options?.connection;
    if (!connection) {
        if (process.argv.includes('--stdio')) {
            console.log = (...args: any[]) => {
                console.warn(...args);
            };
            connection = createConnection(process.stdin, process.stdout);
        } else {
            connection = createConnection(
                new IPCMessageReader(process),
                new IPCMessageWriter(process)
            );
        }
    }

    if (options?.logErrorsOnly !== undefined) {
        Logger.setLogErrorsOnly(options.logErrorsOnly);
    }

    const docManager = new DocumentManager(
        (textDocument) => new Document(textDocument.uri, textDocument.text)
    );
    const configManager = new LSConfigManager();
    const pluginHost = new PluginHost(docManager);
    let sveltePlugin: SveltePlugin = undefined as any;
    let watcher: FallbackWatcher | undefined;

    connection.onInitialize((evt) => {
        const workspaceUris = evt.workspaceFolders?.map((folder) => folder.uri.toString()) ?? [
            evt.rootUri ?? ''
        ];
        Logger.log('Initialize language server at ', workspaceUris.join(', '));
        if (workspaceUris.length === 0) {
            Logger.error('No workspace path set');
        }

        if (!evt.capabilities.workspace?.didChangeWatchedFiles) {
            const workspacePaths = workspaceUris.map(urlToPath).filter(isNotNullOrUndefined);
            watcher = new FallbackWatcher('**/*.{ts,js}', workspacePaths);
            watcher.onDidChangeWatchedFiles(onDidChangeWatchedFiles);
        }

        const isTrusted: boolean = evt.initializationOptions?.isTrusted ?? true;
        configLoader.setDisabled(!isTrusted);
        setIsTrusted(isTrusted);
        configManager.updateIsTrusted(isTrusted);
        if (!isTrusted) {
            Logger.log('Workspace is not trusted, running with reduced capabilities.');
        }

        Logger.setDebug(
            (evt.initializationOptions?.configuration?.svelte ||
                evt.initializationOptions?.config)?.['language-server']?.debug
        );
        // Backwards-compatible way of setting initialization options (first `||` is the old style)
        configManager.update(
            evt.initializationOptions?.configuration?.svelte?.plugin ||
                evt.initializationOptions?.config ||
                {}
        );
        configManager.updateTsJsUserPreferences(
            evt.initializationOptions?.configuration ||
                evt.initializationOptions?.typescriptConfig ||
                {}
        );
        configManager.updateTsJsFormateConfig(
            evt.initializationOptions?.configuration ||
                evt.initializationOptions?.typescriptConfig ||
                {}
        );
        configManager.updateEmmetConfig(
            evt.initializationOptions?.configuration?.emmet ||
                evt.initializationOptions?.emmetConfig ||
                {}
        );
        configManager.updatePrettierConfig(
            evt.initializationOptions?.configuration?.prettier ||
                evt.initializationOptions?.prettierConfig ||
                {}
        );
        // no old style as these were added later
        configManager.updateCssConfig(evt.initializationOptions?.configuration?.css);
        configManager.updateScssConfig(evt.initializationOptions?.configuration?.scss);
        configManager.updateLessConfig(evt.initializationOptions?.configuration?.less);
        configManager.updateHTMLConfig(evt.initializationOptions?.configuration?.html);
        configManager.updateClientCapabilities(evt.capabilities);

        pluginHost.initialize({
            filterIncompleteCompletions:
                !evt.initializationOptions?.dontFilterIncompleteCompletions,
            definitionLinkSupport: !!evt.capabilities.textDocument?.definition?.linkSupport
        });
        // Order of plugin registration matters for FirstNonNull, which affects for example hover info
        pluginHost.register((sveltePlugin = new SveltePlugin(configManager)));
        pluginHost.register(new HTMLPlugin(docManager, configManager));

        const cssLanguageServices = createLanguageServices({
            clientCapabilities: evt.capabilities,
            fileSystemProvider: new FileSystemProvider()
        });
        const workspaceFolders = evt.workspaceFolders ?? [{ name: '', uri: evt.rootUri ?? '' }];
        pluginHost.register(
            new CSSPlugin(docManager, configManager, workspaceFolders, cssLanguageServices)
        );
        const normalizedWorkspaceUris = workspaceUris.map(normalizeUri);
        pluginHost.register(
            new TypeScriptPlugin(
                configManager,
                new LSAndTSDocResolver(docManager, normalizedWorkspaceUris, configManager, {
                    notifyExceedSizeLimit: notifyTsServiceExceedSizeLimit,
                    onProjectReloaded: refreshCrossFilesSemanticFeatures,
                    watch: true
                }),
                normalizedWorkspaceUris
            )
        );

        const clientSupportApplyEditCommand = !!evt.capabilities.workspace?.applyEdit;
        const clientCodeActionCapabilities = evt.capabilities.textDocument?.codeAction;
        const clientSupportedCodeActionKinds =
            clientCodeActionCapabilities?.codeActionLiteralSupport?.codeActionKind.valueSet;

        return {
            capabilities: {
                textDocumentSync: {
                    openClose: true,
                    change: TextDocumentSyncKind.Incremental,
                    save: {
                        includeText: false
                    }
                },
                hoverProvider: true,
                completionProvider: {
                    resolveProvider: true,
                    triggerCharacters: [
                        '.',
                        '"',
                        "'",
                        '`',
                        '/',
                        '@',
                        '<',

                        // Emmet
                        '>',
                        '*',
                        '#',
                        '$',
                        '+',
                        '^',
                        '(',
                        '[',
                        '@',
                        '-',
                        // No whitespace because
                        // it makes for weird/too many completions
                        // of other completion providers

                        // Svelte
                        ':',
                        '|'
                    ],
                    completionItem: {
                        labelDetailsSupport: true
                    }
                },
                documentFormattingProvider: true,
                colorProvider: true,
                documentSymbolProvider: true,
                definitionProvider: true,
                codeActionProvider: clientCodeActionCapabilities?.codeActionLiteralSupport
                    ? {
                          codeActionKinds: [
                              CodeActionKind.QuickFix,
                              CodeActionKind.SourceOrganizeImports,
                              SORT_IMPORT_CODE_ACTION_KIND,
                              ...(clientSupportApplyEditCommand ? [CodeActionKind.Refactor] : [])
                          ].filter(
                              clientSupportedCodeActionKinds &&
                                  evt.initializationOptions?.shouldFilterCodeActionKind
                                  ? (kind) => clientSupportedCodeActionKinds.includes(kind)
                                  : () => true
                          ),
                          resolveProvider: true
                      }
                    : true,
                executeCommandProvider: clientSupportApplyEditCommand
                    ? {
                          commands: [
                              'function_scope_0',
                              'function_scope_1',
                              'function_scope_2',
                              'function_scope_3',
                              'constant_scope_0',
                              'constant_scope_1',
                              'constant_scope_2',
                              'constant_scope_3',
                              'extract_to_svelte_component',
                              'Infer function return type'
                          ]
                      }
                    : undefined,
                renameProvider: evt.capabilities.textDocument?.rename?.prepareSupport
                    ? { prepareProvider: true }
                    : true,
                referencesProvider: true,
                selectionRangeProvider: true,
                signatureHelpProvider: {
                    triggerCharacters: ['(', ',', '<'],
                    retriggerCharacters: [')']
                },
                semanticTokensProvider: {
                    legend: getSemanticTokenLegends(),
                    range: true,
                    full: true
                },
                linkedEditingRangeProvider: true,
                implementationProvider: true,
                typeDefinitionProvider: true,
<<<<<<< HEAD
                documentHighlightProvider: true
=======
                inlayHintProvider: true,
                callHierarchyProvider: true,
                foldingRangeProvider: true
>>>>>>> 7d4f8a73
            }
        };
    });

    connection.onInitialized(() => {
        if (
            !watcher &&
            configManager.getClientCapabilities()?.workspace?.didChangeWatchedFiles
                ?.dynamicRegistration
        ) {
            connection?.client.register(DidChangeWatchedFilesNotification.type, {
                watchers: [
                    {
                        globPattern: '**/*.{ts,js,mts,mjs,cjs,cts,json}'
                    }
                ]
            });
        }
    });

    function notifyTsServiceExceedSizeLimit() {
        connection?.sendNotification(ShowMessageNotification.type, {
            message:
                'Svelte language server detected a large amount of JS/Svelte files. ' +
                'To enable project-wide JavaScript/TypeScript language features for Svelte files, ' +
                'exclude large folders in the tsconfig.json or jsconfig.json with source files that you do not work on.',
            type: MessageType.Warning
        });
    }

    connection.onExit(() => {
        watcher?.dispose();
    });

    connection.onRenameRequest((req) =>
        pluginHost.rename(req.textDocument, req.position, req.newName)
    );
    connection.onPrepareRename((req) => pluginHost.prepareRename(req.textDocument, req.position));

    connection.onDidChangeConfiguration(({ settings }) => {
        configManager.update(settings.svelte?.plugin);
        configManager.updateTsJsUserPreferences(settings);
        configManager.updateTsJsFormateConfig(settings);
        configManager.updateEmmetConfig(settings.emmet);
        configManager.updatePrettierConfig(settings.prettier);
        configManager.updateCssConfig(settings.css);
        configManager.updateScssConfig(settings.scss);
        configManager.updateLessConfig(settings.less);
        configManager.updateHTMLConfig(settings.html);
        Logger.setDebug(settings.svelte?.['language-server']?.debug);
    });

    connection.onDidOpenTextDocument((evt) => {
        const document = docManager.openClientDocument(evt.textDocument);
        diagnosticsManager.scheduleUpdate(document);
    });

    connection.onDidCloseTextDocument((evt) => docManager.closeDocument(evt.textDocument.uri));
    connection.onDidChangeTextDocument((evt) => {
        diagnosticsManager.cancelStarted(evt.textDocument.uri);
        docManager.updateDocument(evt.textDocument, evt.contentChanges);
        pluginHost.didUpdateDocument();
    });
    connection.onHover((evt) => pluginHost.doHover(evt.textDocument, evt.position));
    connection.onCompletion((evt, cancellationToken) =>
        pluginHost.getCompletions(evt.textDocument, evt.position, evt.context, cancellationToken)
    );
    connection.onDocumentFormatting((evt) =>
        pluginHost.formatDocument(evt.textDocument, evt.options)
    );
    connection.onRequest(TagCloseRequest.type, (evt) =>
        pluginHost.doTagComplete(evt.textDocument, evt.position)
    );
    connection.onDocumentColor((evt) => pluginHost.getDocumentColors(evt.textDocument));
    connection.onColorPresentation((evt) =>
        pluginHost.getColorPresentations(evt.textDocument, evt.range, evt.color)
    );
    connection.onDocumentSymbol((evt, cancellationToken) =>
        pluginHost.getDocumentSymbols(evt.textDocument, cancellationToken)
    );
    connection.onDefinition((evt) => pluginHost.getDefinitions(evt.textDocument, evt.position));
    connection.onReferences((evt) =>
        pluginHost.findReferences(evt.textDocument, evt.position, evt.context)
    );

    connection.onCodeAction((evt, cancellationToken) =>
        pluginHost.getCodeActions(evt.textDocument, evt.range, evt.context, cancellationToken)
    );
    connection.onExecuteCommand(async (evt) => {
        const result = await pluginHost.executeCommand(
            { uri: evt.arguments?.[0] },
            evt.command,
            evt.arguments
        );
        if (WorkspaceEdit.is(result)) {
            const edit: ApplyWorkspaceEditParams = { edit: result };
            connection?.sendRequest(ApplyWorkspaceEditRequest.type.method, edit);
        } else if (result) {
            connection?.sendNotification(ShowMessageNotification.type.method, {
                message: result,
                type: MessageType.Error
            });
        }
    });
    connection.onCodeActionResolve((codeAction, cancellationToken) => {
        const data = codeAction.data as TextDocumentIdentifier;
        return pluginHost.resolveCodeAction(data, codeAction, cancellationToken);
    });

    connection.onCompletionResolve((completionItem, cancellationToken) => {
        const data = (completionItem as AppCompletionItem).data as TextDocumentIdentifier;

        if (!data) {
            return completionItem;
        }

        return pluginHost.resolveCompletion(data, completionItem, cancellationToken);
    });

    connection.onSignatureHelp((evt, cancellationToken) =>
        pluginHost.getSignatureHelp(evt.textDocument, evt.position, evt.context, cancellationToken)
    );

    connection.onSelectionRanges((evt) =>
        pluginHost.getSelectionRanges(evt.textDocument, evt.positions)
    );

    connection.onImplementation((evt) =>
        pluginHost.getImplementation(evt.textDocument, evt.position)
    );

    connection.onTypeDefinition((evt) =>
        pluginHost.getTypeDefinition(evt.textDocument, evt.position)
    );

<<<<<<< HEAD
    connection.onDocumentHighlight((evt) =>
        pluginHost.findDocumentHighlight(evt.textDocument, evt.position)
    );
=======
    connection.onFoldingRanges((evt) => pluginHost.getFoldingRanges(evt.textDocument));
>>>>>>> 7d4f8a73

    const diagnosticsManager = new DiagnosticsManager(
        connection.sendDiagnostics,
        docManager,
        pluginHost.getDiagnostics.bind(pluginHost)
    );

    const refreshSemanticTokens = debounceThrottle(() => {
        if (configManager?.getClientCapabilities()?.workspace?.semanticTokens?.refreshSupport) {
            connection?.sendRequest(SemanticTokensRefreshRequest.method);
        }
    }, 1500);

    const refreshInlayHints = debounceThrottle(() => {
        if (configManager?.getClientCapabilities()?.workspace?.inlayHint?.refreshSupport) {
            connection?.sendRequest(InlayHintRefreshRequest.method);
        }
    }, 1500);

    const refreshCrossFilesSemanticFeatures = () => {
        diagnosticsManager.scheduleUpdateAll();
        refreshInlayHints();
        refreshSemanticTokens();
    };

    connection.onDidChangeWatchedFiles(onDidChangeWatchedFiles);
    function onDidChangeWatchedFiles(para: DidChangeWatchedFilesParams) {
        const onWatchFileChangesParas = para.changes
            .map((change) => ({
                fileName: urlToPath(change.uri),
                changeType: change.type
            }))
            .filter((change): change is OnWatchFileChangesPara => !!change.fileName);

        pluginHost.onWatchFileChanges(onWatchFileChangesParas);

        refreshCrossFilesSemanticFeatures();
    }

    connection.onDidSaveTextDocument(diagnosticsManager.scheduleUpdateAll.bind(diagnosticsManager));
    connection.onNotification('$/onDidChangeTsOrJsFile', async (e: any) => {
        const path = urlToPath(e.uri);
        if (path) {
            pluginHost.updateTsOrJsFile(path, e.changes);
        }

        refreshCrossFilesSemanticFeatures();
    });

    connection.onRequest(SemanticTokensRequest.type, (evt, cancellationToken) =>
        pluginHost.getSemanticTokens(evt.textDocument, undefined, cancellationToken)
    );
    connection.onRequest(SemanticTokensRangeRequest.type, (evt, cancellationToken) =>
        pluginHost.getSemanticTokens(evt.textDocument, evt.range, cancellationToken)
    );

    connection.onRequest(
        LinkedEditingRangeRequest.type,
        async (evt) => await pluginHost.getLinkedEditingRanges(evt.textDocument, evt.position)
    );

    connection.onRequest(InlayHintRequest.type, (evt, cancellationToken) =>
        pluginHost.getInlayHints(evt.textDocument, evt.range, cancellationToken)
    );

    connection.onRequest(
        CallHierarchyPrepareRequest.type,
        async (evt, token) =>
            await pluginHost.prepareCallHierarchy(evt.textDocument, evt.position, token)
    );

    connection.onRequest(
        CallHierarchyIncomingCallsRequest.type,
        async (evt, token) => await pluginHost.getIncomingCalls(evt.item, token)
    );

    connection.onRequest(
        CallHierarchyOutgoingCallsRequest.type,
        async (evt, token) => await pluginHost.getOutgoingCalls(evt.item, token)
    );

    docManager.on('documentChange', diagnosticsManager.scheduleUpdate.bind(diagnosticsManager));
    docManager.on('documentClose', (document: Document) =>
        diagnosticsManager.removeDiagnostics(document)
    );

    // The language server protocol does not have a specific "did rename/move files" event,
    // so we create our own in the extension client and handle it here
    connection.onRequest('$/getEditsForFileRename', async (fileRename: RenameFile) =>
        pluginHost.updateImports(fileRename)
    );

    connection.onRequest('$/getFileReferences', async (uri: string) => {
        return pluginHost.fileReferences(uri);
    });

    connection.onRequest('$/getComponentReferences', async (uri: string) => {
        return pluginHost.findComponentReferences(uri);
    });

    connection.onRequest('$/getCompiledCode', async (uri: DocumentUri) => {
        const doc = docManager.get(uri);
        if (!doc) {
            return null;
        }

        if (doc) {
            const compiled = await sveltePlugin.getCompiledResult(doc);
            if (compiled) {
                const js = compiled.js;
                const css = compiled.css;
                return { js, css };
            } else {
                return null;
            }
        }
    });

    connection.listen();
}<|MERGE_RESOLUTION|>--- conflicted
+++ resolved
@@ -291,13 +291,10 @@
                 linkedEditingRangeProvider: true,
                 implementationProvider: true,
                 typeDefinitionProvider: true,
-<<<<<<< HEAD
-                documentHighlightProvider: true
-=======
                 inlayHintProvider: true,
                 callHierarchyProvider: true,
-                foldingRangeProvider: true
->>>>>>> 7d4f8a73
+                foldingRangeProvider: true,
+                documentHighlightProvider: true
             }
         };
     });
@@ -433,13 +430,11 @@
         pluginHost.getTypeDefinition(evt.textDocument, evt.position)
     );
 
-<<<<<<< HEAD
+    connection.onFoldingRanges((evt) => pluginHost.getFoldingRanges(evt.textDocument));
+
     connection.onDocumentHighlight((evt) =>
         pluginHost.findDocumentHighlight(evt.textDocument, evt.position)
     );
-=======
-    connection.onFoldingRanges((evt) => pluginHost.getFoldingRanges(evt.textDocument));
->>>>>>> 7d4f8a73
 
     const diagnosticsManager = new DiagnosticsManager(
         connection.sendDiagnostics,
