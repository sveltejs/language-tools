import {
    createConnection,
    IPCMessageReader,
    IPCMessageWriter,
    TextDocumentSyncKind,
    RequestType,
    TextDocumentPositionParams,
    TextDocumentIdentifier,
    IConnection,
    CodeActionKind,
    RenameFile,
    DocumentUri,
    ApplyWorkspaceEditRequest,
    ApplyWorkspaceEditParams,
} from 'vscode-languageserver';
import { DocumentManager, Document } from './lib/documents';
import {
    SveltePlugin,
    HTMLPlugin,
    CSSPlugin,
    TypeScriptPlugin,
    PluginHost,
    AppCompletionItem,
    OnWatchFileChangesPara,
} from './plugins';
import _ from 'lodash';
import { LSConfigManager } from './ls-config';
import { urlToPath } from './utils';
import { Logger } from './logger';
import { DiagnosticsManager } from './lib/DiagnosticsManager';

namespace TagCloseRequest {
    export const type: RequestType<
        TextDocumentPositionParams,
        string | null,
        any,
        any
    > = new RequestType('html/tag');
}

export interface LSOptions {
    /**
     * If you have a connection already that the ls should use, pass it in.
     * Else the connection will be created from `process`.
     */
    connection?: IConnection;
    /**
     * If you want only errors getting logged.
     * Defaults to false.
     */
    logErrorsOnly?: boolean;
}

/**
 * Starts the language server.
 *
 * @param options Options to customize behavior
 */
export function startServer(options?: LSOptions) {
    let connection = options?.connection;
    if (!connection) {
        connection = process.argv.includes('--stdio')
            ? createConnection(process.stdin, process.stdout)
            : createConnection(new IPCMessageReader(process), new IPCMessageWriter(process));
    }

    if (options?.logErrorsOnly !== undefined) {
        Logger.setLogErrorsOnly(options.logErrorsOnly);
    }

    const docManager = new DocumentManager(
        (textDocument) => new Document(textDocument.uri, textDocument.text),
    );
    const configManager = new LSConfigManager();
    const pluginHost = new PluginHost(docManager, configManager);
    let sveltePlugin: SveltePlugin = undefined as any;

    connection.onInitialize((evt) => {
        const workspacePath = urlToPath(evt.rootUri || '') || '';
        Logger.log('Initialize language server at ', workspacePath);
        if (!workspacePath) {
            Logger.error('No workspace path set');
        }

        pluginHost.initialize(!!evt.initializationOptions.dontFilterIncompleteCompletions);
        pluginHost.updateConfig(evt.initializationOptions?.config);
        pluginHost.register(
            (sveltePlugin = new SveltePlugin(
                configManager,
                evt.initializationOptions?.prettierConfig || {},
            )),
        );
        pluginHost.register(new HTMLPlugin(docManager, configManager));
        pluginHost.register(new CSSPlugin(docManager, configManager));
        pluginHost.register(new TypeScriptPlugin(docManager, configManager, workspacePath));

        const clientSupportApplyEditCommand = !!evt.capabilities.workspace?.applyEdit;

        return {
            capabilities: {
                textDocumentSync: {
                    openClose: true,
                    change: TextDocumentSyncKind.Incremental,
                    save: {
                        includeText: false
                    },
                },
                hoverProvider: true,
                completionProvider: {
                    resolveProvider: true,
                    triggerCharacters: [
                        '.',
                        '"',
                        "'",
                        '`',
                        '/',
                        '@',
                        '<',

                        // Emmet
                        '>',
                        '*',
                        '#',
                        '$',
                        '+',
                        '^',
                        '(',
                        '[',
                        '@',
                        '-',
                        // No whitespace because
                        // it makes for weird/too many completions
                        // of other completion providers

                        // Svelte
                        ':',
                    ],
                },
                documentFormattingProvider: true,
                colorProvider: true,
                documentSymbolProvider: true,
                definitionProvider: true,
                codeActionProvider: evt.capabilities.textDocument?.codeAction
                    ?.codeActionLiteralSupport
                    ? {
                          codeActionKinds: [
                              CodeActionKind.QuickFix,
                              CodeActionKind.SourceOrganizeImports,
                              ...(clientSupportApplyEditCommand ? [CodeActionKind.Refactor] : []),
                          ],
                      }
                    : true,
                executeCommandProvider: clientSupportApplyEditCommand
                    ? {
                          commands: [
                              'function_scope_0',
                              'function_scope_1',
                              'function_scope_2',
                              'function_scope_3',
                              'constant_scope_0',
                              'constant_scope_1',
                              'constant_scope_2',
                              'constant_scope_3',
                          ],
                      }
                    : undefined,
                renameProvider: evt.capabilities.textDocument?.rename?.prepareSupport
                    ? { prepareProvider: true }
                    : true,

            },
        };
    });

    connection.onRenameRequest((req) =>
        pluginHost.rename(req.textDocument, req.position, req.newName),
    );
    connection.onPrepareRename((req) => pluginHost.prepareRename(req.textDocument, req.position));

    connection.onDidChangeConfiguration(({ settings }) => {
        pluginHost.updateConfig(settings.svelte?.plugin);
    });

    connection.onDidOpenTextDocument((evt) => {
        docManager.openDocument(evt.textDocument);
        docManager.markAsOpenedInClient(evt.textDocument.uri);
    });

    connection.onDidCloseTextDocument((evt) => docManager.closeDocument(evt.textDocument.uri));
    connection.onDidChangeTextDocument((evt) =>
        docManager.updateDocument(evt.textDocument, evt.contentChanges),
    );
    connection.onHover((evt) => pluginHost.doHover(evt.textDocument, evt.position));
    connection.onCompletion((evt) =>
        pluginHost.getCompletions(evt.textDocument, evt.position, evt.context),
    );
    connection.onDocumentFormatting((evt) => pluginHost.formatDocument(evt.textDocument));
    connection.onRequest(TagCloseRequest.type, (evt) =>
        pluginHost.doTagComplete(evt.textDocument, evt.position),
    );
    connection.onDocumentColor((evt) => pluginHost.getDocumentColors(evt.textDocument));
    connection.onColorPresentation((evt) =>
        pluginHost.getColorPresentations(evt.textDocument, evt.range, evt.color),
    );
    connection.onDocumentSymbol((evt) => pluginHost.getDocumentSymbols(evt.textDocument));
    connection.onDefinition((evt) => pluginHost.getDefinitions(evt.textDocument, evt.position));

    connection.onCodeAction((evt) =>
        pluginHost.getCodeActions(evt.textDocument, evt.range, evt.context),
    );
    connection.onExecuteCommand(async (evt) => {
        const result = await pluginHost.executeCommand(
            { uri: evt.arguments?.[0] },
            evt.command,
            evt.arguments,
        );
        if (result) {
            const edit: ApplyWorkspaceEditParams = { edit: result };
            connection?.sendRequest(ApplyWorkspaceEditRequest.type.method, edit);
        }
    });

    connection.onCompletionResolve((completionItem) => {
        const data = (completionItem as AppCompletionItem).data as TextDocumentIdentifier;

        if (!data) {
            return completionItem;
        }

        return pluginHost.resolveCompletion(data, completionItem);
    });

    const diagnosticsManager = new DiagnosticsManager(
        connection.sendDiagnostics,
        docManager,
        pluginHost.getDiagnostics.bind(pluginHost)
    );

    connection.onDidChangeWatchedFiles((para) => {
<<<<<<< HEAD
        const onWatchFileChangesParas = para.changes.map((change) => ({
            fileName: urlToPath(change.uri),
            changeType: change.type
        })).filter((change): change is OnWatchFileChangesPara => !!change.fileName);

        return pluginHost.onWatchFileChanges(onWatchFileChangesParas);
=======
        for (const change of para.changes) {
            const filename = urlToPath(change.uri);
            if (filename) {
                pluginHost.onWatchFileChanges(filename, change.type);
            }
        }

        diagnosticsManager.updateAll();
>>>>>>> 411fc36b
    });
    connection.onDidSaveTextDocument(() => diagnosticsManager.updateAll());

    docManager.on(
        'documentChange',
        _.debounce(async (document: Document) => diagnosticsManager.update(document), 500),
    );

    // The language server protocol does not have a specific "did rename/move files" event,
    // so we create our own in the extension client and handle it here
    connection.onRequest('$/getEditsForFileRename', async (fileRename: RenameFile) =>
        pluginHost.updateImports(fileRename),
    );

    connection.onRequest('$/getCompiledCode', async (uri: DocumentUri) => {
        const doc = docManager.documents.get(uri);
        if (!doc) return null;

        if (doc) {
            const compiled = await sveltePlugin.getCompiledResult(doc);
            if (compiled) {
                const js = compiled.js;
                const css = compiled.css;
                return { js, css };
            } else {
                return null;
            }
        }
    });

    connection.listen();
}<|MERGE_RESOLUTION|>--- conflicted
+++ resolved
@@ -237,23 +237,14 @@
     );
 
     connection.onDidChangeWatchedFiles((para) => {
-<<<<<<< HEAD
         const onWatchFileChangesParas = para.changes.map((change) => ({
             fileName: urlToPath(change.uri),
             changeType: change.type
         })).filter((change): change is OnWatchFileChangesPara => !!change.fileName);
 
-        return pluginHost.onWatchFileChanges(onWatchFileChangesParas);
-=======
-        for (const change of para.changes) {
-            const filename = urlToPath(change.uri);
-            if (filename) {
-                pluginHost.onWatchFileChanges(filename, change.type);
-            }
-        }
+        pluginHost.onWatchFileChanges(onWatchFileChangesParas);
 
         diagnosticsManager.updateAll();
->>>>>>> 411fc36b
     });
     connection.onDidSaveTextDocument(() => diagnosticsManager.updateAll());
 
