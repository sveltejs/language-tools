import {
    ApplyWorkspaceEditParams,
    ApplyWorkspaceEditRequest,
    CodeActionKind,
    DocumentUri,
    Connection,
    MessageType,
    RenameFile,
    RequestType,
    ShowMessageNotification,
    TextDocumentIdentifier,
    TextDocumentPositionParams,
    TextDocumentSyncKind,
    WorkspaceEdit,
    SemanticTokensRequest,
    SemanticTokensRangeRequest,
    DidChangeWatchedFilesParams,
    LinkedEditingRangeRequest,
<<<<<<< HEAD
    CallHierarchyPrepareRequest,
    CallHierarchyIncomingCallsRequest,
    CallHierarchyOutgoingCallsRequest
=======
    InlayHintRequest,
    SemanticTokensRefreshRequest,
    InlayHintRefreshRequest
>>>>>>> fb9414ac
} from 'vscode-languageserver';
import { IPCMessageReader, IPCMessageWriter, createConnection } from 'vscode-languageserver/node';
import { DiagnosticsManager } from './lib/DiagnosticsManager';
import { Document, DocumentManager } from './lib/documents';
import { getSemanticTokenLegends } from './lib/semanticToken/semanticTokenLegend';
import { Logger } from './logger';
import { LSConfigManager } from './ls-config';
import {
    AppCompletionItem,
    CSSPlugin,
    HTMLPlugin,
    PluginHost,
    SveltePlugin,
    TypeScriptPlugin,
    OnWatchFileChangesPara,
    LSAndTSDocResolver
} from './plugins';
import { debounceThrottle, isNotNullOrUndefined, normalizeUri, urlToPath } from './utils';
import { FallbackWatcher } from './lib/FallbackWatcher';
import { configLoader } from './lib/documents/configLoader';
import { setIsTrusted } from './importPackage';
import { SORT_IMPORT_CODE_ACTION_KIND } from './plugins/typescript/features/CodeActionsProvider';
import { createLanguageServices } from './plugins/css/service';
import { FileSystemProvider } from './plugins/css/FileSystemProvider';

namespace TagCloseRequest {
    export const type: RequestType<TextDocumentPositionParams, string | null, any> =
        new RequestType('html/tag');
}

export interface LSOptions {
    /**
     * If you have a connection already that the ls should use, pass it in.
     * Else the connection will be created from `process`.
     */
    connection?: Connection;
    /**
     * If you want only errors getting logged.
     * Defaults to false.
     */
    logErrorsOnly?: boolean;
}

/**
 * Starts the language server.
 *
 * @param options Options to customize behavior
 */
export function startServer(options?: LSOptions) {
    let connection = options?.connection;
    if (!connection) {
        if (process.argv.includes('--stdio')) {
            console.log = (...args: any[]) => {
                console.warn(...args);
            };
            connection = createConnection(process.stdin, process.stdout);
        } else {
            connection = createConnection(
                new IPCMessageReader(process),
                new IPCMessageWriter(process)
            );
        }
    }

    if (options?.logErrorsOnly !== undefined) {
        Logger.setLogErrorsOnly(options.logErrorsOnly);
    }

    const docManager = new DocumentManager(
        (textDocument) => new Document(textDocument.uri, textDocument.text)
    );
    const configManager = new LSConfigManager();
    const pluginHost = new PluginHost(docManager);
    let sveltePlugin: SveltePlugin = undefined as any;
    let watcher: FallbackWatcher | undefined;

    connection.onInitialize((evt) => {
        const workspaceUris = evt.workspaceFolders?.map((folder) => folder.uri.toString()) ?? [
            evt.rootUri ?? ''
        ];
        Logger.log('Initialize language server at ', workspaceUris.join(', '));
        if (workspaceUris.length === 0) {
            Logger.error('No workspace path set');
        }

        if (!evt.capabilities.workspace?.didChangeWatchedFiles) {
            const workspacePaths = workspaceUris.map(urlToPath).filter(isNotNullOrUndefined);
            watcher = new FallbackWatcher('**/*.{ts,js}', workspacePaths);
            watcher.onDidChangeWatchedFiles(onDidChangeWatchedFiles);
        }

        const isTrusted: boolean = evt.initializationOptions?.isTrusted ?? true;
        configLoader.setDisabled(!isTrusted);
        setIsTrusted(isTrusted);
        configManager.updateIsTrusted(isTrusted);
        if (!isTrusted) {
            Logger.log('Workspace is not trusted, running with reduced capabilities.');
        }

        Logger.setDebug(
            (evt.initializationOptions?.configuration?.svelte ||
                evt.initializationOptions?.config)?.['language-server']?.debug
        );
        // Backwards-compatible way of setting initialization options (first `||` is the old style)
        configManager.update(
            evt.initializationOptions?.configuration?.svelte?.plugin ||
                evt.initializationOptions?.config ||
                {}
        );
        configManager.updateTsJsUserPreferences(
            evt.initializationOptions?.configuration ||
                evt.initializationOptions?.typescriptConfig ||
                {}
        );
        configManager.updateTsJsFormateConfig(
            evt.initializationOptions?.configuration ||
                evt.initializationOptions?.typescriptConfig ||
                {}
        );
        configManager.updateEmmetConfig(
            evt.initializationOptions?.configuration?.emmet ||
                evt.initializationOptions?.emmetConfig ||
                {}
        );
        configManager.updatePrettierConfig(
            evt.initializationOptions?.configuration?.prettier ||
                evt.initializationOptions?.prettierConfig ||
                {}
        );
        // no old style as these were added later
        configManager.updateCssConfig(evt.initializationOptions?.configuration?.css);
        configManager.updateScssConfig(evt.initializationOptions?.configuration?.scss);
        configManager.updateLessConfig(evt.initializationOptions?.configuration?.less);
        configManager.updateHTMLConfig(evt.initializationOptions?.configuration?.html);

        pluginHost.initialize({
            filterIncompleteCompletions:
                !evt.initializationOptions?.dontFilterIncompleteCompletions,
            definitionLinkSupport: !!evt.capabilities.textDocument?.definition?.linkSupport
        });
        // Order of plugin registration matters for FirstNonNull, which affects for example hover info
        pluginHost.register((sveltePlugin = new SveltePlugin(configManager)));
        pluginHost.register(new HTMLPlugin(docManager, configManager));

        const cssLanguageServices = createLanguageServices({
            clientCapabilities: evt.capabilities,
            fileSystemProvider: new FileSystemProvider()
        });
        const workspaceFolders = evt.workspaceFolders ?? [{ name: '', uri: evt.rootUri ?? '' }];
        pluginHost.register(
            new CSSPlugin(docManager, configManager, workspaceFolders, cssLanguageServices)
        );
        const normalizedWorkspaceUris = workspaceUris.map(normalizeUri);
        pluginHost.register(
            new TypeScriptPlugin(
                configManager,
                new LSAndTSDocResolver(docManager, normalizedWorkspaceUris, configManager, {
                    notifyExceedSizeLimit: notifyTsServiceExceedSizeLimit,
                    onProjectReloaded: refreshCrossFilesSemanticFeatures,
                    watchTsConfig: true
                }),
                normalizedWorkspaceUris
            )
        );

        const clientSupportApplyEditCommand = !!evt.capabilities.workspace?.applyEdit;
        const clientCodeActionCapabilities = evt.capabilities.textDocument?.codeAction;
        const clientSupportedCodeActionKinds =
            clientCodeActionCapabilities?.codeActionLiteralSupport?.codeActionKind.valueSet;

        return {
            capabilities: {
                textDocumentSync: {
                    openClose: true,
                    change: TextDocumentSyncKind.Incremental,
                    save: {
                        includeText: false
                    }
                },
                hoverProvider: true,
                completionProvider: {
                    resolveProvider: true,
                    triggerCharacters: [
                        '.',
                        '"',
                        "'",
                        '`',
                        '/',
                        '@',
                        '<',

                        // Emmet
                        '>',
                        '*',
                        '#',
                        '$',
                        '+',
                        '^',
                        '(',
                        '[',
                        '@',
                        '-',
                        // No whitespace because
                        // it makes for weird/too many completions
                        // of other completion providers

                        // Svelte
                        ':',
                        '|'
                    ],
                    completionItem: {
                        labelDetailsSupport: true
                    }
                },
                documentFormattingProvider: true,
                colorProvider: true,
                documentSymbolProvider: true,
                definitionProvider: true,
                codeActionProvider: clientCodeActionCapabilities?.codeActionLiteralSupport
                    ? {
                          codeActionKinds: [
                              CodeActionKind.QuickFix,
                              CodeActionKind.SourceOrganizeImports,
                              SORT_IMPORT_CODE_ACTION_KIND,
                              ...(clientSupportApplyEditCommand ? [CodeActionKind.Refactor] : [])
                          ].filter(
                              clientSupportedCodeActionKinds &&
                                  evt.initializationOptions?.shouldFilterCodeActionKind
                                  ? (kind) => clientSupportedCodeActionKinds.includes(kind)
                                  : () => true
                          )
                      }
                    : true,
                executeCommandProvider: clientSupportApplyEditCommand
                    ? {
                          commands: [
                              'function_scope_0',
                              'function_scope_1',
                              'function_scope_2',
                              'function_scope_3',
                              'constant_scope_0',
                              'constant_scope_1',
                              'constant_scope_2',
                              'constant_scope_3',
                              'extract_to_svelte_component',
                              'Infer function return type'
                          ]
                      }
                    : undefined,
                renameProvider: evt.capabilities.textDocument?.rename?.prepareSupport
                    ? { prepareProvider: true }
                    : true,
                referencesProvider: true,
                selectionRangeProvider: true,
                signatureHelpProvider: {
                    triggerCharacters: ['(', ',', '<'],
                    retriggerCharacters: [')']
                },
                semanticTokensProvider: {
                    legend: getSemanticTokenLegends(),
                    range: true,
                    full: true
                },
                linkedEditingRangeProvider: true,
                implementationProvider: true,
                typeDefinitionProvider: true,
<<<<<<< HEAD
                callHierarchyProvider: true
=======
                inlayHintProvider: true
>>>>>>> fb9414ac
            }
        };
    });

    function notifyTsServiceExceedSizeLimit() {
        connection?.sendNotification(ShowMessageNotification.type, {
            message:
                'Svelte language server detected a large amount of JS/Svelte files. ' +
                'To enable project-wide JavaScript/TypeScript language features for Svelte files, ' +
                'exclude large folders in the tsconfig.json or jsconfig.json with source files that you do not work on.',
            type: MessageType.Warning
        });
    }

    connection.onExit(() => {
        watcher?.dispose();
    });

    connection.onRenameRequest((req) =>
        pluginHost.rename(req.textDocument, req.position, req.newName)
    );
    connection.onPrepareRename((req) => pluginHost.prepareRename(req.textDocument, req.position));

    connection.onDidChangeConfiguration(({ settings }) => {
        configManager.update(settings.svelte?.plugin);
        configManager.updateTsJsUserPreferences(settings);
        configManager.updateTsJsFormateConfig(settings);
        configManager.updateEmmetConfig(settings.emmet);
        configManager.updatePrettierConfig(settings.prettier);
        configManager.updateCssConfig(settings.css);
        configManager.updateScssConfig(settings.scss);
        configManager.updateLessConfig(settings.less);
        configManager.updateHTMLConfig(settings.html);
        Logger.setDebug(settings.svelte?.['language-server']?.debug);
    });

    connection.onDidOpenTextDocument((evt) => {
        docManager.openDocument(evt.textDocument);
        docManager.markAsOpenedInClient(evt.textDocument.uri);
    });

    connection.onDidCloseTextDocument((evt) => docManager.closeDocument(evt.textDocument.uri));
    connection.onDidChangeTextDocument((evt) => {
        docManager.updateDocument(evt.textDocument, evt.contentChanges);
        pluginHost.didUpdateDocument();
    });
    connection.onHover((evt) => pluginHost.doHover(evt.textDocument, evt.position));
    connection.onCompletion((evt, cancellationToken) =>
        pluginHost.getCompletions(evt.textDocument, evt.position, evt.context, cancellationToken)
    );
    connection.onDocumentFormatting((evt) =>
        pluginHost.formatDocument(evt.textDocument, evt.options)
    );
    connection.onRequest(TagCloseRequest.type, (evt) =>
        pluginHost.doTagComplete(evt.textDocument, evt.position)
    );
    connection.onDocumentColor((evt) => pluginHost.getDocumentColors(evt.textDocument));
    connection.onColorPresentation((evt) =>
        pluginHost.getColorPresentations(evt.textDocument, evt.range, evt.color)
    );
    connection.onDocumentSymbol((evt, cancellationToken) =>
        pluginHost.getDocumentSymbols(evt.textDocument, cancellationToken)
    );
    connection.onDefinition((evt) => pluginHost.getDefinitions(evt.textDocument, evt.position));
    connection.onReferences((evt) =>
        pluginHost.findReferences(evt.textDocument, evt.position, evt.context)
    );

    connection.onCodeAction((evt, cancellationToken) =>
        pluginHost.getCodeActions(evt.textDocument, evt.range, evt.context, cancellationToken)
    );
    connection.onExecuteCommand(async (evt) => {
        const result = await pluginHost.executeCommand(
            { uri: evt.arguments?.[0] },
            evt.command,
            evt.arguments
        );
        if (WorkspaceEdit.is(result)) {
            const edit: ApplyWorkspaceEditParams = { edit: result };
            connection?.sendRequest(ApplyWorkspaceEditRequest.type.method, edit);
        } else if (result) {
            connection?.sendNotification(ShowMessageNotification.type.method, {
                message: result,
                type: MessageType.Error
            });
        }
    });

    connection.onCompletionResolve((completionItem, cancellationToken) => {
        const data = (completionItem as AppCompletionItem).data as TextDocumentIdentifier;

        if (!data) {
            return completionItem;
        }

        return pluginHost.resolveCompletion(data, completionItem, cancellationToken);
    });

    connection.onSignatureHelp((evt, cancellationToken) =>
        pluginHost.getSignatureHelp(evt.textDocument, evt.position, evt.context, cancellationToken)
    );

    connection.onSelectionRanges((evt) =>
        pluginHost.getSelectionRanges(evt.textDocument, evt.positions)
    );

    connection.onImplementation((evt) =>
        pluginHost.getImplementation(evt.textDocument, evt.position)
    );

    connection.onTypeDefinition((evt) =>
        pluginHost.getTypeDefinition(evt.textDocument, evt.position)
    );

    const diagnosticsManager = new DiagnosticsManager(
        connection.sendDiagnostics,
        docManager,
        pluginHost.getDiagnostics.bind(pluginHost)
    );

    const updateAllDiagnostics = debounceThrottle(() => diagnosticsManager.updateAll(), 1000);
    const refreshSemanticTokens = debounceThrottle(() => {
        connection?.sendRequest(SemanticTokensRefreshRequest.method);
    }, 1500);
    const refreshInlayHints = debounceThrottle(() => {
        connection?.sendRequest(InlayHintRefreshRequest.method);
    }, 1500);

    const refreshCrossFilesSemanticFeatures = () => {
        updateAllDiagnostics();
        refreshInlayHints();
        refreshSemanticTokens();
    };

    connection.onDidChangeWatchedFiles(onDidChangeWatchedFiles);
    function onDidChangeWatchedFiles(para: DidChangeWatchedFilesParams) {
        const onWatchFileChangesParas = para.changes
            .map((change) => ({
                fileName: urlToPath(change.uri),
                changeType: change.type
            }))
            .filter((change): change is OnWatchFileChangesPara => !!change.fileName);

        pluginHost.onWatchFileChanges(onWatchFileChangesParas);

        refreshCrossFilesSemanticFeatures();
    }

    connection.onDidSaveTextDocument(updateAllDiagnostics);
    connection.onNotification('$/onDidChangeTsOrJsFile', async (e: any) => {
        const path = urlToPath(e.uri);
        if (path) {
            pluginHost.updateTsOrJsFile(path, e.changes);
        }

        refreshCrossFilesSemanticFeatures();
    });

    connection.onRequest(SemanticTokensRequest.type, (evt, cancellationToken) =>
        pluginHost.getSemanticTokens(evt.textDocument, undefined, cancellationToken)
    );
    connection.onRequest(SemanticTokensRangeRequest.type, (evt, cancellationToken) =>
        pluginHost.getSemanticTokens(evt.textDocument, evt.range, cancellationToken)
    );

    connection.onRequest(
        LinkedEditingRangeRequest.type,
        async (evt) => await pluginHost.getLinkedEditingRanges(evt.textDocument, evt.position)
    );

<<<<<<< HEAD
    connection.onRequest(
        CallHierarchyPrepareRequest.type,
        async (evt, token) =>
            await pluginHost.prepareCallHierarchy(evt.textDocument, evt.position, token)
    );

    connection.onRequest(
        CallHierarchyIncomingCallsRequest.type,
        async (evt, token) => await pluginHost.getIncomingCalls(evt.item, token)
    );

    connection.onRequest(
        CallHierarchyOutgoingCallsRequest.type,
        async (evt, token) => await pluginHost.getOutgoingCalls(evt.item, token)
=======
    connection.onRequest(InlayHintRequest.type, (evt, cancellationToken) =>
        pluginHost.getInlayHints(evt.textDocument, evt.range, cancellationToken)
>>>>>>> fb9414ac
    );

    docManager.on(
        'documentChange',
        debounceThrottle(async (document: Document) => diagnosticsManager.update(document), 750)
    );
    docManager.on('documentClose', (document: Document) =>
        diagnosticsManager.removeDiagnostics(document)
    );

    // The language server protocol does not have a specific "did rename/move files" event,
    // so we create our own in the extension client and handle it here
    connection.onRequest('$/getEditsForFileRename', async (fileRename: RenameFile) =>
        pluginHost.updateImports(fileRename)
    );

    connection.onRequest('$/getFileReferences', async (uri: string) => {
        return pluginHost.fileReferences(uri);
    });

    connection.onRequest('$/getComponentReferences', async (uri: string) => {
        return pluginHost.findComponentReferences(uri);
    });

    connection.onRequest('$/getCompiledCode', async (uri: DocumentUri) => {
        const doc = docManager.get(uri);
        if (!doc) {
            return null;
        }

        if (doc) {
            const compiled = await sveltePlugin.getCompiledResult(doc);
            if (compiled) {
                const js = compiled.js;
                const css = compiled.css;
                return { js, css };
            } else {
                return null;
            }
        }
    });

    connection.listen();
}<|MERGE_RESOLUTION|>--- conflicted
+++ resolved
@@ -16,15 +16,12 @@
     SemanticTokensRangeRequest,
     DidChangeWatchedFilesParams,
     LinkedEditingRangeRequest,
-<<<<<<< HEAD
     CallHierarchyPrepareRequest,
     CallHierarchyIncomingCallsRequest,
-    CallHierarchyOutgoingCallsRequest
-=======
+    CallHierarchyOutgoingCallsRequest,
     InlayHintRequest,
     SemanticTokensRefreshRequest,
     InlayHintRefreshRequest
->>>>>>> fb9414ac
 } from 'vscode-languageserver';
 import { IPCMessageReader, IPCMessageWriter, createConnection } from 'vscode-languageserver/node';
 import { DiagnosticsManager } from './lib/DiagnosticsManager';
@@ -291,11 +288,8 @@
                 linkedEditingRangeProvider: true,
                 implementationProvider: true,
                 typeDefinitionProvider: true,
-<<<<<<< HEAD
+                inlayHintProvider: true,
                 callHierarchyProvider: true
-=======
-                inlayHintProvider: true
->>>>>>> fb9414ac
             }
         };
     });
@@ -466,7 +460,10 @@
         async (evt) => await pluginHost.getLinkedEditingRanges(evt.textDocument, evt.position)
     );
 
-<<<<<<< HEAD
+    connection.onRequest(InlayHintRequest.type, (evt, cancellationToken) =>
+        pluginHost.getInlayHints(evt.textDocument, evt.range, cancellationToken)
+    );
+
     connection.onRequest(
         CallHierarchyPrepareRequest.type,
         async (evt, token) =>
@@ -481,11 +478,8 @@
     connection.onRequest(
         CallHierarchyOutgoingCallsRequest.type,
         async (evt, token) => await pluginHost.getOutgoingCalls(evt.item, token)
-=======
-    connection.onRequest(InlayHintRequest.type, (evt, cancellationToken) =>
-        pluginHost.getInlayHints(evt.textDocument, evt.range, cancellationToken)
->>>>>>> fb9414ac
-    );
+    );
+
 
     docManager.on(
         'documentChange',
