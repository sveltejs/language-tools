--- conflicted
+++ resolved
@@ -295,7 +295,53 @@
     }
 }
 
-<<<<<<< HEAD
+const fileNameLowerCaseRegExp = /[^\u0130\u0131\u00DFa-z0-9\\/:\-_\. ]+/g;
+
+/**
+ * adopted from https://github.com/microsoft/TypeScript/blob/8192d550496d884263e292488e325ae96893dc78/src/compiler/core.ts#L1769-L1807
+ * see the comment there about why we can't just use String.prototype.toLowerCase() here
+ */
+export function toFileNameLowerCase(x: string) {
+    return fileNameLowerCaseRegExp.test(x) ? x.replace(fileNameLowerCaseRegExp, toLowerCase) : x;
+}
+
+function toLowerCase(x: string) {
+    return x.toLowerCase();
+}
+
+export type GetCanonicalFileName = (fileName: string) => string;
+/**
+ * adopted from https://github.com/microsoft/TypeScript/blob/8192d550496d884263e292488e325ae96893dc78/src/compiler/core.ts#L2312
+ */
+export function createGetCanonicalFileName(
+    useCaseSensitiveFileNames: boolean
+): GetCanonicalFileName {
+    return useCaseSensitiveFileNames ? identity : toFileNameLowerCase;
+}
+
+function identity<T>(x: T) {
+    return x;
+}
+
+export function memoize<T>(callback: () => T): () => T {
+    let value: T;
+    let callbackInner: typeof callback | undefined = callback;
+
+    return () => {
+        if (callbackInner) {
+            value = callback();
+            callbackInner = undefined;
+        }
+        return value;
+    };
+}
+
+export function removeLineWithString(str: string, keyword: string) {
+    const lines = str.split('\n');
+    const filteredLines = lines.filter((line) => !line.includes(keyword));
+    return filteredLines.join('\n');
+}
+
 /**
  *
  * 1. check tab and space counts for lines
@@ -341,51 +387,4 @@
 
 function guessTabSize(nonEmptyLines: Array<{ spaceCount: number; tabCount: number }>): number {
     const guessingTabSize = [];
-=======
-const fileNameLowerCaseRegExp = /[^\u0130\u0131\u00DFa-z0-9\\/:\-_\. ]+/g;
-
-/**
- * adopted from https://github.com/microsoft/TypeScript/blob/8192d550496d884263e292488e325ae96893dc78/src/compiler/core.ts#L1769-L1807
- * see the comment there about why we can't just use String.prototype.toLowerCase() here
- */
-export function toFileNameLowerCase(x: string) {
-    return fileNameLowerCaseRegExp.test(x) ? x.replace(fileNameLowerCaseRegExp, toLowerCase) : x;
-}
-
-function toLowerCase(x: string) {
-    return x.toLowerCase();
-}
-
-export type GetCanonicalFileName = (fileName: string) => string;
-/**
- * adopted from https://github.com/microsoft/TypeScript/blob/8192d550496d884263e292488e325ae96893dc78/src/compiler/core.ts#L2312
- */
-export function createGetCanonicalFileName(
-    useCaseSensitiveFileNames: boolean
-): GetCanonicalFileName {
-    return useCaseSensitiveFileNames ? identity : toFileNameLowerCase;
-}
-
-function identity<T>(x: T) {
-    return x;
-}
-
-export function memoize<T>(callback: () => T): () => T {
-    let value: T;
-    let callbackInner: typeof callback | undefined = callback;
-
-    return () => {
-        if (callbackInner) {
-            value = callback();
-            callbackInner = undefined;
-        }
-        return value;
-    };
-}
-
-export function removeLineWithString(str: string, keyword: string) {
-    const lines = str.split('\n');
-    const filteredLines = lines.filter((line) => !line.includes(keyword));
-    return filteredLines.join('\n');
->>>>>>> 3f247aed
 }