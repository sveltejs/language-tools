import { groupBy } from 'lodash';
import { isAbsolute } from 'path';
import ts from 'typescript';
import { Diagnostic, Position, Range } from 'vscode-languageserver';
import { TextDocumentContentChangeEvent, WorkspaceFolder } from 'vscode-languageserver-protocol';
import { Document, DocumentManager } from './lib/documents';
import { Logger } from './logger';
import { LSConfigManager } from './ls-config';
import { Plugin } from './plugins';
import { CSSPlugin } from './plugins/css/CSSPlugin';
import { FileSystemProvider } from './plugins/css/FileSystemProvider';
import { createLanguageServices } from './plugins/css/service';
import { PluginHost } from './plugins/PluginHost';
import { SveltePlugin } from './plugins/svelte/SveltePlugin';
import { JSOrTSDocumentSnapshot } from './plugins/typescript/DocumentSnapshot';
import { DiagnosticsProviderImpl } from './plugins/typescript/features/DiagnosticsProvider';
import { isInGeneratedCode } from './plugins/typescript/features/utils';
import { LSAndTSDocResolver } from './plugins/typescript/LSAndTSDocResolver';
import { convertRange, getDiagnosticTag, mapSeverity } from './plugins/typescript/utils';
import { pathToUrl, urlToPath } from './utils';

export { offsetAt } from './lib/documents';

export type SvelteCheckDiagnosticSource = 'js' | 'css' | 'svelte';

export interface SvelteCheckOptions {
    compilerWarnings?: Record<string, 'ignore' | 'error'>;
    diagnosticSources?: SvelteCheckDiagnosticSource[];
    /**
     * Path has to be absolute
     */
    tsconfig?: string;
    onProjectReload?: () => void;
    watch?: boolean;
    /**
     * Optional callback invoked when a new snapshot is created.
     * Provides the absolute file path of the snapshot.
     */
    onFileSnapshotCreated?: (filePath: string) => void;
}

/**
 * Small wrapper around PluginHost's Diagnostic Capabilities
 * for svelte-check, without the overhead of the lsp.
 */
export class SvelteCheck {
    private docManager = new DocumentManager(
        (textDocument) => new Document(textDocument.uri, textDocument.text)
    );
    private configManager = new LSConfigManager();
    private pluginHost = new PluginHost(this.docManager);
    private lsAndTSDocResolver?: LSAndTSDocResolver;

    constructor(
        workspacePath: string,
        private options: SvelteCheckOptions = {}
    ) {
        Logger.setLogErrorsOnly(true);
        this.initialize(workspacePath, options);
    }

    private async initialize(workspacePath: string, options: SvelteCheckOptions) {
        if (options.tsconfig && !isAbsolute(options.tsconfig)) {
            throw new Error('tsconfigPath needs to be absolute, got ' + options.tsconfig);
        }

        this.configManager.update({
            svelte: {
                compilerWarnings: options.compilerWarnings
            }
        });
        // No HTMLPlugin, it does not provide diagnostics
        if (shouldRegister('svelte')) {
            this.pluginHost.register(new SveltePlugin(this.configManager));
        }
        if (shouldRegister('css')) {
            const services = createLanguageServices({
                fileSystemProvider: new FileSystemProvider()
            });
            const workspaceFolders: WorkspaceFolder[] = [
                {
                    name: '',
                    uri: pathToUrl(workspacePath)
                }
            ];
            this.pluginHost.register(
                new CSSPlugin(this.docManager, this.configManager, workspaceFolders, services)
            );
        }
        if (shouldRegister('js') || options.tsconfig) {
            const workspaceUris = [pathToUrl(workspacePath)];
            this.lsAndTSDocResolver = new LSAndTSDocResolver(
                this.docManager,
                workspaceUris,
                this.configManager,
                {
                    tsconfigPath: options.tsconfig,
                    isSvelteCheck: true,
                    onProjectReloaded: options.onProjectReload,
                    watch: options.watch,
                    onFileSnapshotCreated: options.onFileSnapshotCreated
                }
            );
            this.pluginHost.register(
                new SvelteCheckTypeScriptPlugin(this.lsAndTSDocResolver, this.configManager)
            );
        }

        function shouldRegister(source: SvelteCheckDiagnosticSource) {
            return !options.diagnosticSources || options.diagnosticSources.includes(source);
        }
    }

    /**
     * Creates/updates given document
     *
     * @param doc Text and Uri of the document
     * @param isNew Whether or not this is the creation of the document
     */
    async upsertDocument(doc: { text: string; uri: string }, isNew: boolean): Promise<void> {
        const filePath = urlToPath(doc.uri) || '';

        if (this.options.tsconfig) {
            const lsContainer = await this.getLSContainer(this.options.tsconfig);
            if (!lsContainer.fileBelongsToProject(filePath, isNew)) {
                return;
            }
        }

        if (
            doc.uri.endsWith('.ts') ||
            doc.uri.endsWith('.js') ||
            doc.uri.endsWith('.tsx') ||
            doc.uri.endsWith('.jsx') ||
            doc.uri.endsWith('.mjs') ||
            doc.uri.endsWith('.cjs') ||
            doc.uri.endsWith('.mts') ||
            doc.uri.endsWith('.cts')
        ) {
            this.pluginHost.updateTsOrJsFile(filePath, [
                {
                    range: Range.create(
                        Position.create(0, 0),
                        Position.create(Number.MAX_VALUE, Number.MAX_VALUE)
                    ),
                    text: doc.text
                }
            ]);
        } else {
            this.docManager.openClientDocument({
                text: doc.text,
                uri: doc.uri
            });
        }
    }

    /**
     * Removes/closes document
     *
     * @param uri Uri of the document
     */
    async removeDocument(uri: string): Promise<void> {
        if (!this.docManager.get(uri)) {
            return;
        }

        this.docManager.closeDocument(uri);
        this.docManager.releaseDocument(uri);
        if (this.options.tsconfig) {
            const lsContainer = await this.getLSContainer(this.options.tsconfig);
            lsContainer.deleteSnapshot(urlToPath(uri) || '');
        }
    }

    /**
     * Gets the diagnostics for all currently open files.
     */
    async getDiagnostics(): Promise<
        Array<{ filePath: string; text: string; diagnostics: Diagnostic[] }>
    > {
        if (this.options.tsconfig) {
            return this.getDiagnosticsForTsconfig(this.options.tsconfig);
        }
        return await Promise.all(
            this.docManager.getAllOpenedByClient().map(async (doc) => {
                const uri = doc[1].uri;
                return await this.getDiagnosticsForFile(uri);
            })
        );
    }

    private async getDiagnosticsForTsconfig(tsconfigPath: string) {
        const lsContainer = await this.getLSContainer(tsconfigPath);
        const map = (diagnostic: ts.Diagnostic, range?: Range): Diagnostic => {
            const file = diagnostic.file;
            range ??= file
                ? convertRange(
                      { positionAt: file.getLineAndCharacterOfPosition.bind(file) },
                      diagnostic
                  )
                : { start: { line: 0, character: 0 }, end: { line: 0, character: 0 } };

            return {
                range: range,
                severity: mapSeverity(diagnostic.category),
                source: diagnostic.source,
                message: ts.flattenDiagnosticMessageText(diagnostic.messageText, '\n'),
                code: diagnostic.code,
                tags: getDiagnosticTag(diagnostic)
            };
        };

        if (
            lsContainer.configErrors.some((error) => error.category === ts.DiagnosticCategory.Error)
        ) {
            return reportConfigError();
        }

        const lang = lsContainer.getService();
        if (
            lsContainer.configErrors.some((error) => error.category === ts.DiagnosticCategory.Error)
        ) {
            return reportConfigError();
        }

        const files = lang.getProgram()?.getSourceFiles() || [];
        const options = lang.getProgram()?.getCompilerOptions() || {};

        const diagnostics = await Promise.all(
            files.map((file) => {
                const uri = pathToUrl(file.fileName);
                const doc = this.docManager.get(uri);
                if (doc) {
                    this.docManager.markAsOpenedInClient(uri);
                    return this.getDiagnosticsForFile(uri);
                } else {
                    // This check is done inside TS mostly, too, but for some diagnostics like suggestions it
                    // doesn't apply to all code paths. That's why we do it here, too.
                    const skipDiagnosticsForFile =
                        (options.skipLibCheck && file.isDeclarationFile) ||
                        (options.skipDefaultLibCheck && file.hasNoDefaultLib) ||
                        lsContainer.isShimFiles(file.fileName) ||
                        // ignore JS files in node_modules
                        /\/node_modules\/.+\.(c|m)?js$/.test(file.fileName);
                    const snapshot = lsContainer.snapshotManager.get(file.fileName) as
                        | JSOrTSDocumentSnapshot
                        | undefined;
                    const isKitFile = snapshot?.kitFile ?? false;
                    const diagnostics: Diagnostic[] = [];
                    if (!skipDiagnosticsForFile) {
                        const diagnosticSources = [
                            'getSyntacticDiagnostics',
                            'getSuggestionDiagnostics',
                            'getSemanticDiagnostics'
                        ] as const;
                        for (const diagnosticSource of diagnosticSources) {
                            for (let diagnostic of lang[diagnosticSource](file.fileName)) {
                                if (!diagnostic.start || !diagnostic.length || !isKitFile) {
                                    diagnostics.push(map(diagnostic));
                                    continue;
                                }

                                let range: Range | undefined = undefined;
                                const inGenerated = isInGeneratedCode(
                                    file.text,
                                    diagnostic.start,
                                    diagnostic.start + diagnostic.length
                                );
                                if (inGenerated && snapshot) {
                                    const pos = snapshot.getOriginalPosition(
                                        snapshot.positionAt(diagnostic.start)
                                    );
                                    range = {
                                        start: pos,
                                        end: {
                                            line: pos.line,
                                            // adjust length so it doesn't spill over to the next line
                                            character: pos.character + 1
                                        }
                                    };
                                    // If not one of the specific error messages then filter out
                                    if (diagnostic.code === 2307) {
                                        diagnostic = {
                                            ...diagnostic,
                                            messageText:
                                                typeof diagnostic.messageText === 'string' &&
                                                diagnostic.messageText.includes('./$types')
                                                    ? diagnostic.messageText +
                                                      ` (this likely means that SvelteKit's type generation didn't run yet - try running it by executing 'npm run dev' or 'npm run build')`
                                                    : diagnostic.messageText
                                        };
                                    } else if (diagnostic.code === 2694) {
                                        diagnostic = {
                                            ...diagnostic,
                                            messageText:
                                                typeof diagnostic.messageText === 'string' &&
                                                diagnostic.messageText.includes('/$types')
                                                    ? diagnostic.messageText +
                                                      ` (this likely means that SvelteKit's generated types are out of date - try rerunning it by executing 'npm run dev' or 'npm run build')`
                                                    : diagnostic.messageText
                                        };
                                    } else if (
                                        diagnostic.code !==
                                        2355 /*  A function whose declared type is neither 'void' nor 'any' must return a value */
                                    ) {
                                        continue;
                                    }
                                }

                                diagnostics.push(map(diagnostic, range));
                            }
                        }
                    }

                    return {
                        filePath: file.fileName,
                        text: snapshot?.originalText ?? file.text,
                        diagnostics
                    };
                }
            })
        );

        if (lsContainer.configErrors.length) {
            diagnostics.push(...reportConfigError());
        }

        return diagnostics;

        function reportConfigError() {
            const grouped = groupBy(
                lsContainer.configErrors,
                (error) => error.file?.fileName ?? tsconfigPath
            );

            return Object.entries(grouped).map(([filePath, errors]) => ({
                filePath,
                text: '',
                diagnostics: errors.map((diagnostic) => map(diagnostic))
            }));
        }
    }

    private async getDiagnosticsForFile(uri: string) {
        const diagnostics = await this.pluginHost.getDiagnostics({ uri });
        return {
            filePath: urlToPath(uri) || '',
            text: this.docManager.get(uri)?.getText() || '',
            diagnostics
        };
    }

    private getLSContainer(tsconfigPath: string) {
        if (!this.lsAndTSDocResolver) {
            throw new Error('Cannot run with tsconfig path without LS/TSdoc resolver');
        }
        return this.lsAndTSDocResolver.getTSService(tsconfigPath);
    }
<<<<<<< HEAD
}

export class SvelteCheckTypeScriptPlugin implements Plugin {
    __name = 'ts';

    constructor(lsAndTSDocResolver: LSAndTSDocResolver, lsConfigManager: LSConfigManager) {
        this.lsAndTsDocResolver = lsAndTSDocResolver;
        this.diagnosticsProvider = new DiagnosticsProviderImpl(lsAndTSDocResolver, lsConfigManager);
    }

    private readonly diagnosticsProvider: DiagnosticsProviderImpl;
    private readonly lsAndTsDocResolver: LSAndTSDocResolver;

    getDiagnostics(document: Document): Promise<Diagnostic[]> {
        return this.diagnosticsProvider.getDiagnostics(document);
    }

    async updateTsOrJsFile(
        fileName: string,
        changes: TextDocumentContentChangeEvent[]
    ): Promise<void> {
        await this.lsAndTsDocResolver.updateExistingTsOrJsFile(fileName, changes);
=======

    /**
     * Gets the watch directories based on the tsconfig include patterns.
     * Returns null if no tsconfig is specified.
     */
    async getWatchDirectories(): Promise<{ path: string; recursive: boolean }[] | null> {
        if (!this.options.tsconfig) {
            return null;
        }
        const lsContainer = await this.getLSContainer(this.options.tsconfig);
        const projectConfig = lsContainer.getProjectConfig();

        if (!projectConfig.wildcardDirectories) {
            return null;
        }

        return Object.entries(projectConfig.wildcardDirectories).map(([dir, flags]) => ({
            path: dir,
            recursive: !!(flags & ts.WatchDirectoryFlags.Recursive)
        }));
>>>>>>> d0562f97
    }
}<|MERGE_RESOLUTION|>--- conflicted
+++ resolved
@@ -356,7 +356,27 @@
         }
         return this.lsAndTSDocResolver.getTSService(tsconfigPath);
     }
-<<<<<<< HEAD
+
+    /**
+     * Gets the watch directories based on the tsconfig include patterns.
+     * Returns null if no tsconfig is specified.
+     */
+    async getWatchDirectories(): Promise<{ path: string; recursive: boolean }[] | null> {
+        if (!this.options.tsconfig) {
+            return null;
+        }
+        const lsContainer = await this.getLSContainer(this.options.tsconfig);
+        const projectConfig = lsContainer.getProjectConfig();
+
+        if (!projectConfig.wildcardDirectories) {
+            return null;
+        }
+
+        return Object.entries(projectConfig.wildcardDirectories).map(([dir, flags]) => ({
+            path: dir,
+            recursive: !!(flags & ts.WatchDirectoryFlags.Recursive)
+        }));
+    }
 }
 
 export class SvelteCheckTypeScriptPlugin implements Plugin {
@@ -379,27 +399,5 @@
         changes: TextDocumentContentChangeEvent[]
     ): Promise<void> {
         await this.lsAndTsDocResolver.updateExistingTsOrJsFile(fileName, changes);
-=======
-
-    /**
-     * Gets the watch directories based on the tsconfig include patterns.
-     * Returns null if no tsconfig is specified.
-     */
-    async getWatchDirectories(): Promise<{ path: string; recursive: boolean }[] | null> {
-        if (!this.options.tsconfig) {
-            return null;
-        }
-        const lsContainer = await this.getLSContainer(this.options.tsconfig);
-        const projectConfig = lsContainer.getProjectConfig();
-
-        if (!projectConfig.wildcardDirectories) {
-            return null;
-        }
-
-        return Object.entries(projectConfig.wildcardDirectories).map(([dir, flags]) => ({
-            path: dir,
-            recursive: !!(flags & ts.WatchDirectoryFlags.Recursive)
-        }));
->>>>>>> d0562f97
     }
 }