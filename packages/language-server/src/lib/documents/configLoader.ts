import { Logger } from '../../logger';
import { cosmiconfigSync } from 'cosmiconfig';
import { CompileOptions } from 'svelte/types/compiler/interfaces';
import { PreprocessorGroup } from 'svelte/types/compiler/preprocess';
import { importSveltePreprocess } from '../../importPackage';

export type InternalPreprocessorGroup = PreprocessorGroup & {
    /**
     * svelte-preprocess has this since 4.x
     */
    defaultLanguages?: {
        markup?: string;
        script?: string;
        style?: string;
    };
};

export interface SvelteConfig {
    compilerOptions?: CompileOptions;
    preprocess?: InternalPreprocessorGroup | InternalPreprocessorGroup[];
    loadConfigError?: any;
}

const DEFAULT_OPTIONS: CompileOptions = {
    dev: true,
};

const NO_GENERATE: CompileOptions = {
    generate: false,
};

const svelteConfigExplorer = cosmiconfigSync('svelte', {
    packageProp: 'svelte-ls',
    cache: true,
});

/**
 * Tries to load `svelte.config.js`
 *
 * @param path File path of the document to load the config for
 */
export function loadConfig(path: string): SvelteConfig {
    Logger.log('Trying to load config for', path);
    try {
        const result = svelteConfigExplorer.search(path);
        const config: SvelteConfig = result?.config ?? useFallbackPreprocessor(path, false);
        if (result) {
            Logger.log('Found config at ', result.filepath);
        }
        return {
            ...config,
            compilerOptions: { ...DEFAULT_OPTIONS, ...config.compilerOptions, ...NO_GENERATE },
        };
    } catch (err) {
        Logger.error('Error while loading config');
        Logger.error(err);
        return {
            ...useFallbackPreprocessor(path, true),
            compilerOptions: {
                ...DEFAULT_OPTIONS,
                ...NO_GENERATE,
            },
            loadConfigError: err,
        };
    }
}

function useFallbackPreprocessor(path: string, foundConfig: boolean): SvelteConfig {
    Logger.log(
        (foundConfig
            ? 'Found svelte.config.js but there was an error loading it. '
            : 'No svelte.config.js found. ') +
            'Using https://github.com/sveltejs/svelte-preprocess as fallback',
    );
    return {
        preprocess: importSveltePreprocess(path)({
<<<<<<< HEAD
            // 4.x does not have transpileOnly anymore, but if the user has version 3.x
            // in his repo, that one is loaded instead, for which we still need this.
            typescript: <any>{ transpileOnly: true },
=======
            typescript: { transpileOnly: true, compilerOptions: { sourceMap: true } },
>>>>>>> c3f9ad04
        }),
    };
}<|MERGE_RESOLUTION|>--- conflicted
+++ resolved
@@ -74,13 +74,9 @@
     );
     return {
         preprocess: importSveltePreprocess(path)({
-<<<<<<< HEAD
             // 4.x does not have transpileOnly anymore, but if the user has version 3.x
             // in his repo, that one is loaded instead, for which we still need this.
-            typescript: <any>{ transpileOnly: true },
-=======
-            typescript: { transpileOnly: true, compilerOptions: { sourceMap: true } },
->>>>>>> c3f9ad04
+            typescript: <any>{ transpileOnly: true, compilerOptions: { sourceMap: true } },
         }),
     };
 }