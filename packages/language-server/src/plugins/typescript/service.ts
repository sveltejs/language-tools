import { dirname, resolve } from 'path';
import ts from 'typescript';
import { Document } from '../../lib/documents';
import { Logger } from '../../logger';
import { getPackageInfo } from '../importPackage';
import { DocumentSnapshot } from './DocumentSnapshot';
import { createSvelteModuleLoader } from './module-loader';
import { SnapshotManager } from './SnapshotManager';
import { ensureRealSvelteFilePath, findTsConfigPath, isSvelteFilePath } from './utils';

export interface LanguageServiceContainer {
    readonly tsconfigPath: string;
    readonly compilerOptions: ts.CompilerOptions;
    readonly snapshotManager: SnapshotManager;
    getService(): ts.LanguageService;
    updateDocument(document: Document): ts.LanguageService;
    deleteDocument(filePath: string): void;
}

const services = new Map<string, LanguageServiceContainer>();

export type CreateDocument = (fileName: string, content: string) => Document;

export function getLanguageServiceForPath(
    path: string,
    workspacePath: string,
    createDocument: CreateDocument,
): ts.LanguageService {
    return getService(path, workspacePath, createDocument).getService();
}

export function getLanguageServiceForDocument(
    document: Document,
    workspacePath: string,
    createDocument: CreateDocument,
): ts.LanguageService {
    return getService(document.getFilePath() || '', workspacePath, createDocument).updateDocument(
        document,
    );
}

export function getService(path: string, workspacePath: string, createDocument: CreateDocument) {
    const tsconfigPath = findTsConfigPath(path, workspacePath);

    let service: LanguageServiceContainer;
    if (services.has(tsconfigPath)) {
        service = services.get(tsconfigPath)!;
    } else {
        Logger.log('Initialize new ts service at ', tsconfigPath);
        service = createLanguageService(tsconfigPath, createDocument);
        services.set(tsconfigPath, service);
    }

    return service;
}

export function createLanguageService(
    tsconfigPath: string,
    createDocument: CreateDocument,
): LanguageServiceContainer {
    const workspacePath = tsconfigPath ? dirname(tsconfigPath) : '';

    const { compilerOptions, files } = getCompilerOptionsAndProjectFiles();
    const snapshotManager = new SnapshotManager(files);

    const svelteModuleLoader = createSvelteModuleLoader(getSnapshot, compilerOptions);

    const svelteTsPath = dirname(require.resolve('svelte2tsx'));
    const svelteTsxFiles = ['./svelte-shims.d.ts', './svelte-jsx.d.ts'].map((f) =>
        ts.sys.resolvePath(resolve(svelteTsPath, f)),
    );

    const host: ts.LanguageServiceHost = {
        getCompilationSettings: () => compilerOptions,
        getScriptFileNames: () => Array.from(new Set([
            ...snapshotManager.getProjectFileNames(),
            ...snapshotManager.getFileNames(),
            ...svelteTsxFiles
        ])),
        getScriptVersion: (fileName: string) => getSnapshot(fileName).version.toString(),
        getScriptSnapshot: getSnapshot,
        getCurrentDirectory: () => workspacePath,
        getDefaultLibFileName: ts.getDefaultLibFilePath,
        fileExists: svelteModuleLoader.fileExists,
        readFile: svelteModuleLoader.readFile,
        resolveModuleNames: svelteModuleLoader.resolveModuleNames,
        readDirectory: ts.sys.readDirectory,
        getDirectories: ts.sys.getDirectories,
        // vscode's uri is all lowercase
        useCaseSensitiveFileNames: () => false,
        getScriptKind: (fileName: string) => getSnapshot(fileName).scriptKind,
    };
    let languageService = ts.createLanguageService(host);

    return {
        tsconfigPath,
        compilerOptions,
        getService: () => languageService,
        updateDocument,
        deleteDocument,
        snapshotManager
    };

    function deleteDocument(filePath: string): void {
        svelteModuleLoader.deleteFromModuleCache(filePath);
        snapshotManager.delete(filePath);
    }

    function updateDocument(document: Document): ts.LanguageService {
        const preSnapshot = snapshotManager.get(document.getFilePath()!);

        // Don't reinitialize document if no update needed.
        if (preSnapshot?.version === document.version) {
            return languageService;
        }

        const newSnapshot = DocumentSnapshot.fromDocument(document, {
            strictMode: !!compilerOptions.strict,
        });
        if (preSnapshot && preSnapshot.scriptKind !== newSnapshot.scriptKind) {
            // Restart language service as it doesn't handle script kind changes.
            languageService.dispose();
            languageService = ts.createLanguageService(host);
        }

        snapshotManager.set(document.getFilePath()!, newSnapshot);
        return languageService;
    }

    function getSnapshot(fileName: string): DocumentSnapshot {
        fileName = ensureRealSvelteFilePath(fileName);

        let doc = snapshotManager.get(fileName);
        if (doc) {
            return doc;
        }

        if (isSvelteFilePath(fileName)) {
            const file = ts.sys.readFile(fileName) || '';
            doc = DocumentSnapshot.fromDocument(createDocument(fileName, file), {
                strictMode: !!compilerOptions.strict,
            });
        } else {
            doc = DocumentSnapshot.fromFilePath(fileName, { strictMode: !!compilerOptions.strict });
        }

        snapshotManager.set(fileName, doc);
        return doc;
    }

    function getCompilerOptionsAndProjectFiles() {
        const sveltePkgInfo = getPackageInfo('svelte', workspacePath);
        let compilerOptions: ts.CompilerOptions = {
            allowNonTsExtensions: true,
            target: ts.ScriptTarget.Latest,
            module: ts.ModuleKind.ESNext,
            moduleResolution: ts.ModuleResolutionKind.NodeJs,
            allowJs: true,
            types: [resolve(sveltePkgInfo.path, 'types', 'runtime')],
        };

<<<<<<< HEAD
        const configJson = tsconfigPath && ts.readConfigFile(tsconfigPath, ts.sys.readFile).config;

        const defaultExclude = [
            '__sapper__',
            'node_modules'
        ];

        const config = Object.assign({ exclude: defaultExclude }, configJson);

        const parsedConfig = ts.parseJsonConfigFileContent(
            config,
=======
        // always let ts parse config to get default compilerOption
        const configJson = (
            tsconfigPath && ts.readConfigFile(tsconfigPath, ts.sys.readFile).config
        ) || {
            compilerOptions: getDeaultJsCompilerOption()
        };

        const parsedConfig = ts.parseJsonConfigFileContent(
            configJson,
>>>>>>> 2d6f26f0
            ts.sys,
            workspacePath,
            compilerOptions,
            tsconfigPath,
            undefined,
            [{ extension: 'svelte', isMixedContent: false, scriptKind: ts.ScriptKind.TSX }],
        );

        compilerOptions = { ...compilerOptions, ...parsedConfig.options };
        const files = parsedConfig.fileNames;

        const forcedOptions: ts.CompilerOptions = {
            noEmit: true,
            declaration: false,
            skipLibCheck: true,
            // these are needed to handle the results of svelte2tsx preprocessing:
            jsx: ts.JsxEmit.Preserve,
            jsxFactory: 'h',
        };
        compilerOptions = { ...compilerOptions, ...forcedOptions };

        return { compilerOptions, files };
    }

    /**
     * this should only be used when no jsconfig/tsconfig at all
     */
    function getDeaultJsCompilerOption(): ts.CompilerOptions {
        return {
            maxNodeModuleJsDepth: 2,
            allowSyntheticDefaultImports: true,
        };
    }
}<|MERGE_RESOLUTION|>--- conflicted
+++ resolved
@@ -159,29 +159,16 @@
             types: [resolve(sveltePkgInfo.path, 'types', 'runtime')],
         };
 
-<<<<<<< HEAD
-        const configJson = tsconfigPath && ts.readConfigFile(tsconfigPath, ts.sys.readFile).config;
-
-        const defaultExclude = [
-            '__sapper__',
-            'node_modules'
-        ];
-
-        const config = Object.assign({ exclude: defaultExclude }, configJson);
-
-        const parsedConfig = ts.parseJsonConfigFileContent(
-            config,
-=======
         // always let ts parse config to get default compilerOption
-        const configJson = (
+        let configJson = (
             tsconfigPath && ts.readConfigFile(tsconfigPath, ts.sys.readFile).config
         ) || {
             compilerOptions: getDeaultJsCompilerOption()
         };
+        configJson = Object.assign({ exclude: getDefaultExclude() }, configJson);
 
         const parsedConfig = ts.parseJsonConfigFileContent(
             configJson,
->>>>>>> 2d6f26f0
             ts.sys,
             workspacePath,
             compilerOptions,
@@ -215,4 +202,11 @@
             allowSyntheticDefaultImports: true,
         };
     }
+
+    function getDefaultExclude() {
+        return [
+            '__sapper__',
+            'node_modules'
+        ];
+    }
 }