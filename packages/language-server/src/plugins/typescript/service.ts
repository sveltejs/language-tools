import { dirname, resolve } from 'path';
import ts from 'typescript';
import { Document } from '../../lib/documents';
import { Logger } from '../../logger';
import { getPackageInfo } from '../../importPackage';
import { DocumentSnapshot } from './DocumentSnapshot';
import { createSvelteModuleLoader } from './module-loader';
import { SnapshotManager } from './SnapshotManager';
import { ensureRealSvelteFilePath, findTsConfigPath, isSvelteFilePath } from './utils';

export interface LanguageServiceContainer {
    readonly tsconfigPath: string;
    readonly compilerOptions: ts.CompilerOptions;
    readonly snapshotManager: SnapshotManager;
    getService(): ts.LanguageService;
    updateDocument(document: Document): ts.LanguageService;
    deleteDocument(filePath: string): void;
}

const services = new Map<string, LanguageServiceContainer>();

export type CreateDocument = (fileName: string, content: string) => Document;

export function getLanguageServiceForPath(
    path: string,
    workspaceUris: string[],
    createDocument: CreateDocument
): ts.LanguageService {
    return getService(path, workspaceUris, createDocument).getService();
}

export function getLanguageServiceForDocument(
    document: Document,
    workspaceUris: string[],
    createDocument: CreateDocument
): ts.LanguageService {
    return getService(document.getFilePath() || '', workspaceUris, createDocument).updateDocument(
        document
    );
}

export function getService(path: string, workspaceUris: string[], createDocument: CreateDocument) {
    const tsconfigPath = findTsConfigPath(path, workspaceUris);

    let service: LanguageServiceContainer;
    if (services.has(tsconfigPath)) {
        service = services.get(tsconfigPath)!;
    } else {
        Logger.log('Initialize new ts service at ', tsconfigPath);
        service = createLanguageService(tsconfigPath, createDocument);
        services.set(tsconfigPath, service);
    }

    return service;
}

export function createLanguageService(
    tsconfigPath: string,
    createDocument: CreateDocument
): LanguageServiceContainer {
    const workspacePath = tsconfigPath ? dirname(tsconfigPath) : '';

    const { options: compilerOptions, fileNames: files, raw } = getParsedConfig();
    const snapshotManager = new SnapshotManager(files, raw, tsconfigPath || process.cwd());

    const svelteModuleLoader = createSvelteModuleLoader(getSnapshot, compilerOptions);

    let svelteTsPath: string;
    try {
        // For when svelte2tsx is part of node_modules, for example VS Code extension
        svelteTsPath = dirname(require.resolve('svelte2tsx'));
    } catch (e) {
        // Fall back to dirname, for example for svelte-check
        svelteTsPath = __dirname;
    }
    const svelteTsxFiles = [
        './svelte-shims.d.ts',
        './svelte-jsx.d.ts',
        './svelte-native-jsx.d.ts'
    ].map((f) => ts.sys.resolvePath(resolve(svelteTsPath, f)));

    const host: ts.LanguageServiceHost = {
        getCompilationSettings: () => compilerOptions,
        getScriptFileNames: () =>
            Array.from(
                new Set([
                    ...snapshotManager.getProjectFileNames(),
                    ...snapshotManager.getFileNames(),
                    ...svelteTsxFiles
                ])
            ),
        getScriptVersion: (fileName: string) => getSnapshot(fileName).version.toString(),
        getScriptSnapshot: getSnapshot,
        getCurrentDirectory: () => workspacePath,
        getDefaultLibFileName: ts.getDefaultLibFilePath,
        fileExists: svelteModuleLoader.fileExists,
        readFile: svelteModuleLoader.readFile,
        resolveModuleNames: svelteModuleLoader.resolveModuleNames,
        readDirectory: svelteModuleLoader.readDirectory,
        getDirectories: ts.sys.getDirectories,
        // vscode's uri is all lowercase
        useCaseSensitiveFileNames: () => false,
        getScriptKind: (fileName: string) => getSnapshot(fileName).scriptKind
    };
    let languageService = ts.createLanguageService(host);

    return {
        tsconfigPath,
        compilerOptions,
        getService: () => languageService,
        updateDocument,
        deleteDocument,
        snapshotManager
    };

    function deleteDocument(filePath: string): void {
        svelteModuleLoader.deleteFromModuleCache(filePath);
        snapshotManager.delete(filePath);
    }

    function updateDocument(document: Document): ts.LanguageService {
        const preSnapshot = snapshotManager.get(document.getFilePath()!);

        // Don't reinitialize document if no update needed.
        if (preSnapshot?.version === document.version) {
            return languageService;
        }

        const newSnapshot = DocumentSnapshot.fromDocument(document, {
            strictMode: !!compilerOptions.strict
        });
        if (preSnapshot && preSnapshot.scriptKind !== newSnapshot.scriptKind) {
            // Restart language service as it doesn't handle script kind changes.
            languageService.dispose();
            languageService = ts.createLanguageService(host);
        }

        snapshotManager.set(document.getFilePath()!, newSnapshot);
        return languageService;
    }

    function getSnapshot(fileName: string): DocumentSnapshot {
        fileName = ensureRealSvelteFilePath(fileName);

        let doc = snapshotManager.get(fileName);
        if (doc) {
            return doc;
        }

        if (isSvelteFilePath(fileName)) {
            const file = ts.sys.readFile(fileName) || '';
            doc = DocumentSnapshot.fromDocument(createDocument(fileName, file), {
                strictMode: !!compilerOptions.strict
            });
        } else {
            doc = DocumentSnapshot.fromFilePath(fileName, { strictMode: !!compilerOptions.strict });
        }

        snapshotManager.set(fileName, doc);
        return doc;
    }

    function getParsedConfig() {
        const forcedCompilerOptions: ts.CompilerOptions = {
            allowNonTsExtensions: true,
            target: ts.ScriptTarget.Latest,
            module: ts.ModuleKind.ESNext,
            moduleResolution: ts.ModuleResolutionKind.NodeJs,
            allowJs: true,
            noEmit: true,
            declaration: false,
            skipLibCheck: true,
            // these are needed to handle the results of svelte2tsx preprocessing:
            jsx: ts.JsxEmit.Preserve
        };

        // always let ts parse config to get default compilerOption
        let configJson =
            (tsconfigPath && ts.readConfigFile(tsconfigPath, ts.sys.readFile).config) ||
            getDefaultJsConfig();

        // Only default exclude when no extends for now
        if (!configJson.extends) {
            configJson = Object.assign(
                {
                    exclude: getDefaultExclude()
                },
                configJson
            );
        }

        const parsedConfig = ts.parseJsonConfigFileContent(
            configJson,
            ts.sys,
            workspacePath,
            forcedCompilerOptions,
            tsconfigPath,
            undefined,
            [{ extension: 'svelte', isMixedContent: false, scriptKind: ts.ScriptKind.TSX }]
        );

<<<<<<< HEAD
        const files = parsedConfig.fileNames;
=======
        const sveltePkgInfo = getPackageInfo('svelte', workspacePath || process.cwd());
        const types = (parsedConfig.options?.types ?? []).concat(
            resolve(sveltePkgInfo.path, 'types', 'runtime'),
        );
>>>>>>> 961edb1e
        const compilerOptions: ts.CompilerOptions = {
            ...parsedConfig.options,
            ...forcedCompilerOptions
        };

<<<<<<< HEAD
        // detect which JSX namespace to use (svelte | svelteNative) if not specified or not compatible
        if (!compilerOptions.jsxFactory || !compilerOptions.jsxFactory.startsWith('svelte')) {
            //default to regular svelte, this causes the usage of the "svelte.JSX" namespace
            compilerOptions.jsxFactory = 'svelte.createElement';

            //override if we detect svelte-native
            if (workspacePath) {
                try {
                    const svelteNativePkgInfo = getPackageInfo('svelte-native', workspacePath);
                    if (svelteNativePkgInfo.path) {
                        compilerOptions.jsxFactory = 'svelteNative.createElement';
                    }
                } catch (e) {
                    //we stay regular svelte
                }
            }
        }

        return { compilerOptions, files };
=======
        return {
            ...parsedConfig,
            options: compilerOptions
        };
>>>>>>> 961edb1e
    }

    /**
     * This should only be used when there's no jsconfig/tsconfig at all
     */
    function getDefaultJsConfig(): {
        compilerOptions: ts.CompilerOptions;
        include: string[];
    } {
        return {
            compilerOptions: {
                maxNodeModuleJsDepth: 2,
                allowSyntheticDefaultImports: true
            },
            // Necessary to not flood the initial files
            // with potentially completely unrelated .ts/.js files:
            include: []
        };
    }

    function getDefaultExclude() {
        return ['__sapper__', 'node_modules'];
    }
}<|MERGE_RESOLUTION|>--- conflicted
+++ resolved
@@ -199,20 +199,11 @@
             [{ extension: 'svelte', isMixedContent: false, scriptKind: ts.ScriptKind.TSX }]
         );
 
-<<<<<<< HEAD
-        const files = parsedConfig.fileNames;
-=======
-        const sveltePkgInfo = getPackageInfo('svelte', workspacePath || process.cwd());
-        const types = (parsedConfig.options?.types ?? []).concat(
-            resolve(sveltePkgInfo.path, 'types', 'runtime'),
-        );
->>>>>>> 961edb1e
         const compilerOptions: ts.CompilerOptions = {
             ...parsedConfig.options,
             ...forcedCompilerOptions
         };
 
-<<<<<<< HEAD
         // detect which JSX namespace to use (svelte | svelteNative) if not specified or not compatible
         if (!compilerOptions.jsxFactory || !compilerOptions.jsxFactory.startsWith('svelte')) {
             //default to regular svelte, this causes the usage of the "svelte.JSX" namespace
@@ -231,13 +222,10 @@
             }
         }
 
-        return { compilerOptions, files };
-=======
         return {
             ...parsedConfig,
             options: compilerOptions
         };
->>>>>>> 961edb1e
     }
 
     /**
