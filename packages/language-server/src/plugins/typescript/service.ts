import { dirname, resolve } from 'path';
import ts from 'typescript';
import { TextDocumentContentChangeEvent } from 'vscode-languageserver-protocol';
import { getPackageInfo } from '../../importPackage';
import { Document } from '../../lib/documents';
import { configLoader } from '../../lib/documents/configLoader';
import { FileMap, FileSet } from '../../lib/documents/fileCollection';
import { Logger } from '../../logger';
import { createGetCanonicalFileName, normalizePath, urlToPath } from '../../utils';
import { DocumentSnapshot, SvelteSnapshotOptions } from './DocumentSnapshot';
import { createSvelteModuleLoader } from './module-loader';
import {
    GlobalSnapshotsManager,
    ignoredBuildDirectories,
    SnapshotManager
} from './SnapshotManager';
import {
    ensureRealSvelteFilePath,
    findTsConfigPath,
    getNearestWorkspaceUri,
    hasTsExtensions
} from './utils';

export interface LanguageServiceContainer {
    readonly tsconfigPath: string;
    readonly compilerOptions: ts.CompilerOptions;
    /**
     * @internal Public for tests only
     */
    readonly snapshotManager: SnapshotManager;
    getService(): ts.LanguageService;
    updateSnapshot(documentOrFilePath: Document | string): DocumentSnapshot;
    deleteSnapshot(filePath: string): void;
    updateProjectFiles(): void;
    updateTsOrJsFile(fileName: string, changes?: TextDocumentContentChangeEvent[]): void;
    /**
     * Checks if a file is present in the project.
     * Unlike `fileBelongsToProject`, this doesn't run a file search on disk.
     */
    hasFile(filePath: string): boolean;
    /**
     * Careful, don't call often, or it will hurt performance.
     * Only works for TS versions that have ScriptKind.Deferred
     */
    fileBelongsToProject(filePath: string): boolean;

    dispose(): void;
}

const maxProgramSizeForNonTsFiles = 20 * 1024 * 1024; // 20 MB
const services = new FileMap<Promise<LanguageServiceContainer>>();
const serviceSizeMap = new FileMap<number>();
const configWatchers = new FileMap<ts.FileWatcher>();
const extendedConfigWatchers = new FileMap<ts.FileWatcher>();
const extendedConfigToTsConfigPath = new FileMap<FileSet>();
const configFileForOpenFiles = new FileMap<string>();
const pendingReloads = new FileSet();

/**
 * For testing only: Reset the cache for services.
 * Try to refactor this some day so that this file provides
 * a setup function which creates all this nicely instead.
 */
export function __resetCache() {
    services.clear();
    serviceSizeMap.clear();
    configFileForOpenFiles.clear();
}

export interface LanguageServiceDocumentContext {
    ambientTypesSource: string;
    transformOnTemplateError: boolean;
    createDocument: (fileName: string, content: string) => Document;
    globalSnapshotsManager: GlobalSnapshotsManager;
    notifyExceedSizeLimit: (() => void) | undefined;
    extendedConfigCache: Map<string, ts.ExtendedConfigCacheEntry>;
    onProjectReloaded: (() => void) | undefined;
    watchTsConfig: boolean;
    tsSystem: ts.System;
}

export async function getService(
    path: string,
    workspaceUris: string[],
    docContext: LanguageServiceDocumentContext
): Promise<LanguageServiceContainer> {
    const getCanonicalFileName = createGetCanonicalFileName(
        docContext.tsSystem.useCaseSensitiveFileNames
    );

    const tsconfigPath =
        configFileForOpenFiles.get(path) ??
        findTsConfigPath(path, workspaceUris, docContext.tsSystem.fileExists, getCanonicalFileName);

    if (tsconfigPath) {
        configFileForOpenFiles.set(path, tsconfigPath);
        return getServiceForTsconfig(tsconfigPath, dirname(tsconfigPath), docContext);
    }

<<<<<<< HEAD
    const nearestWorkspaceUri = getNearestWorkspaceUri(workspaceUris, path, getCanonicalFileName);
=======
    // Find closer boundary: workspace uri or node_modules
    const nearestWorkspaceUri = workspaceUris.find((workspaceUri) =>
        isSubPath(workspaceUri, path, getCanonicalFileName)
    );
    const lastNodeModulesIdx = path.split('/').lastIndexOf('node_modules') + 2;
    const nearestNodeModulesBoundary =
        lastNodeModulesIdx === 1
            ? undefined
            : path.split('/').slice(0, lastNodeModulesIdx).join('/');
    const nearestBoundary =
        (nearestNodeModulesBoundary?.length ?? 0) > (nearestWorkspaceUri?.length ?? 0)
            ? nearestNodeModulesBoundary
            : nearestWorkspaceUri;
>>>>>>> fb9414ac

    return getServiceForTsconfig(
        tsconfigPath,
        (nearestBoundary && urlToPath(nearestBoundary)) ??
            docContext.tsSystem.getCurrentDirectory(),
        docContext
    );
}

export async function forAllServices(
    cb: (service: LanguageServiceContainer) => any
): Promise<void> {
    for (const service of services.values()) {
        cb(await service);
    }
}

/**
 * @param tsconfigPath has to be absolute
 * @param docContext
 */
export async function getServiceForTsconfig(
    tsconfigPath: string,
    workspacePath: string,
    docContext: LanguageServiceDocumentContext
): Promise<LanguageServiceContainer> {
    const tsconfigPathOrWorkspacePath = tsconfigPath || workspacePath;

    let service: LanguageServiceContainer;
    if (services.has(tsconfigPathOrWorkspacePath)) {
        service = await services.get(tsconfigPathOrWorkspacePath)!;
    } else {
        const reloading = pendingReloads.has(tsconfigPath);

        if (reloading) {
            Logger.log('Reloading ts service at ', tsconfigPath, ' due to config updated');
        } else {
            Logger.log('Initialize new ts service at ', tsconfigPath);
        }

        pendingReloads.delete(tsconfigPath);
        const newService = createLanguageService(tsconfigPath, workspacePath, docContext);
        services.set(tsconfigPathOrWorkspacePath, newService);
        service = await newService;
    }

    return service;
}

async function createLanguageService(
    tsconfigPath: string,
    workspacePath: string,
    docContext: LanguageServiceDocumentContext
): Promise<LanguageServiceContainer> {
    const { tsSystem } = docContext;

    const {
        options: compilerOptions,
        fileNames: files,
        raw,
        extendedConfigPaths
    } = getParsedConfig();
    // raw is the tsconfig merged with extending config
    // see: https://github.com/microsoft/TypeScript/blob/08e4f369fbb2a5f0c30dee973618d65e6f7f09f8/src/compiler/commandLineParser.ts#L2537
    const snapshotManager = new SnapshotManager(
        docContext.globalSnapshotsManager,
        raw,
        workspacePath,
        files
    );

    // Load all configs within the tsconfig scope and the one above so that they are all loaded
    // by the time they need to be accessed synchronously by DocumentSnapshots to determine
    // the default language.
    await configLoader.loadConfigs(workspacePath);

    const svelteModuleLoader = createSvelteModuleLoader(getSnapshot, compilerOptions, tsSystem);

    let svelteTsPath: string;
    try {
        // For when svelte2tsx/svelte-check is part of node_modules, for example VS Code extension
        svelteTsPath = dirname(require.resolve(docContext.ambientTypesSource));
    } catch (e) {
        // Fall back to dirname
        svelteTsPath = __dirname;
    }
    const svelteTsxFiles = [
        './svelte-shims.d.ts',
        './svelte-jsx.d.ts',
        './svelte-native-jsx.d.ts'
    ].map((f) => tsSystem.resolvePath(resolve(svelteTsPath, f)));

    let languageServiceReducedMode = false;
    let projectVersion = 0;

    const getCanonicalFileName = createGetCanonicalFileName(tsSystem.useCaseSensitiveFileNames);

    const host: ts.LanguageServiceHost = {
        log: (message) => Logger.debug(`[ts] ${message}`),
        getCompilationSettings: () => compilerOptions,
        getScriptFileNames,
        getScriptVersion: (fileName: string) => getSnapshot(fileName).version.toString(),
        getScriptSnapshot: getSnapshot,
        getCurrentDirectory: () => workspacePath,
        getDefaultLibFileName: ts.getDefaultLibFilePath,
        fileExists: svelteModuleLoader.fileExists,
        readFile: svelteModuleLoader.readFile,
        resolveModuleNames: svelteModuleLoader.resolveModuleNames,
        readDirectory: svelteModuleLoader.readDirectory,
        getDirectories: tsSystem.getDirectories,
        useCaseSensitiveFileNames: () => tsSystem.useCaseSensitiveFileNames,
        getScriptKind: (fileName: string) => getSnapshot(fileName).scriptKind,
        getProjectVersion: () => projectVersion.toString(),
        getNewLine: () => tsSystem.newLine
    };

    let languageService = ts.createLanguageService(host);
    const transformationConfig: SvelteSnapshotOptions = {
        transformOnTemplateError: docContext.transformOnTemplateError,
        typingsNamespace: raw?.svelteOptions?.namespace || 'svelteHTML'
    };

    const onSnapshotChange = () => {
        projectVersion++;
    };
    docContext.globalSnapshotsManager.onChange(onSnapshotChange);

    reduceLanguageServiceCapabilityIfFileSizeTooBig();
    updateExtendedConfigDependents();
    watchConfigFile();

    return {
        tsconfigPath,
        compilerOptions,
        getService: () => languageService,
        updateSnapshot,
        deleteSnapshot,
        updateProjectFiles,
        updateTsOrJsFile,
        hasFile,
        fileBelongsToProject,
        snapshotManager,
        dispose
    };

    function deleteSnapshot(filePath: string): void {
        svelteModuleLoader.deleteFromModuleCache(filePath);
        snapshotManager.delete(filePath);
        configFileForOpenFiles.delete(filePath);
    }

    function updateSnapshot(documentOrFilePath: Document | string): DocumentSnapshot {
        return typeof documentOrFilePath === 'string'
            ? updateSnapshotFromFilePath(documentOrFilePath)
            : updateSnapshotFromDocument(documentOrFilePath);
    }

    function updateSnapshotFromDocument(document: Document): DocumentSnapshot {
        const filePath = document.getFilePath() || '';
        const prevSnapshot = snapshotManager.get(filePath);
        if (prevSnapshot?.version === document.version) {
            return prevSnapshot;
        }

        if (!prevSnapshot) {
            svelteModuleLoader.deleteUnresolvedResolutionsFromCache(filePath);
        }

        const newSnapshot = DocumentSnapshot.fromDocument(document, transformationConfig);

        snapshotManager.set(filePath, newSnapshot);
        if (prevSnapshot && prevSnapshot.scriptKind !== newSnapshot.scriptKind) {
            // Restart language service as it doesn't handle script kind changes.
            languageService.dispose();
            languageService = ts.createLanguageService(host);
        }

        return newSnapshot;
    }

    function updateSnapshotFromFilePath(filePath: string): DocumentSnapshot {
        const prevSnapshot = snapshotManager.get(filePath);
        if (prevSnapshot) {
            return prevSnapshot;
        }

        svelteModuleLoader.deleteUnresolvedResolutionsFromCache(filePath);
        const newSnapshot = DocumentSnapshot.fromFilePath(
            filePath,
            docContext.createDocument,
            transformationConfig,
            tsSystem
        );
        snapshotManager.set(filePath, newSnapshot);
        return newSnapshot;
    }

    function getSnapshot(fileName: string): DocumentSnapshot {
        fileName = ensureRealSvelteFilePath(fileName);

        let doc = snapshotManager.get(fileName);
        if (doc) {
            return doc;
        }

        svelteModuleLoader.deleteUnresolvedResolutionsFromCache(fileName);
        doc = DocumentSnapshot.fromFilePath(
            fileName,
            docContext.createDocument,
            transformationConfig,
            tsSystem
        );
        snapshotManager.set(fileName, doc);
        return doc;
    }

    function updateProjectFiles(): void {
        projectVersion++;
        const projectFileCountBefore = snapshotManager.getProjectFileNames().length;
        snapshotManager.updateProjectFiles();
        const projectFileCountAfter = snapshotManager.getProjectFileNames().length;

        if (projectFileCountAfter <= projectFileCountBefore) {
            return;
        }

        reduceLanguageServiceCapabilityIfFileSizeTooBig();
    }

    function getScriptFileNames() {
        const projectFiles = languageServiceReducedMode
            ? []
            : snapshotManager.getProjectFileNames();
        const canonicalProjectFileNames = new Set(projectFiles.map(getCanonicalFileName));

        return Array.from(
            new Set([
                ...projectFiles,
                // project file is read from the file system so it's more likely to have
                // the correct casing
                ...snapshotManager
                    .getFileNames()
                    .filter((file) => !canonicalProjectFileNames.has(getCanonicalFileName(file))),
                ...svelteTsxFiles
            ])
        );
    }

    function hasFile(filePath: string): boolean {
        return snapshotManager.has(filePath);
    }

    function fileBelongsToProject(filePath: string): boolean {
        filePath = normalizePath(filePath);
        return hasFile(filePath) || getParsedConfig().fileNames.includes(filePath);
    }

    function updateTsOrJsFile(fileName: string, changes?: TextDocumentContentChangeEvent[]): void {
        if (!snapshotManager.has(fileName)) {
            svelteModuleLoader.deleteUnresolvedResolutionsFromCache(fileName);
        }
        snapshotManager.updateTsOrJsFile(fileName, changes);
    }

    function getParsedConfig() {
        const forcedCompilerOptions: ts.CompilerOptions = {
            allowNonTsExtensions: true,
            target: ts.ScriptTarget.Latest,
            allowJs: true,
            noEmit: true,
            declaration: false,
            skipLibCheck: true
        };

        // always let ts parse config to get default compilerOption
        let configJson =
            (tsconfigPath && ts.readConfigFile(tsconfigPath, tsSystem.readFile).config) ||
            getDefaultJsConfig();

        // Only default exclude when no extends for now
        if (!configJson.extends) {
            configJson = Object.assign(
                {
                    exclude: getDefaultExclude()
                },
                configJson
            );
        }

        const extendedConfigPaths = new Set<string>();
        const { extendedConfigCache } = docContext;
        const cacheMonitorProxy = {
            ...docContext.extendedConfigCache,
            get(key: string) {
                extendedConfigPaths.add(key);
                return extendedConfigCache.get(key);
            },
            has(key: string) {
                extendedConfigPaths.add(key);
                return extendedConfigCache.has(key);
            },
            set(key: string, value: ts.ExtendedConfigCacheEntry) {
                extendedConfigPaths.add(key);
                return extendedConfigCache.set(key, value);
            }
        };

        const parsedConfig = ts.parseJsonConfigFileContent(
            configJson,
            tsSystem,
            workspacePath,
            forcedCompilerOptions,
            tsconfigPath,
            undefined,
            [
                {
                    extension: 'svelte',
                    isMixedContent: true,
                    // Deferred was added in a later TS version, fall back to tsx
                    // If Deferred exists, this means that all Svelte files are included
                    // in parsedConfig.fileNames
                    scriptKind: ts.ScriptKind.Deferred ?? ts.ScriptKind.TS
                }
            ],
            cacheMonitorProxy
        );

        const compilerOptions: ts.CompilerOptions = {
            ...parsedConfig.options,
            ...forcedCompilerOptions
        };
        if (
            !compilerOptions.moduleResolution ||
            compilerOptions.moduleResolution === ts.ModuleResolutionKind.Classic
        ) {
            compilerOptions.moduleResolution = ts.ModuleResolutionKind.NodeJs;
        }
        if (
            !compilerOptions.module ||
            [
                ts.ModuleKind.AMD,
                ts.ModuleKind.CommonJS,
                ts.ModuleKind.ES2015,
                ts.ModuleKind.None,
                ts.ModuleKind.System,
                ts.ModuleKind.UMD
            ].includes(compilerOptions.module)
        ) {
            compilerOptions.module = ts.ModuleKind.ESNext;
        }

        // detect which JSX namespace to use (svelte | svelteNative) if not specified or not compatible
        if (!compilerOptions.jsxFactory || !compilerOptions.jsxFactory.startsWith('svelte')) {
            //override if we detect svelte-native
            if (workspacePath) {
                try {
                    const svelteNativePkgInfo = getPackageInfo('svelte-native', workspacePath);
                    if (svelteNativePkgInfo.path) {
                        // For backwards compatibility
                        parsedConfig.raw.svelteOptions = parsedConfig.raw.svelteOptions || {};
                        parsedConfig.raw.svelteOptions.namespace = 'svelteNative.JSX';
                    }
                } catch (e) {
                    //we stay regular svelte
                }
            }
        }

        return {
            ...parsedConfig,
            fileNames: parsedConfig.fileNames.map(normalizePath),
            options: compilerOptions,
            extendedConfigPaths
        };
    }

    /**
     * This should only be used when there's no jsconfig/tsconfig at all
     */
    function getDefaultJsConfig(): {
        compilerOptions: ts.CompilerOptions;
        include: string[];
    } {
        return {
            compilerOptions: {
                maxNodeModuleJsDepth: 2,
                allowSyntheticDefaultImports: true
            },
            // Necessary to not flood the initial files
            // with potentially completely unrelated .ts/.js files:
            include: []
        };
    }

    function getDefaultExclude() {
        return ['node_modules', ...ignoredBuildDirectories];
    }

    /**
     * Disable usage of project files.
     * running language service in a reduced mode for
     * large projects with improperly excluded tsconfig.
     */
    function reduceLanguageServiceCapabilityIfFileSizeTooBig() {
        if (
            exceedsTotalSizeLimitForNonTsFiles(
                compilerOptions,
                tsconfigPath,
                snapshotManager,
                tsSystem
            )
        ) {
            languageService.cleanupSemanticCache();
            languageServiceReducedMode = true;
            docContext.notifyExceedSizeLimit?.();
        }
    }

    function dispose() {
        languageService.dispose();
        snapshotManager.dispose();
        configWatchers.get(tsconfigPath)?.close();
        configWatchers.delete(tsconfigPath);
        configFileForOpenFiles.clear();
        docContext.globalSnapshotsManager.removeChangeListener(onSnapshotChange);
    }

    function updateExtendedConfigDependents() {
        extendedConfigPaths.forEach((extendedConfig) => {
            let dependedTsConfig = extendedConfigToTsConfigPath.get(extendedConfig);
            if (!dependedTsConfig) {
                dependedTsConfig = new FileSet(tsSystem.useCaseSensitiveFileNames);
                extendedConfigToTsConfigPath.set(extendedConfig, dependedTsConfig);
            }

            dependedTsConfig.add(tsconfigPath);
        });
    }

    function watchConfigFile() {
        if (!tsSystem.watchFile || !docContext.watchTsConfig) {
            return;
        }

        if (!configWatchers.has(tsconfigPath) && tsconfigPath) {
            configWatchers.set(
                tsconfigPath,
                // for some reason setting the polling interval is necessary, else some error in TS is thrown
                tsSystem.watchFile(tsconfigPath, watchConfigCallback, 1000)
            );
        }

        for (const config of extendedConfigPaths) {
            if (extendedConfigWatchers.has(config)) {
                continue;
            }

            extendedConfigWatchers.set(
                config,
                // for some reason setting the polling interval is necessary, else some error in TS is thrown
                tsSystem.watchFile(config, createWatchExtendedConfigCallback(docContext), 1000)
            );
        }
    }

    async function watchConfigCallback(fileName: string, kind: ts.FileWatcherEventKind) {
        dispose();

        if (kind === ts.FileWatcherEventKind.Changed) {
            scheduleReload(fileName);
        } else if (kind === ts.FileWatcherEventKind.Deleted) {
            services.delete(fileName);
            configFileForOpenFiles.clear();
        }

        docContext.onProjectReloaded?.();
    }
}

/**
 * adopted from https://github.com/microsoft/TypeScript/blob/3c8e45b304b8572094c5d7fbb9cd768dbf6417c0/src/server/editorServices.ts#L1955
 */
function exceedsTotalSizeLimitForNonTsFiles(
    compilerOptions: ts.CompilerOptions,
    tsconfigPath: string,
    snapshotManager: SnapshotManager,
    tsSystem: ts.System
): boolean {
    if (compilerOptions.disableSizeLimit) {
        return false;
    }

    let availableSpace = maxProgramSizeForNonTsFiles;
    serviceSizeMap.set(tsconfigPath, 0);

    serviceSizeMap.forEach((size) => {
        availableSpace -= size;
    });

    let totalNonTsFileSize = 0;

    const fileNames = snapshotManager.getProjectFileNames();
    for (const fileName of fileNames) {
        if (hasTsExtensions(fileName)) {
            continue;
        }

        totalNonTsFileSize += tsSystem.getFileSize?.(fileName) ?? 0;

        if (totalNonTsFileSize > availableSpace) {
            const top5LargestFiles = fileNames
                .filter((name) => !hasTsExtensions(name))
                .map((name) => ({ name, size: tsSystem.getFileSize?.(name) ?? 0 }))
                .sort((a, b) => b.size - a.size)
                .slice(0, 5);

            Logger.log(
                `Non TS file size exceeded limit (${totalNonTsFileSize}). ` +
                    `Largest files: ${top5LargestFiles
                        .map((file) => `${file.name}:${file.size}`)
                        .join(', ')}`
            );

            return true;
        }
    }

    serviceSizeMap.set(tsconfigPath, totalNonTsFileSize);
    return false;
}

/**
 * shared watcher callback can't be within `createLanguageService`
 * because it would reference the closure
 * So that GC won't drop it and cause memory leaks
 */
function createWatchExtendedConfigCallback(docContext: LanguageServiceDocumentContext) {
    return async (fileName: string) => {
        docContext.extendedConfigCache.delete(fileName);

        const promises = Array.from(extendedConfigToTsConfigPath.get(fileName) ?? []).map(
            async (config) => {
                const oldService = services.get(config);
                scheduleReload(config);
                (await oldService)?.dispose();
            }
        );

        await Promise.all(promises);
        docContext.onProjectReloaded?.();
    };
}

/**
 * schedule to the service reload to the next time the
 * service in requested
 * if there's still files opened it should be restarted
 * in the onProjectReloaded hooks
 */
function scheduleReload(fileName: string) {
    services.delete(fileName);
    pendingReloads.add(fileName);
}<|MERGE_RESOLUTION|>--- conflicted
+++ resolved
@@ -97,13 +97,8 @@
         return getServiceForTsconfig(tsconfigPath, dirname(tsconfigPath), docContext);
     }
 
-<<<<<<< HEAD
+    // Find closer boundary: workspace uri or node_modules
     const nearestWorkspaceUri = getNearestWorkspaceUri(workspaceUris, path, getCanonicalFileName);
-=======
-    // Find closer boundary: workspace uri or node_modules
-    const nearestWorkspaceUri = workspaceUris.find((workspaceUri) =>
-        isSubPath(workspaceUri, path, getCanonicalFileName)
-    );
     const lastNodeModulesIdx = path.split('/').lastIndexOf('node_modules') + 2;
     const nearestNodeModulesBoundary =
         lastNodeModulesIdx === 1
@@ -113,7 +108,6 @@
         (nearestNodeModulesBoundary?.length ?? 0) > (nearestWorkspaceUri?.length ?? 0)
             ? nearestNodeModulesBoundary
             : nearestWorkspaceUri;
->>>>>>> fb9414ac
 
     return getServiceForTsconfig(
         tsconfigPath,
