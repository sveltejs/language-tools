import { dirname, resolve } from 'path';
import ts from 'typescript';
import { Document } from '../../lib/documents';
import { Logger } from '../../logger';
import { getPackageInfo } from '../importPackage';
import { DocumentSnapshot } from './DocumentSnapshot';
import { createSvelteModuleLoader } from './module-loader';
import { SnapshotManager } from './SnapshotManager';
import { ensureRealSvelteFilePath, findTsConfigPath, isSvelteFilePath } from './utils';

export interface LanguageServiceContainer {
    readonly tsconfigPath: string;
    readonly compilerOptions: ts.CompilerOptions;
    readonly snapshotManager: SnapshotManager;
    getService(): ts.LanguageService;
    updateDocument(document: Document): ts.LanguageService;
    deleteDocument(filePath: string): void;
}

const services = new Map<string, LanguageServiceContainer>();

export type CreateDocument = (fileName: string, content: string) => Document;

export function getLanguageServiceForPath(
    path: string,
    workspacePath: string,
    createDocument: CreateDocument,
): ts.LanguageService {
    return getService(path, workspacePath, createDocument).getService();
}

export function getLanguageServiceForDocument(
    document: Document,
    workspacePath: string,
    createDocument: CreateDocument,
): ts.LanguageService {
    return getService(document.getFilePath() || '', workspacePath, createDocument).updateDocument(
        document,
    );
}

export function getService(path: string, workspacePath: string, createDocument: CreateDocument) {
    const tsconfigPath = findTsConfigPath(path, workspacePath);

    let service: LanguageServiceContainer;
    if (services.has(tsconfigPath)) {
        service = services.get(tsconfigPath)!;
    } else {
        Logger.log('Initialize new ts service at ', tsconfigPath);
        service = createLanguageService(tsconfigPath, createDocument);
        services.set(tsconfigPath, service);
    }

    return service;
}

export function createLanguageService(
    tsconfigPath: string,
    createDocument: CreateDocument,
): LanguageServiceContainer {
    const workspacePath = tsconfigPath ? dirname(tsconfigPath) : '';

    const { options: compilerOptions, fileNames: files, raw } = getParsedConfig();
    const snapshotManager = new SnapshotManager(files, raw, tsconfigPath || process.cwd());

    const svelteModuleLoader = createSvelteModuleLoader(getSnapshot, compilerOptions);

    const svelteTsPath = dirname(require.resolve('svelte2tsx'));
    const svelteTsxFiles = ['./svelte-shims.d.ts', './svelte-jsx.d.ts'].map((f) =>
        ts.sys.resolvePath(resolve(svelteTsPath, f)),
    );

    const host: ts.LanguageServiceHost = {
        getCompilationSettings: () => compilerOptions,
        getScriptFileNames: () =>
            Array.from(
                new Set([
                    ...snapshotManager.getProjectFileNames(),
                    ...snapshotManager.getFileNames(),
                    ...svelteTsxFiles,
                ]),
            ),
        getScriptVersion: (fileName: string) => getSnapshot(fileName).version.toString(),
        getScriptSnapshot: getSnapshot,
        getCurrentDirectory: () => workspacePath,
        getDefaultLibFileName: ts.getDefaultLibFilePath,
        fileExists: svelteModuleLoader.fileExists,
        readFile: svelteModuleLoader.readFile,
        resolveModuleNames: svelteModuleLoader.resolveModuleNames,
        readDirectory: svelteModuleLoader.readDirectory,
        getDirectories: ts.sys.getDirectories,
        // vscode's uri is all lowercase
        useCaseSensitiveFileNames: () => false,
        getScriptKind: (fileName: string) => getSnapshot(fileName).scriptKind,
    };
    let languageService = ts.createLanguageService(host);

    return {
        tsconfigPath,
        compilerOptions,
        getService: () => languageService,
        updateDocument,
        deleteDocument,
        snapshotManager,
    };

    function deleteDocument(filePath: string): void {
        svelteModuleLoader.deleteFromModuleCache(filePath);
        snapshotManager.delete(filePath);
    }

    function updateDocument(document: Document): ts.LanguageService {
        const preSnapshot = snapshotManager.get(document.getFilePath()!);

        // Don't reinitialize document if no update needed.
        if (preSnapshot?.version === document.version) {
            return languageService;
        }

        const newSnapshot = DocumentSnapshot.fromDocument(document, {
            strictMode: !!compilerOptions.strict,
        });
        if (preSnapshot && preSnapshot.scriptKind !== newSnapshot.scriptKind) {
            // Restart language service as it doesn't handle script kind changes.
            languageService.dispose();
            languageService = ts.createLanguageService(host);
        }

        snapshotManager.set(document.getFilePath()!, newSnapshot);
        return languageService;
    }

    function getSnapshot(fileName: string): DocumentSnapshot {
        fileName = ensureRealSvelteFilePath(fileName);

        let doc = snapshotManager.get(fileName);
        if (doc) {
            return doc;
        }

        if (isSvelteFilePath(fileName)) {
            const file = ts.sys.readFile(fileName) || '';
            doc = DocumentSnapshot.fromDocument(createDocument(fileName, file), {
                strictMode: !!compilerOptions.strict,
            });
        } else {
            doc = DocumentSnapshot.fromFilePath(fileName, { strictMode: !!compilerOptions.strict });
        }

        snapshotManager.set(fileName, doc);
        return doc;
    }

<<<<<<< HEAD
    function getParsedConfig() {
        const sveltePkgInfo = getPackageInfo('svelte', workspacePath);
        let compilerOptions: ts.CompilerOptions = {
=======
    function getCompilerOptionsAndProjectFiles() {
        const forcedCompilerOptions: ts.CompilerOptions = {
>>>>>>> 22304be3
            allowNonTsExtensions: true,
            target: ts.ScriptTarget.Latest,
            module: ts.ModuleKind.ESNext,
            moduleResolution: ts.ModuleResolutionKind.NodeJs,
            allowJs: true,
            noEmit: true,
            declaration: false,
            skipLibCheck: true,
            // these are needed to handle the results of svelte2tsx preprocessing:
            jsx: ts.JsxEmit.Preserve,
            jsxFactory: 'h',
        };

        // always let ts parse config to get default compilerOption
        let configJson =
            (tsconfigPath && ts.readConfigFile(tsconfigPath, ts.sys.readFile).config) ||
            getDefaultJsConfig();

        // Only default exclude when no extends for now
        if (!configJson.extends) {
            configJson = Object.assign(
                {
                    exclude: getDefaultExclude(),
                },
                configJson,
            );
        }

        configJson.compilerOptions = configJson.compilerOptions || {};
        // Reroute react paths to a sink with no typings to prevent conflicts between the
        // svelte2tsx JSX typings and react's JSX typings.
        // This may happen if a node module has (in)directly installed/imported react's types.
        if (!configJson.compilerOptions.paths?.react) {
            configJson.paths = configJson.paths || {};
            configJson.paths.react = [
                ts.sys.resolvePath(resolve(__dirname, '../../../../public/sink.d.ts')),
            ];
        }

        const parsedConfig = ts.parseJsonConfigFileContent(
            configJson,
            ts.sys,
            workspacePath,
            forcedCompilerOptions,
            tsconfigPath,
            undefined,
            [{ extension: 'svelte', isMixedContent: false, scriptKind: ts.ScriptKind.TSX }],
        );

<<<<<<< HEAD
        compilerOptions = { ...compilerOptions, ...parsedConfig.options };
=======
        const files = parsedConfig.fileNames;
>>>>>>> 22304be3

        const sveltePkgInfo = getPackageInfo('svelte', workspacePath || process.cwd());
        const types = (parsedConfig.options?.types ?? []).concat(
            resolve(sveltePkgInfo.path, 'types', 'runtime'),
        );
        const compilerOptions: ts.CompilerOptions = {
            ...parsedConfig.options,
            types,
            ...forcedCompilerOptions,
        };

        return {
            ...parsedConfig,
            options: compilerOptions
        };
    }

    /**
     * This should only be used when there's no jsconfig/tsconfig at all
     */
    function getDefaultJsConfig(): {
        compilerOptions: ts.CompilerOptions;
        include: string[];
    } {
        return {
            compilerOptions: {
                maxNodeModuleJsDepth: 2,
                allowSyntheticDefaultImports: true,
            },
            // Necessary to not flood the initial files
            // with potentially completely unrelated .ts/.js files:
            include: [],
        };
    }

    function getDefaultExclude() {
        return ['__sapper__', 'node_modules'];
    }
}<|MERGE_RESOLUTION|>--- conflicted
+++ resolved
@@ -151,14 +151,8 @@
         return doc;
     }
 
-<<<<<<< HEAD
     function getParsedConfig() {
-        const sveltePkgInfo = getPackageInfo('svelte', workspacePath);
-        let compilerOptions: ts.CompilerOptions = {
-=======
-    function getCompilerOptionsAndProjectFiles() {
         const forcedCompilerOptions: ts.CompilerOptions = {
->>>>>>> 22304be3
             allowNonTsExtensions: true,
             target: ts.ScriptTarget.Latest,
             module: ts.ModuleKind.ESNext,
@@ -207,12 +201,6 @@
             undefined,
             [{ extension: 'svelte', isMixedContent: false, scriptKind: ts.ScriptKind.TSX }],
         );
-
-<<<<<<< HEAD
-        compilerOptions = { ...compilerOptions, ...parsedConfig.options };
-=======
-        const files = parsedConfig.fileNames;
->>>>>>> 22304be3
 
         const sveltePkgInfo = getPackageInfo('svelte', workspacePath || process.cwd());
         const types = (parsedConfig.options?.types ?? []).concat(
