import ts, { NavigationTree } from 'typescript';
import {
    CallHierarchyIncomingCall,
    CallHierarchyItem,
    CallHierarchyOutgoingCall,
    CancellationToken,
    CodeAction,
    CodeActionContext,
    CompletionContext,
    CompletionList,
    DefinitionLink,
    Diagnostic,
    FileChangeType,
    FoldingRange,
    Hover,
    InlayHint,
    Location,
    LocationLink,
    Position,
    Range,
    ReferenceContext,
    SelectionRange,
    SemanticTokens,
    SignatureHelp,
    SignatureHelpContext,
    SymbolInformation,
    SymbolKind,
    TextDocumentContentChangeEvent,
    WorkspaceEdit
} from 'vscode-languageserver';
import { Document, getTextInRange, mapSymbolInformationToOriginal } from '../../lib/documents';
import { LSConfigManager, LSTypescriptConfig } from '../../ls-config';
import { isNotNullOrUndefined, isZeroLengthRange, pathToUrl } from '../../utils';
import {
    AppCompletionItem,
    AppCompletionList,
    CodeActionsProvider,
    CompletionsProvider,
    DefinitionsProvider,
    DiagnosticsProvider,
    DocumentSymbolsProvider,
    FileRename,
    FindReferencesProvider,
    FileReferencesProvider,
    FindComponentReferencesProvider,
    HoverProvider,
    ImplementationProvider,
    InlayHintProvider,
    OnWatchFileChanges,
    OnWatchFileChangesPara,
    RenameProvider,
    SelectionRangeProvider,
    SemanticTokensProvider,
    SignatureHelpProvider,
    TypeDefinitionProvider,
    UpdateImportsProvider,
    UpdateTsOrJsFile,
<<<<<<< HEAD
    FoldingRangeProvider
=======
    CallHierarchyProvider
>>>>>>> 3f247aed
} from '../interfaces';
import { CodeActionsProviderImpl } from './features/CodeActionsProvider';
import {
    CompletionEntryWithIdentifier,
    CompletionsProviderImpl
} from './features/CompletionProvider';
import { DiagnosticsProviderImpl } from './features/DiagnosticsProvider';
import { FindFileReferencesProviderImpl } from './features/FindFileReferencesProvider';
import { FindComponentReferencesProviderImpl } from './features/FindComponentReferencesProvider';
import { FindReferencesProviderImpl } from './features/FindReferencesProvider';
import { getDirectiveCommentCompletions } from './features/getDirectiveCommentCompletions';
import { HoverProviderImpl } from './features/HoverProvider';
import { ImplementationProviderImpl } from './features/ImplementationProvider';
import { InlayHintProviderImpl } from './features/InlayHintProvider';
import { RenameProviderImpl } from './features/RenameProvider';
import { SelectionRangeProviderImpl } from './features/SelectionRangeProvider';
import { SemanticTokensProviderImpl } from './features/SemanticTokensProvider';
import { SignatureHelpProviderImpl } from './features/SignatureHelpProvider';
import { TypeDefinitionProviderImpl } from './features/TypeDefinitionProvider';
import { UpdateImportsProviderImpl } from './features/UpdateImportsProvider';
import {
    is$storeVariableIn$storeDeclaration,
    isTextSpanInGeneratedCode,
    SnapshotMap
} from './features/utils';
import { LSAndTSDocResolver } from './LSAndTSDocResolver';
import { ignoredBuildDirectories } from './SnapshotManager';
import { isAttributeName, isAttributeShorthand, isEventHandler } from './svelte-ast-utils';
import {
    convertToLocationForReferenceOrDefinition,
    convertToLocationRange,
    getScriptKindFromFileName,
    isInScript,
    symbolKindFromString
} from './utils';
<<<<<<< HEAD
import { FoldingRangeProviderImpl } from './features/FoldingRangeProvider';
=======
import { CallHierarchyProviderImpl } from './features/CallHierarchyProvider';
>>>>>>> 3f247aed

export class TypeScriptPlugin
    implements
        DiagnosticsProvider,
        HoverProvider,
        DocumentSymbolsProvider,
        DefinitionsProvider,
        CodeActionsProvider,
        UpdateImportsProvider,
        RenameProvider,
        FindReferencesProvider,
        FileReferencesProvider,
        FindComponentReferencesProvider,
        SelectionRangeProvider,
        SignatureHelpProvider,
        SemanticTokensProvider,
        ImplementationProvider,
        TypeDefinitionProvider,
<<<<<<< HEAD
        FoldingRangeProvider,
=======
        InlayHintProvider,
        CallHierarchyProvider,
>>>>>>> 3f247aed
        OnWatchFileChanges,
        CompletionsProvider<CompletionEntryWithIdentifier>,
        UpdateTsOrJsFile
{
    __name = 'ts';
    private readonly configManager: LSConfigManager;
    private readonly lsAndTsDocResolver: LSAndTSDocResolver;
    private readonly completionProvider: CompletionsProviderImpl;
    private readonly codeActionsProvider: CodeActionsProviderImpl;
    private readonly updateImportsProvider: UpdateImportsProviderImpl;
    private readonly diagnosticsProvider: DiagnosticsProviderImpl;
    private readonly renameProvider: RenameProviderImpl;
    private readonly hoverProvider: HoverProviderImpl;
    private readonly findReferencesProvider: FindReferencesProviderImpl;
    private readonly findFileReferencesProvider: FindFileReferencesProviderImpl;
    private readonly findComponentReferencesProvider: FindComponentReferencesProviderImpl;

    private readonly selectionRangeProvider: SelectionRangeProviderImpl;
    private readonly signatureHelpProvider: SignatureHelpProviderImpl;
    private readonly semanticTokensProvider: SemanticTokensProviderImpl;
    private readonly implementationProvider: ImplementationProviderImpl;
    private readonly typeDefinitionProvider: TypeDefinitionProviderImpl;
<<<<<<< HEAD
    private readonly foldingRangeProvider: FoldingRangeProviderImpl;

    constructor(configManager: LSConfigManager, lsAndTsDocResolver: LSAndTSDocResolver) {
=======
    private readonly inlayHintProvider: InlayHintProviderImpl;
    private readonly callHierarchyProvider: CallHierarchyProviderImpl;

    constructor(
        configManager: LSConfigManager,
        lsAndTsDocResolver: LSAndTSDocResolver,
        workspaceUris: string[]
    ) {
>>>>>>> 3f247aed
        this.configManager = configManager;
        this.lsAndTsDocResolver = lsAndTsDocResolver;
        this.completionProvider = new CompletionsProviderImpl(
            this.lsAndTsDocResolver,
            this.configManager
        );
        this.codeActionsProvider = new CodeActionsProviderImpl(
            this.lsAndTsDocResolver,
            this.completionProvider,
            configManager
        );
        this.updateImportsProvider = new UpdateImportsProviderImpl(this.lsAndTsDocResolver);
        this.diagnosticsProvider = new DiagnosticsProviderImpl(
            this.lsAndTsDocResolver,
            configManager
        );
        this.renameProvider = new RenameProviderImpl(this.lsAndTsDocResolver, configManager);
        this.hoverProvider = new HoverProviderImpl(this.lsAndTsDocResolver);
        this.findReferencesProvider = new FindReferencesProviderImpl(this.lsAndTsDocResolver);
        this.findFileReferencesProvider = new FindFileReferencesProviderImpl(
            this.lsAndTsDocResolver
        );
        this.findComponentReferencesProvider = new FindComponentReferencesProviderImpl(
            this.lsAndTsDocResolver
        );
        this.selectionRangeProvider = new SelectionRangeProviderImpl(this.lsAndTsDocResolver);
        this.signatureHelpProvider = new SignatureHelpProviderImpl(this.lsAndTsDocResolver);
        this.semanticTokensProvider = new SemanticTokensProviderImpl(this.lsAndTsDocResolver);
        this.implementationProvider = new ImplementationProviderImpl(this.lsAndTsDocResolver);
        this.typeDefinitionProvider = new TypeDefinitionProviderImpl(this.lsAndTsDocResolver);
<<<<<<< HEAD
        this.foldingRangeProvider = new FoldingRangeProviderImpl(this.lsAndTsDocResolver);
=======
        this.inlayHintProvider = new InlayHintProviderImpl(this.lsAndTsDocResolver);
        this.callHierarchyProvider = new CallHierarchyProviderImpl(
            this.lsAndTsDocResolver,
            workspaceUris
        );
>>>>>>> 3f247aed
    }

    async getDiagnostics(
        document: Document,
        cancellationToken?: CancellationToken
    ): Promise<Diagnostic[]> {
        if (!this.featureEnabled('diagnostics')) {
            return [];
        }

        return this.diagnosticsProvider.getDiagnostics(document, cancellationToken);
    }

    async doHover(document: Document, position: Position): Promise<Hover | null> {
        if (!this.featureEnabled('hover')) {
            return null;
        }

        return this.hoverProvider.doHover(document, position);
    }

    async getDocumentSymbols(
        document: Document,
        cancellationToken?: CancellationToken
    ): Promise<SymbolInformation[]> {
        if (!this.featureEnabled('documentSymbols')) {
            return [];
        }

        const { lang, tsDoc } = await this.getLSAndTSDoc(document);

        if (cancellationToken?.isCancellationRequested) {
            return [];
        }

        const navTree = lang.getNavigationTree(tsDoc.filePath);

        const symbols: SymbolInformation[] = [];
        collectSymbols(navTree, undefined, (symbol) => symbols.push(symbol));

        const topContainerName = symbols[0].name;
        const result: SymbolInformation[] = [];

        for (let symbol of symbols.slice(1)) {
            if (symbol.containerName === topContainerName) {
                symbol.containerName = 'script';
            }

            symbol = mapSymbolInformationToOriginal(tsDoc, symbol);

            if (
                symbol.location.range.start.line < 0 ||
                symbol.location.range.end.line < 0 ||
                isZeroLengthRange(symbol.location.range) ||
                symbol.name.startsWith('__sveltets_')
            ) {
                continue;
            }

            if (
                (symbol.kind === SymbolKind.Property || symbol.kind === SymbolKind.Method) &&
                !isInScript(symbol.location.range.start, document)
            ) {
                if (
                    symbol.name === 'props' &&
                    document.getText().charAt(document.offsetAt(symbol.location.range.start)) !==
                        'p'
                ) {
                    // This is the "props" of a generated component constructor
                    continue;
                }
                const node = tsDoc.svelteNodeAt(symbol.location.range.start);
                if (
                    (node && (isAttributeName(node) || isAttributeShorthand(node))) ||
                    isEventHandler(node)
                ) {
                    // This is a html or component property, they are not treated as a new symbol
                    // in JSX and so we do the same for the new transformation.
                    continue;
                }
            }

            if (symbol.name === '<function>') {
                let name = getTextInRange(symbol.location.range, document.getText()).trimLeft();
                if (name.length > 50) {
                    name = name.substring(0, 50) + '...';
                }
                symbol.name = name;
            }

            if (symbol.name.startsWith('$$_')) {
                if (!symbol.name.includes('$on')) {
                    continue;
                }
                // on:foo={() => ''}   ->   $on("foo") callback
                symbol.name = symbol.name.substring(symbol.name.indexOf('$on'));
            }

            result.push(symbol);
        }

        return result;

        function collectSymbols(
            tree: NavigationTree,
            container: string | undefined,
            cb: (symbol: SymbolInformation) => void
        ) {
            const start = tree.spans[0];
            const end = tree.spans[tree.spans.length - 1];
            if (start && end) {
                cb(
                    SymbolInformation.create(
                        tree.text,
                        symbolKindFromString(tree.kind),
                        Range.create(
                            tsDoc.positionAt(start.start),
                            tsDoc.positionAt(end.start + end.length)
                        ),
                        tsDoc.getURL(),
                        container
                    )
                );
            }
            if (tree.childItems) {
                for (const child of tree.childItems) {
                    collectSymbols(child, tree.text, cb);
                }
            }
        }
    }

    async getCompletions(
        document: Document,
        position: Position,
        completionContext?: CompletionContext,
        cancellationToken?: CancellationToken
    ): Promise<AppCompletionList<CompletionEntryWithIdentifier> | null> {
        if (!this.featureEnabled('completions')) {
            return null;
        }

        const tsDirectiveCommentCompletions = getDirectiveCommentCompletions(
            position,
            document,
            completionContext
        );

        const completions = await this.completionProvider.getCompletions(
            document,
            position,
            completionContext,
            cancellationToken
        );

        if (completions && tsDirectiveCommentCompletions) {
            return CompletionList.create(
                completions.items.concat(tsDirectiveCommentCompletions.items),
                completions.isIncomplete
            );
        }

        return completions ?? tsDirectiveCommentCompletions;
    }

    async resolveCompletion(
        document: Document,
        completionItem: AppCompletionItem<CompletionEntryWithIdentifier>,
        cancellationToken?: CancellationToken
    ): Promise<AppCompletionItem<CompletionEntryWithIdentifier>> {
        return this.completionProvider.resolveCompletion(
            document,
            completionItem,
            cancellationToken
        );
    }

    async getDefinitions(document: Document, position: Position): Promise<DefinitionLink[]> {
        const { lang, tsDoc } = await this.getLSAndTSDoc(document);

        const defs = lang.getDefinitionAndBoundSpan(
            tsDoc.filePath,
            tsDoc.offsetAt(tsDoc.getGeneratedPosition(position))
        );

        if (!defs || !defs.definitions) {
            return [];
        }

        const snapshots = new SnapshotMap(this.lsAndTsDocResolver);
        snapshots.set(tsDoc.filePath, tsDoc);

        const result = await Promise.all(
            defs.definitions.map(async (def) => {
                if (def.fileName.endsWith('svelte-shims.d.ts')) {
                    return;
                }

                let snapshot = await snapshots.retrieve(def.fileName);

                // Go from generated $store to store if user wants to find definition for $store
                if (isTextSpanInGeneratedCode(snapshot.getFullText(), def.textSpan)) {
                    if (
                        !is$storeVariableIn$storeDeclaration(
                            snapshot.getFullText(),
                            def.textSpan.start
                        )
                    ) {
                        return;
                    }
                    // there will be exactly one definition, the store
                    def = lang.getDefinitionAndBoundSpan(
                        tsDoc.filePath,
                        tsDoc.getFullText().indexOf(');', def.textSpan.start) - 1
                    )!.definitions![0];
                    snapshot = await snapshots.retrieve(def.fileName);
                }

                const defLocation = convertToLocationForReferenceOrDefinition(
                    snapshot,
                    def.textSpan
                );
                return LocationLink.create(
                    defLocation.uri,
                    defLocation.range,
                    defLocation.range,
                    convertToLocationRange(tsDoc, defs.textSpan)
                );
            })
        );
        return result.filter(isNotNullOrUndefined);
    }

    async prepareRename(document: Document, position: Position): Promise<Range | null> {
        return this.renameProvider.prepareRename(document, position);
    }

    async rename(
        document: Document,
        position: Position,
        newName: string
    ): Promise<WorkspaceEdit | null> {
        return this.renameProvider.rename(document, position, newName);
    }

    async getCodeActions(
        document: Document,
        range: Range,
        context: CodeActionContext,
        cancellationToken?: CancellationToken
    ): Promise<CodeAction[]> {
        if (!this.featureEnabled('codeActions')) {
            return [];
        }

        return this.codeActionsProvider.getCodeActions(document, range, context, cancellationToken);
    }

    async resolveCodeAction(
        document: Document,
        codeAction: CodeAction,
        cancellationToken?: CancellationToken | undefined
    ): Promise<CodeAction> {
        return this.codeActionsProvider.resolveCodeAction(document, codeAction, cancellationToken);
    }

    async executeCommand(
        document: Document,
        command: string,
        args?: any[]
    ): Promise<WorkspaceEdit | null> {
        if (!this.featureEnabled('codeActions')) {
            return null;
        }

        return this.codeActionsProvider.executeCommand(document, command, args);
    }

    async updateImports(fileRename: FileRename): Promise<WorkspaceEdit | null> {
        if (
            !(
                this.configManager.enabled('svelte.enable') &&
                this.configManager.enabled('svelte.rename.enable')
            )
        ) {
            return null;
        }

        return this.updateImportsProvider.updateImports(fileRename);
    }

    async findReferences(
        document: Document,
        position: Position,
        context: ReferenceContext
    ): Promise<Location[] | null> {
        return this.findReferencesProvider.findReferences(document, position, context);
    }

    async fileReferences(uri: string): Promise<Location[] | null> {
        return this.findFileReferencesProvider.fileReferences(uri);
    }

    async findComponentReferences(uri: string): Promise<Location[] | null> {
        return this.findComponentReferencesProvider.findComponentReferences(uri);
    }

    async onWatchFileChanges(onWatchFileChangesParas: OnWatchFileChangesPara[]): Promise<void> {
        let doneUpdateProjectFiles = false;

        for (const { fileName, changeType } of onWatchFileChangesParas) {
            const pathParts = fileName.split(/\/|\\/);
            const dirPathParts = pathParts.slice(0, pathParts.length - 1);
            const declarationExtensions = [ts.Extension.Dcts, ts.Extension.Dts, ts.Extension.Dmts];
            const canSafelyIgnore =
                declarationExtensions.every((ext) => !fileName.endsWith(ext)) &&
                ignoredBuildDirectories.some((dir) => {
                    const index = dirPathParts.indexOf(dir);

                    return (
                        // Files in .svelte-kit/types should always come through
                        index > 0 && (dir !== '.svelte-kit' || dirPathParts[index + 1] !== 'types')
                    );
                });
            if (canSafelyIgnore) {
                continue;
            }

            const scriptKind = getScriptKindFromFileName(fileName);
            if (scriptKind === ts.ScriptKind.Unknown) {
                // We don't deal with svelte files here
                continue;
            }

            if (changeType === FileChangeType.Created && !doneUpdateProjectFiles) {
                doneUpdateProjectFiles = true;
                await this.lsAndTsDocResolver.updateProjectFiles();
            } else if (changeType === FileChangeType.Deleted) {
                await this.lsAndTsDocResolver.deleteSnapshot(fileName);
            } else {
                await this.lsAndTsDocResolver.updateExistingTsOrJsFile(fileName);
            }
        }
    }

    async updateTsOrJsFile(
        fileName: string,
        changes: TextDocumentContentChangeEvent[]
    ): Promise<void> {
        await this.lsAndTsDocResolver.updateExistingTsOrJsFile(fileName, changes);
    }

    async getSelectionRange(
        document: Document,
        position: Position
    ): Promise<SelectionRange | null> {
        if (!this.featureEnabled('selectionRange')) {
            return null;
        }

        return this.selectionRangeProvider.getSelectionRange(document, position);
    }

    async getSignatureHelp(
        document: Document,
        position: Position,
        context: SignatureHelpContext | undefined,
        cancellationToken?: CancellationToken
    ): Promise<SignatureHelp | null> {
        if (!this.featureEnabled('signatureHelp')) {
            return null;
        }

        return this.signatureHelpProvider.getSignatureHelp(
            document,
            position,
            context,
            cancellationToken
        );
    }

    async getSemanticTokens(
        textDocument: Document,
        range?: Range,
        cancellationToken?: CancellationToken
    ): Promise<SemanticTokens | null> {
        if (!this.featureEnabled('semanticTokens')) {
            return {
                data: []
            };
        }

        return this.semanticTokensProvider.getSemanticTokens(
            textDocument,
            range,
            cancellationToken
        );
    }

    async getImplementation(document: Document, position: Position): Promise<Location[] | null> {
        return this.implementationProvider.getImplementation(document, position);
    }

    async getTypeDefinition(document: Document, position: Position): Promise<Location[] | null> {
        return this.typeDefinitionProvider.getTypeDefinition(document, position);
    }

<<<<<<< HEAD
    async getFoldingRange(document: Document): Promise<FoldingRange[]> {
        return this.foldingRangeProvider.getFoldingRange(document);
=======
    async getInlayHints(
        document: Document,
        range: Range,
        cancellationToken?: CancellationToken
    ): Promise<InlayHint[] | null> {
        if (!this.configManager.enabled('typescript.enable')) {
            return null;
        }

        return this.inlayHintProvider.getInlayHints(document, range, cancellationToken);
    }

    prepareCallHierarchy(
        document: Document,
        position: Position,
        cancellationToken?: CancellationToken
    ): Promise<CallHierarchyItem[] | null> {
        return this.callHierarchyProvider.prepareCallHierarchy(
            document,
            position,
            cancellationToken
        );
    }

    getIncomingCalls(
        item: CallHierarchyItem,
        cancellationToken?: CancellationToken | undefined
    ): Promise<CallHierarchyIncomingCall[] | null> {
        return this.callHierarchyProvider.getIncomingCalls(item, cancellationToken);
    }

    async getOutgoingCalls(
        item: CallHierarchyItem,
        cancellationToken?: CancellationToken | undefined
    ): Promise<CallHierarchyOutgoingCall[] | null> {
        return this.callHierarchyProvider.getOutgoingCalls(item, cancellationToken);
>>>>>>> 3f247aed
    }

    private async getLSAndTSDoc(document: Document) {
        return this.lsAndTsDocResolver.getLSAndTSDoc(document);
    }

    /**
     * @internal Public for tests only
     */
    public getSnapshotManager(fileName: string) {
        return this.lsAndTsDocResolver.getSnapshotManager(fileName);
    }

    private featureEnabled(feature: keyof LSTypescriptConfig) {
        return (
            this.configManager.enabled('typescript.enable') &&
            this.configManager.enabled(`typescript.${feature}.enable`)
        );
    }
}<|MERGE_RESOLUTION|>--- conflicted
+++ resolved
@@ -30,19 +30,21 @@
 } from 'vscode-languageserver';
 import { Document, getTextInRange, mapSymbolInformationToOriginal } from '../../lib/documents';
 import { LSConfigManager, LSTypescriptConfig } from '../../ls-config';
-import { isNotNullOrUndefined, isZeroLengthRange, pathToUrl } from '../../utils';
+import { isNotNullOrUndefined, isZeroLengthRange } from '../../utils';
 import {
     AppCompletionItem,
     AppCompletionList,
+    CallHierarchyProvider,
     CodeActionsProvider,
     CompletionsProvider,
     DefinitionsProvider,
     DiagnosticsProvider,
     DocumentSymbolsProvider,
+    FileReferencesProvider,
     FileRename,
+    FindComponentReferencesProvider,
     FindReferencesProvider,
-    FileReferencesProvider,
-    FindComponentReferencesProvider,
+    FoldingRangeProvider,
     HoverProvider,
     ImplementationProvider,
     InlayHintProvider,
@@ -54,23 +56,21 @@
     SignatureHelpProvider,
     TypeDefinitionProvider,
     UpdateImportsProvider,
-    UpdateTsOrJsFile,
-<<<<<<< HEAD
-    FoldingRangeProvider
-=======
-    CallHierarchyProvider
->>>>>>> 3f247aed
+    UpdateTsOrJsFile
 } from '../interfaces';
+import { LSAndTSDocResolver } from './LSAndTSDocResolver';
+import { ignoredBuildDirectories } from './SnapshotManager';
+import { CallHierarchyProviderImpl } from './features/CallHierarchyProvider';
 import { CodeActionsProviderImpl } from './features/CodeActionsProvider';
 import {
     CompletionEntryWithIdentifier,
     CompletionsProviderImpl
 } from './features/CompletionProvider';
 import { DiagnosticsProviderImpl } from './features/DiagnosticsProvider';
+import { FindComponentReferencesProviderImpl } from './features/FindComponentReferencesProvider';
 import { FindFileReferencesProviderImpl } from './features/FindFileReferencesProvider';
-import { FindComponentReferencesProviderImpl } from './features/FindComponentReferencesProvider';
 import { FindReferencesProviderImpl } from './features/FindReferencesProvider';
-import { getDirectiveCommentCompletions } from './features/getDirectiveCommentCompletions';
+import { FoldingRangeProviderImpl } from './features/FoldingRangeProvider';
 import { HoverProviderImpl } from './features/HoverProvider';
 import { ImplementationProviderImpl } from './features/ImplementationProvider';
 import { InlayHintProviderImpl } from './features/InlayHintProvider';
@@ -80,13 +80,12 @@
 import { SignatureHelpProviderImpl } from './features/SignatureHelpProvider';
 import { TypeDefinitionProviderImpl } from './features/TypeDefinitionProvider';
 import { UpdateImportsProviderImpl } from './features/UpdateImportsProvider';
+import { getDirectiveCommentCompletions } from './features/getDirectiveCommentCompletions';
 import {
+    SnapshotMap,
     is$storeVariableIn$storeDeclaration,
-    isTextSpanInGeneratedCode,
-    SnapshotMap
+    isTextSpanInGeneratedCode
 } from './features/utils';
-import { LSAndTSDocResolver } from './LSAndTSDocResolver';
-import { ignoredBuildDirectories } from './SnapshotManager';
 import { isAttributeName, isAttributeShorthand, isEventHandler } from './svelte-ast-utils';
 import {
     convertToLocationForReferenceOrDefinition,
@@ -95,11 +94,6 @@
     isInScript,
     symbolKindFromString
 } from './utils';
-<<<<<<< HEAD
-import { FoldingRangeProviderImpl } from './features/FoldingRangeProvider';
-=======
-import { CallHierarchyProviderImpl } from './features/CallHierarchyProvider';
->>>>>>> 3f247aed
 
 export class TypeScriptPlugin
     implements
@@ -118,12 +112,9 @@
         SemanticTokensProvider,
         ImplementationProvider,
         TypeDefinitionProvider,
-<<<<<<< HEAD
-        FoldingRangeProvider,
-=======
         InlayHintProvider,
         CallHierarchyProvider,
->>>>>>> 3f247aed
+        FoldingRangeProvider,
         OnWatchFileChanges,
         CompletionsProvider<CompletionEntryWithIdentifier>,
         UpdateTsOrJsFile
@@ -146,20 +137,15 @@
     private readonly semanticTokensProvider: SemanticTokensProviderImpl;
     private readonly implementationProvider: ImplementationProviderImpl;
     private readonly typeDefinitionProvider: TypeDefinitionProviderImpl;
-<<<<<<< HEAD
+    private readonly inlayHintProvider: InlayHintProviderImpl;
     private readonly foldingRangeProvider: FoldingRangeProviderImpl;
-
-    constructor(configManager: LSConfigManager, lsAndTsDocResolver: LSAndTSDocResolver) {
-=======
-    private readonly inlayHintProvider: InlayHintProviderImpl;
     private readonly callHierarchyProvider: CallHierarchyProviderImpl;
-
+    
     constructor(
         configManager: LSConfigManager,
         lsAndTsDocResolver: LSAndTSDocResolver,
         workspaceUris: string[]
     ) {
->>>>>>> 3f247aed
         this.configManager = configManager;
         this.lsAndTsDocResolver = lsAndTsDocResolver;
         this.completionProvider = new CompletionsProviderImpl(
@@ -190,15 +176,12 @@
         this.semanticTokensProvider = new SemanticTokensProviderImpl(this.lsAndTsDocResolver);
         this.implementationProvider = new ImplementationProviderImpl(this.lsAndTsDocResolver);
         this.typeDefinitionProvider = new TypeDefinitionProviderImpl(this.lsAndTsDocResolver);
-<<<<<<< HEAD
-        this.foldingRangeProvider = new FoldingRangeProviderImpl(this.lsAndTsDocResolver);
-=======
         this.inlayHintProvider = new InlayHintProviderImpl(this.lsAndTsDocResolver);
         this.callHierarchyProvider = new CallHierarchyProviderImpl(
             this.lsAndTsDocResolver,
             workspaceUris
-        );
->>>>>>> 3f247aed
+            );
+        this.foldingRangeProvider = new FoldingRangeProviderImpl(this.lsAndTsDocResolver);
     }
 
     async getDiagnostics(
@@ -606,10 +589,6 @@
         return this.typeDefinitionProvider.getTypeDefinition(document, position);
     }
 
-<<<<<<< HEAD
-    async getFoldingRange(document: Document): Promise<FoldingRange[]> {
-        return this.foldingRangeProvider.getFoldingRange(document);
-=======
     async getInlayHints(
         document: Document,
         range: Range,
@@ -646,7 +625,10 @@
         cancellationToken?: CancellationToken | undefined
     ): Promise<CallHierarchyOutgoingCall[] | null> {
         return this.callHierarchyProvider.getOutgoingCalls(item, cancellationToken);
->>>>>>> 3f247aed
+    }
+
+    async getFoldingRange(document: Document): Promise<FoldingRange[]> {
+        return this.foldingRangeProvider.getFoldingRange(document);
     }
 
     private async getLSAndTSDoc(document: Document) {
