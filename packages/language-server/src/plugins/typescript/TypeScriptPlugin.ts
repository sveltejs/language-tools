--- conflicted
+++ resolved
@@ -672,7 +672,6 @@
         return this.foldingRangeProvider.getFoldingRanges(document);
     }
 
-<<<<<<< HEAD
     getCodeLens(document: Document): Promise<CodeLens[] | null> {
         return this.codLensProvider.getCodeLens(document);
     }
@@ -685,15 +684,6 @@
         return this.codLensProvider.resolveCodeLens(document, codeLensToResolve, cancellationToken);
     }
 
-    /**
-     * @internal Public for tests only
-     */
-    public getSnapshotManager(fileName: string) {
-        return this.lsAndTsDocResolver.getSnapshotManager(fileName);
-    }
-
-=======
->>>>>>> 527c2adb
     private featureEnabled(feature: keyof LSTypescriptConfig) {
         return (
             this.configManager.enabled('typescript.enable') &&
