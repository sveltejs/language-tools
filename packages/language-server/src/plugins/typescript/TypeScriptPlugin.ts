--- conflicted
+++ resolved
@@ -82,19 +82,13 @@
 import { SignatureHelpProviderImpl } from './features/SignatureHelpProvider';
 import { TypeDefinitionProviderImpl } from './features/TypeDefinitionProvider';
 import { UpdateImportsProviderImpl } from './features/UpdateImportsProvider';
-<<<<<<< HEAD
-import { isNoTextSpanInGeneratedCode, SnapshotFragmentMap } from './features/utils';
-import { DocumentHighlightProviderImpl } from './features/DocumentHighlightProvider';
-import { LSAndTSDocResolver } from './LSAndTSDocResolver';
-import { ignoredBuildDirectories } from './SnapshotManager';
-=======
 import { getDirectiveCommentCompletions } from './features/getDirectiveCommentCompletions';
 import {
     SnapshotMap,
     is$storeVariableIn$storeDeclaration,
     isTextSpanInGeneratedCode
 } from './features/utils';
->>>>>>> 7d4f8a73
+import { DocumentHighlightProviderImpl } from './features/DocumentHighlightProvider';
 import { isAttributeName, isAttributeShorthand, isEventHandler } from './svelte-ast-utils';
 import {
     convertToLocationForReferenceOrDefinition,
@@ -147,21 +141,16 @@
     private readonly semanticTokensProvider: SemanticTokensProviderImpl;
     private readonly implementationProvider: ImplementationProviderImpl;
     private readonly typeDefinitionProvider: TypeDefinitionProviderImpl;
-<<<<<<< HEAD
-    private readonly documentHeightProvider: DocumentHighlightProviderImpl;
-
-    constructor(configManager: LSConfigManager, lsAndTsDocResolver: LSAndTSDocResolver) {
-=======
     private readonly inlayHintProvider: InlayHintProviderImpl;
     private readonly foldingRangeProvider: FoldingRangeProviderImpl;
     private readonly callHierarchyProvider: CallHierarchyProviderImpl;
+    private readonly documentHeightProvider: DocumentHighlightProviderImpl;
 
     constructor(
         configManager: LSConfigManager,
         lsAndTsDocResolver: LSAndTSDocResolver,
         workspaceUris: string[]
     ) {
->>>>>>> 7d4f8a73
         this.configManager = configManager;
         this.lsAndTsDocResolver = lsAndTsDocResolver;
         this.completionProvider = new CompletionsProviderImpl(
@@ -195,9 +184,6 @@
         this.semanticTokensProvider = new SemanticTokensProviderImpl(this.lsAndTsDocResolver);
         this.implementationProvider = new ImplementationProviderImpl(this.lsAndTsDocResolver);
         this.typeDefinitionProvider = new TypeDefinitionProviderImpl(this.lsAndTsDocResolver);
-<<<<<<< HEAD
-        this.documentHeightProvider = new DocumentHighlightProviderImpl(this.lsAndTsDocResolver);
-=======
         this.inlayHintProvider = new InlayHintProviderImpl(this.lsAndTsDocResolver);
         this.callHierarchyProvider = new CallHierarchyProviderImpl(
             this.lsAndTsDocResolver,
@@ -207,7 +193,7 @@
             this.lsAndTsDocResolver,
             configManager
         );
->>>>>>> 7d4f8a73
+        this.documentHeightProvider = new DocumentHighlightProviderImpl(this.lsAndTsDocResolver);
     }
 
     async getDiagnostics(
@@ -660,7 +646,10 @@
         return this.callHierarchyProvider.getOutgoingCalls(item, cancellationToken);
     }
 
-<<<<<<< HEAD
+    async getFoldingRanges(document: Document): Promise<FoldingRange[]> {
+        return this.foldingRangeProvider.getFoldingRanges(document);
+    }
+
     async findDocumentHighlight(
         document: Document,
         position: Position
@@ -670,14 +659,6 @@
         }
 
         return this.documentHeightProvider.findDocumentHighlight(document, position);
-    }
-
-    private async getLSAndTSDoc(document: Document) {
-        return this.lsAndTsDocResolver.getLSAndTSDoc(document);
-=======
-    async getFoldingRanges(document: Document): Promise<FoldingRange[]> {
-        return this.foldingRangeProvider.getFoldingRanges(document);
->>>>>>> 7d4f8a73
     }
 
     /**
