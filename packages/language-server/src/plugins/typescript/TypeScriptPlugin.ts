import ts, { NavigationTree } from 'typescript';
import {
    CancellationToken,
    CodeAction,
    CodeActionContext,
    CompletionContext,
    CompletionList,
    DefinitionLink,
    Diagnostic,
    FileChangeType,
    Hover,
    Location,
    LocationLink,
    Position,
    Range,
    ReferenceContext,
    SelectionRange,
    SemanticTokens,
    SignatureHelp,
    SignatureHelpContext,
<<<<<<< HEAD
    SemanticTokens,
    TextDocumentContentChangeEvent,
    DocumentHighlight
=======
    SymbolInformation,
    SymbolKind,
    TextDocumentContentChangeEvent,
    WorkspaceEdit
>>>>>>> 5dfefc1c
} from 'vscode-languageserver';
import { Document, getTextInRange, mapSymbolInformationToOriginal } from '../../lib/documents';
import { LSConfigManager, LSTypescriptConfig } from '../../ls-config';
import { isNotNullOrUndefined, isZeroLengthRange, pathToUrl } from '../../utils';
import {
    AppCompletionItem,
    AppCompletionList,
    CodeActionsProvider,
    CompletionsProvider,
    DefinitionsProvider,
    DiagnosticsProvider,
    DocumentSymbolsProvider,
    FileRename,
    FindReferencesProvider,
    HoverProvider,
    ImplementationProvider,
    OnWatchFileChanges,
    OnWatchFileChangesPara,
    RenameProvider,
    SelectionRangeProvider,
    SemanticTokensProvider,
    SignatureHelpProvider,
    TypeDefinitionProvider,
    UpdateImportsProvider,
<<<<<<< HEAD
    OnWatchFileChangesPara,
    SemanticTokensProvider,
    UpdateTsOrJsFile,
    DocumentHighlightProvider
=======
    UpdateTsOrJsFile
>>>>>>> 5dfefc1c
} from '../interfaces';
import { CodeActionsProviderImpl } from './features/CodeActionsProvider';
import {
    CompletionEntryWithIdentifer,
    CompletionsProviderImpl
} from './features/CompletionProvider';
import { DiagnosticsProviderImpl } from './features/DiagnosticsProvider';
import { FindReferencesProviderImpl } from './features/FindReferencesProvider';
import { getDirectiveCommentCompletions } from './features/getDirectiveCommentCompletions';
import { HoverProviderImpl } from './features/HoverProvider';
import { ImplementationProviderImpl } from './features/ImplementationProvider';
import { RenameProviderImpl } from './features/RenameProvider';
import { SelectionRangeProviderImpl } from './features/SelectionRangeProvider';
import { SemanticTokensProviderImpl } from './features/SemanticTokensProvider';
import { SignatureHelpProviderImpl } from './features/SignatureHelpProvider';
import { TypeDefinitionProviderImpl } from './features/TypeDefinitionProvider';
import { UpdateImportsProviderImpl } from './features/UpdateImportsProvider';
import { isNoTextSpanInGeneratedCode, SnapshotFragmentMap } from './features/utils';
<<<<<<< HEAD
import { DocumentHighlightProviderImpl } from './features/DocumentHighlightProvider';
=======
import { LSAndTSDocResolver } from './LSAndTSDocResolver';
import { ignoredBuildDirectories } from './SnapshotManager';
import { isAttributeName, isAttributeShorthand, isEventHandler } from './svelte-ast-utils';
import {
    convertToLocationRange,
    getScriptKindFromFileName,
    isInScript,
    symbolKindFromString
} from './utils';
>>>>>>> 5dfefc1c

export class TypeScriptPlugin
    implements
        DiagnosticsProvider,
        HoverProvider,
        DocumentSymbolsProvider,
        DefinitionsProvider,
        CodeActionsProvider,
        UpdateImportsProvider,
        RenameProvider,
        FindReferencesProvider,
        SelectionRangeProvider,
        SignatureHelpProvider,
        SemanticTokensProvider,
<<<<<<< HEAD
        DocumentHighlightProvider,
=======
        ImplementationProvider,
        TypeDefinitionProvider,
>>>>>>> 5dfefc1c
        OnWatchFileChanges,
        CompletionsProvider<CompletionEntryWithIdentifer>,
        UpdateTsOrJsFile
{
    __name = 'ts';
    private readonly configManager: LSConfigManager;
    private readonly lsAndTsDocResolver: LSAndTSDocResolver;
    private readonly completionProvider: CompletionsProviderImpl;
    private readonly codeActionsProvider: CodeActionsProviderImpl;
    private readonly updateImportsProvider: UpdateImportsProviderImpl;
    private readonly diagnosticsProvider: DiagnosticsProviderImpl;
    private readonly renameProvider: RenameProviderImpl;
    private readonly hoverProvider: HoverProviderImpl;
    private readonly findReferencesProvider: FindReferencesProviderImpl;
    private readonly selectionRangeProvider: SelectionRangeProviderImpl;
    private readonly signatureHelpProvider: SignatureHelpProviderImpl;
    private readonly semanticTokensProvider: SemanticTokensProviderImpl;
<<<<<<< HEAD
    private readonly documentHeightProvider: DocumentHighlightProviderImpl;
=======
    private readonly implementationProvider: ImplementationProviderImpl;
    private readonly typeDefinitionProvider: TypeDefinitionProviderImpl;
>>>>>>> 5dfefc1c

    constructor(configManager: LSConfigManager, lsAndTsDocResolver: LSAndTSDocResolver) {
        this.configManager = configManager;
        this.lsAndTsDocResolver = lsAndTsDocResolver;
        this.completionProvider = new CompletionsProviderImpl(
            this.lsAndTsDocResolver,
            this.configManager
        );
        this.codeActionsProvider = new CodeActionsProviderImpl(
            this.lsAndTsDocResolver,
            this.completionProvider,
            configManager
        );
        this.updateImportsProvider = new UpdateImportsProviderImpl(this.lsAndTsDocResolver);
        this.diagnosticsProvider = new DiagnosticsProviderImpl(
            this.lsAndTsDocResolver,
            configManager
        );
        this.renameProvider = new RenameProviderImpl(this.lsAndTsDocResolver, configManager);
        this.hoverProvider = new HoverProviderImpl(this.lsAndTsDocResolver);
        this.findReferencesProvider = new FindReferencesProviderImpl(this.lsAndTsDocResolver);
        this.selectionRangeProvider = new SelectionRangeProviderImpl(this.lsAndTsDocResolver);
        this.signatureHelpProvider = new SignatureHelpProviderImpl(this.lsAndTsDocResolver);
        this.semanticTokensProvider = new SemanticTokensProviderImpl(this.lsAndTsDocResolver);
<<<<<<< HEAD
        this.documentHeightProvider = new DocumentHighlightProviderImpl(this.lsAndTsDocResolver);
=======
        this.implementationProvider = new ImplementationProviderImpl(this.lsAndTsDocResolver);
        this.typeDefinitionProvider = new TypeDefinitionProviderImpl(this.lsAndTsDocResolver);
>>>>>>> 5dfefc1c
    }

    async getDiagnostics(
        document: Document,
        cancellationToken?: CancellationToken
    ): Promise<Diagnostic[]> {
        if (!this.featureEnabled('diagnostics')) {
            return [];
        }

        return this.diagnosticsProvider.getDiagnostics(document, cancellationToken);
    }

    async doHover(document: Document, position: Position): Promise<Hover | null> {
        if (!this.featureEnabled('hover')) {
            return null;
        }

        return this.hoverProvider.doHover(document, position);
    }

    async getDocumentSymbols(
        document: Document,
        cancellationToken?: CancellationToken
    ): Promise<SymbolInformation[]> {
        if (!this.featureEnabled('documentSymbols')) {
            return [];
        }

        const { lang, tsDoc } = await this.getLSAndTSDoc(document);
        const fragment = await tsDoc.getFragment();

        if (cancellationToken?.isCancellationRequested) {
            return [];
        }

        const navTree = lang.getNavigationTree(tsDoc.filePath);

        const symbols: SymbolInformation[] = [];
        collectSymbols(navTree, undefined, (symbol) => symbols.push(symbol));

        const topContainerName = symbols[0].name;
        const result: SymbolInformation[] = [];

        for (let symbol of symbols.slice(1)) {
            if (symbol.containerName === topContainerName) {
                symbol.containerName = 'script';
            }

            symbol = mapSymbolInformationToOriginal(fragment, symbol);

            if (
                symbol.location.range.start.line < 0 ||
                symbol.location.range.end.line < 0 ||
                isZeroLengthRange(symbol.location.range) ||
                symbol.name.startsWith('__sveltets_')
            ) {
                continue;
            }

            if (
                (symbol.kind === SymbolKind.Property || symbol.kind === SymbolKind.Method) &&
                !isInScript(symbol.location.range.start, document)
            ) {
                if (
                    symbol.name === 'props' &&
                    document.getText().charAt(document.offsetAt(symbol.location.range.start)) !==
                        'p'
                ) {
                    // This is the "props" of a generated component constructor
                    continue;
                }
                const node = tsDoc.svelteNodeAt(symbol.location.range.start);
                if (
                    (node && (isAttributeName(node) || isAttributeShorthand(node))) ||
                    isEventHandler(node)
                ) {
                    // This is a html or component property, they are not treated as a new symbol
                    // in JSX and so we do the same for the new transformation.
                    continue;
                }
            }

            if (symbol.name === '<function>') {
                let name = getTextInRange(symbol.location.range, document.getText()).trimLeft();
                if (name.length > 50) {
                    name = name.substring(0, 50) + '...';
                }
                symbol.name = name;
            }

            if (symbol.name.startsWith('$$_')) {
                if (!symbol.name.includes('$on')) {
                    continue;
                }
                // on:foo={() => ''}   ->   $on("foo") callback
                symbol.name = symbol.name.substring(symbol.name.indexOf('$on'));
            }

            result.push(symbol);
        }

        return result;

        function collectSymbols(
            tree: NavigationTree,
            container: string | undefined,
            cb: (symbol: SymbolInformation) => void
        ) {
            const start = tree.spans[0];
            const end = tree.spans[tree.spans.length - 1];
            if (start && end) {
                cb(
                    SymbolInformation.create(
                        tree.text,
                        symbolKindFromString(tree.kind),
                        Range.create(
                            fragment.positionAt(start.start),
                            fragment.positionAt(end.start + end.length)
                        ),
                        fragment.getURL(),
                        container
                    )
                );
            }
            if (tree.childItems) {
                for (const child of tree.childItems) {
                    collectSymbols(child, tree.text, cb);
                }
            }
        }
    }

    async getCompletions(
        document: Document,
        position: Position,
        completionContext?: CompletionContext,
        cancellationToken?: CancellationToken
    ): Promise<AppCompletionList<CompletionEntryWithIdentifer> | null> {
        if (!this.featureEnabled('completions')) {
            return null;
        }

        const tsDirectiveCommentCompletions = getDirectiveCommentCompletions(
            position,
            document,
            completionContext
        );

        const completions = await this.completionProvider.getCompletions(
            document,
            position,
            completionContext,
            cancellationToken
        );

        if (completions && tsDirectiveCommentCompletions) {
            return CompletionList.create(
                completions.items.concat(tsDirectiveCommentCompletions.items),
                completions.isIncomplete
            );
        }

        return completions ?? tsDirectiveCommentCompletions;
    }

    async resolveCompletion(
        document: Document,
        completionItem: AppCompletionItem<CompletionEntryWithIdentifer>,
        cancellationToken?: CancellationToken
    ): Promise<AppCompletionItem<CompletionEntryWithIdentifer>> {
        return this.completionProvider.resolveCompletion(
            document,
            completionItem,
            cancellationToken
        );
    }

    async getDefinitions(document: Document, position: Position): Promise<DefinitionLink[]> {
        if (!this.featureEnabled('definitions')) {
            return [];
        }

        const { lang, tsDoc } = await this.getLSAndTSDoc(document);
        const mainFragment = await tsDoc.getFragment();

        const defs = lang.getDefinitionAndBoundSpan(
            tsDoc.filePath,
            mainFragment.offsetAt(mainFragment.getGeneratedPosition(position))
        );

        if (!defs || !defs.definitions) {
            return [];
        }

        const docs = new SnapshotFragmentMap(this.lsAndTsDocResolver);
        docs.set(tsDoc.filePath, { fragment: mainFragment, snapshot: tsDoc });

        const result = await Promise.all(
            defs.definitions.map(async (def) => {
                const { fragment, snapshot } = await docs.retrieve(def.fileName);

                if (
                    !def.fileName.endsWith('svelte-shims.d.ts') &&
                    isNoTextSpanInGeneratedCode(snapshot.getFullText(), def.textSpan)
                ) {
                    return LocationLink.create(
                        pathToUrl(def.fileName),
                        convertToLocationRange(fragment, def.textSpan),
                        convertToLocationRange(fragment, def.textSpan),
                        convertToLocationRange(mainFragment, defs.textSpan)
                    );
                }
            })
        );
        return result.filter(isNotNullOrUndefined);
    }

    async prepareRename(document: Document, position: Position): Promise<Range | null> {
        if (!this.featureEnabled('rename')) {
            return null;
        }

        return this.renameProvider.prepareRename(document, position);
    }

    async rename(
        document: Document,
        position: Position,
        newName: string
    ): Promise<WorkspaceEdit | null> {
        if (!this.featureEnabled('rename')) {
            return null;
        }

        return this.renameProvider.rename(document, position, newName);
    }

    async getCodeActions(
        document: Document,
        range: Range,
        context: CodeActionContext,
        cancellationToken?: CancellationToken
    ): Promise<CodeAction[]> {
        if (!this.featureEnabled('codeActions')) {
            return [];
        }

        return this.codeActionsProvider.getCodeActions(document, range, context, cancellationToken);
    }

    async executeCommand(
        document: Document,
        command: string,
        args?: any[]
    ): Promise<WorkspaceEdit | null> {
        if (!this.featureEnabled('codeActions')) {
            return null;
        }

        return this.codeActionsProvider.executeCommand(document, command, args);
    }

    async updateImports(fileRename: FileRename): Promise<WorkspaceEdit | null> {
        if (
            !(
                this.configManager.enabled('svelte.enable') &&
                this.configManager.enabled('svelte.rename.enable')
            )
        ) {
            return null;
        }

        return this.updateImportsProvider.updateImports(fileRename);
    }

    async findReferences(
        document: Document,
        position: Position,
        context: ReferenceContext
    ): Promise<Location[] | null> {
        if (!this.featureEnabled('findReferences')) {
            return null;
        }

        return this.findReferencesProvider.findReferences(document, position, context);
    }

    async onWatchFileChanges(onWatchFileChangesParas: OnWatchFileChangesPara[]): Promise<void> {
        let doneUpdateProjectFiles = false;

        for (const { fileName, changeType } of onWatchFileChangesParas) {
            const pathParts = fileName.split(/\/|\\/);
            const dirPathParts = pathParts.slice(0, pathParts.length - 1);
            if (ignoredBuildDirectories.some((dir) => dirPathParts.includes(dir))) {
                continue;
            }

            const scriptKind = getScriptKindFromFileName(fileName);
            if (scriptKind === ts.ScriptKind.Unknown) {
                // We don't deal with svelte files here
                continue;
            }

            if (changeType === FileChangeType.Created && !doneUpdateProjectFiles) {
                doneUpdateProjectFiles = true;
                await this.lsAndTsDocResolver.updateProjectFiles();
            } else if (changeType === FileChangeType.Deleted) {
                await this.lsAndTsDocResolver.deleteSnapshot(fileName);
            } else {
                await this.lsAndTsDocResolver.updateExistingTsOrJsFile(fileName);
            }
        }
    }

    async updateTsOrJsFile(
        fileName: string,
        changes: TextDocumentContentChangeEvent[]
    ): Promise<void> {
        await this.lsAndTsDocResolver.updateExistingTsOrJsFile(fileName, changes);
    }

    async getSelectionRange(
        document: Document,
        position: Position
    ): Promise<SelectionRange | null> {
        if (!this.featureEnabled('selectionRange')) {
            return null;
        }

        return this.selectionRangeProvider.getSelectionRange(document, position);
    }

    async getSignatureHelp(
        document: Document,
        position: Position,
        context: SignatureHelpContext | undefined,
        cancellationToken?: CancellationToken
    ): Promise<SignatureHelp | null> {
        if (!this.featureEnabled('signatureHelp')) {
            return null;
        }

        return this.signatureHelpProvider.getSignatureHelp(
            document,
            position,
            context,
            cancellationToken
        );
    }

    async getSemanticTokens(
        textDocument: Document,
        range?: Range,
        cancellationToken?: CancellationToken
    ): Promise<SemanticTokens | null> {
        if (!this.featureEnabled('semanticTokens')) {
            return {
                data: []
            };
        }

        return this.semanticTokensProvider.getSemanticTokens(
            textDocument,
            range,
            cancellationToken
        );
    }

    async getImplementation(document: Document, position: Position): Promise<Location[] | null> {
        if (!this.featureEnabled('implementation')) {
            return null;
        }

        return this.implementationProvider.getImplementation(document, position);
    }

    async getTypeDefinition(document: Document, position: Position): Promise<Location[] | null> {
        if (!this.featureEnabled('typeDefinition')) {
            return null;
        }

        return this.typeDefinitionProvider.getTypeDefinition(document, position);
    }

    async findDocumentHighlight(
        document: Document,
        position: Position
    ): Promise<DocumentHighlight[] | null> {
        return this.documentHeightProvider.findDocumentHighlight(document, position);
    }

    private async getLSAndTSDoc(document: Document) {
        return this.lsAndTsDocResolver.getLSAndTSDoc(document);
    }

    /**
     * @internal Public for tests only
     */
    public getSnapshotManager(fileName: string) {
        return this.lsAndTsDocResolver.getSnapshotManager(fileName);
    }

    private featureEnabled(feature: keyof LSTypescriptConfig) {
        return (
            this.configManager.enabled('typescript.enable') &&
            this.configManager.enabled(`typescript.${feature}.enable`)
        );
    }
}<|MERGE_RESOLUTION|>--- conflicted
+++ resolved
@@ -7,6 +7,7 @@
     CompletionList,
     DefinitionLink,
     Diagnostic,
+    DocumentHighlight,
     FileChangeType,
     Hover,
     Location,
@@ -18,16 +19,10 @@
     SemanticTokens,
     SignatureHelp,
     SignatureHelpContext,
-<<<<<<< HEAD
-    SemanticTokens,
-    TextDocumentContentChangeEvent,
-    DocumentHighlight
-=======
     SymbolInformation,
     SymbolKind,
     TextDocumentContentChangeEvent,
     WorkspaceEdit
->>>>>>> 5dfefc1c
 } from 'vscode-languageserver';
 import { Document, getTextInRange, mapSymbolInformationToOriginal } from '../../lib/documents';
 import { LSConfigManager, LSTypescriptConfig } from '../../ls-config';
@@ -52,14 +47,7 @@
     SignatureHelpProvider,
     TypeDefinitionProvider,
     UpdateImportsProvider,
-<<<<<<< HEAD
-    OnWatchFileChangesPara,
-    SemanticTokensProvider,
-    UpdateTsOrJsFile,
-    DocumentHighlightProvider
-=======
     UpdateTsOrJsFile
->>>>>>> 5dfefc1c
 } from '../interfaces';
 import { CodeActionsProviderImpl } from './features/CodeActionsProvider';
 import {
@@ -78,9 +66,7 @@
 import { TypeDefinitionProviderImpl } from './features/TypeDefinitionProvider';
 import { UpdateImportsProviderImpl } from './features/UpdateImportsProvider';
 import { isNoTextSpanInGeneratedCode, SnapshotFragmentMap } from './features/utils';
-<<<<<<< HEAD
 import { DocumentHighlightProviderImpl } from './features/DocumentHighlightProvider';
-=======
 import { LSAndTSDocResolver } from './LSAndTSDocResolver';
 import { ignoredBuildDirectories } from './SnapshotManager';
 import { isAttributeName, isAttributeShorthand, isEventHandler } from './svelte-ast-utils';
@@ -90,7 +76,6 @@
     isInScript,
     symbolKindFromString
 } from './utils';
->>>>>>> 5dfefc1c
 
 export class TypeScriptPlugin
     implements
@@ -105,12 +90,9 @@
         SelectionRangeProvider,
         SignatureHelpProvider,
         SemanticTokensProvider,
-<<<<<<< HEAD
         DocumentHighlightProvider,
-=======
         ImplementationProvider,
         TypeDefinitionProvider,
->>>>>>> 5dfefc1c
         OnWatchFileChanges,
         CompletionsProvider<CompletionEntryWithIdentifer>,
         UpdateTsOrJsFile
@@ -128,12 +110,9 @@
     private readonly selectionRangeProvider: SelectionRangeProviderImpl;
     private readonly signatureHelpProvider: SignatureHelpProviderImpl;
     private readonly semanticTokensProvider: SemanticTokensProviderImpl;
-<<<<<<< HEAD
-    private readonly documentHeightProvider: DocumentHighlightProviderImpl;
-=======
     private readonly implementationProvider: ImplementationProviderImpl;
     private readonly typeDefinitionProvider: TypeDefinitionProviderImpl;
->>>>>>> 5dfefc1c
+    private readonly documentHeightProvider: DocumentHighlightProviderImpl;
 
     constructor(configManager: LSConfigManager, lsAndTsDocResolver: LSAndTSDocResolver) {
         this.configManager = configManager;
@@ -158,12 +137,9 @@
         this.selectionRangeProvider = new SelectionRangeProviderImpl(this.lsAndTsDocResolver);
         this.signatureHelpProvider = new SignatureHelpProviderImpl(this.lsAndTsDocResolver);
         this.semanticTokensProvider = new SemanticTokensProviderImpl(this.lsAndTsDocResolver);
-<<<<<<< HEAD
-        this.documentHeightProvider = new DocumentHighlightProviderImpl(this.lsAndTsDocResolver);
-=======
         this.implementationProvider = new ImplementationProviderImpl(this.lsAndTsDocResolver);
         this.typeDefinitionProvider = new TypeDefinitionProviderImpl(this.lsAndTsDocResolver);
->>>>>>> 5dfefc1c
+        this.documentHeightProvider = new DocumentHighlightProviderImpl(this.lsAndTsDocResolver);
     }
 
     async getDiagnostics(
