import ts, { NavigationTree } from 'typescript';
import {
    CallHierarchyIncomingCall,
    CallHierarchyItem,
    CallHierarchyOutgoingCall,
    CancellationToken,
    CodeAction,
    CodeActionContext,
    CodeLens,
    CompletionContext,
    CompletionList,
    DefinitionLink,
    Diagnostic,
    DocumentHighlight,
    FileChangeType,
    FoldingRange,
    Hover,
    InlayHint,
    Location,
    LocationLink,
    Position,
    Range,
    ReferenceContext,
    SelectionRange,
    SemanticTokens,
    SignatureHelp,
    SignatureHelpContext,
    SymbolInformation,
    SymbolKind,
    TextDocumentContentChangeEvent,
    WorkspaceEdit
} from 'vscode-languageserver';
import {
    Document,
    DocumentManager,
    getTextInRange,
    mapSymbolInformationToOriginal
} from '../../lib/documents';
import { LSConfigManager, LSTypescriptConfig } from '../../ls-config';
import { isNotNullOrUndefined, isZeroLengthRange, pathToUrl } from '../../utils';
import {
    AppCompletionItem,
    AppCompletionList,
    CallHierarchyProvider,
    CodeActionsProvider,
    CodeLensProvider,
    CompletionsProvider,
    DefinitionsProvider,
    DiagnosticsProvider,
    DocumentHighlightProvider,
    DocumentSymbolsProvider,
    FileReferencesProvider,
    FileRename,
    FindComponentReferencesProvider,
    FindReferencesProvider,
    FoldingRangeProvider,
    HoverProvider,
    ImplementationProvider,
    InlayHintProvider,
    OnWatchFileChanges,
    OnWatchFileChangesPara,
    RenameProvider,
    SelectionRangeProvider,
    SemanticTokensProvider,
    SignatureHelpProvider,
    TypeDefinitionProvider,
    UpdateImportsProvider,
    UpdateTsOrJsFile
} from '../interfaces';
import { LSAndTSDocResolver } from './LSAndTSDocResolver';
import { ignoredBuildDirectories } from './SnapshotManager';
import { CodeActionsProviderImpl } from './features/CodeActionsProvider';
import { CompletionResolveInfo, CompletionsProviderImpl } from './features/CompletionProvider';
import { DiagnosticsProviderImpl } from './features/DiagnosticsProvider';
import { FindComponentReferencesProviderImpl } from './features/FindComponentReferencesProvider';
import { FindFileReferencesProviderImpl } from './features/FindFileReferencesProvider';
import { FindReferencesProviderImpl } from './features/FindReferencesProvider';
import { FoldingRangeProviderImpl } from './features/FoldingRangeProvider';
import { HoverProviderImpl } from './features/HoverProvider';
import { ImplementationProviderImpl } from './features/ImplementationProvider';
import { InlayHintProviderImpl } from './features/InlayHintProvider';
import { RenameProviderImpl } from './features/RenameProvider';
import { SelectionRangeProviderImpl } from './features/SelectionRangeProvider';
import { SemanticTokensProviderImpl } from './features/SemanticTokensProvider';
import { SignatureHelpProviderImpl } from './features/SignatureHelpProvider';
import { TypeDefinitionProviderImpl } from './features/TypeDefinitionProvider';
import { UpdateImportsProviderImpl } from './features/UpdateImportsProvider';
import { getDirectiveCommentCompletions } from './features/getDirectiveCommentCompletions';
import {
    SnapshotMap,
    is$storeVariableIn$storeDeclaration,
    isTextSpanInGeneratedCode
} from './features/utils';
import { DocumentHighlightProviderImpl } from './features/DocumentHighlightProvider';
import { isAttributeName, isAttributeShorthand, isEventHandler } from './svelte-ast-utils';
import {
    convertToLocationForReferenceOrDefinition,
    convertToLocationRange,
    isInScript,
    isSvelte2tsxShimFile,
    isSvelteFilePath,
    symbolKindFromString
} from './utils';
import { CallHierarchyProviderImpl } from './features/CallHierarchyProvider';
import { CodeLensProviderImpl } from './features/CodeLensProvider';

export class TypeScriptPlugin
    implements
        DiagnosticsProvider,
        HoverProvider,
        DocumentSymbolsProvider,
        DefinitionsProvider,
        CodeActionsProvider,
        UpdateImportsProvider,
        RenameProvider,
        FindReferencesProvider,
        FileReferencesProvider,
        FindComponentReferencesProvider,
        SelectionRangeProvider,
        SignatureHelpProvider,
        SemanticTokensProvider,
        DocumentHighlightProvider,
        ImplementationProvider,
        TypeDefinitionProvider,
        InlayHintProvider,
        CallHierarchyProvider,
        FoldingRangeProvider,
        CodeLensProvider,
        OnWatchFileChanges,
        CompletionsProvider<CompletionResolveInfo>,
        UpdateTsOrJsFile
{
    __name = 'ts';
    private readonly configManager: LSConfigManager;
    private readonly documentManager: DocumentManager;
    private readonly lsAndTsDocResolver: LSAndTSDocResolver;
    private readonly completionProvider: CompletionsProviderImpl;
    private readonly codeActionsProvider: CodeActionsProviderImpl;
    private readonly updateImportsProvider: UpdateImportsProviderImpl;
    private readonly diagnosticsProvider: DiagnosticsProviderImpl;
    private readonly renameProvider: RenameProviderImpl;
    private readonly hoverProvider: HoverProviderImpl;
    private readonly findReferencesProvider: FindReferencesProviderImpl;
    private readonly findFileReferencesProvider: FindFileReferencesProviderImpl;
    private readonly findComponentReferencesProvider: FindComponentReferencesProviderImpl;

    private readonly selectionRangeProvider: SelectionRangeProviderImpl;
    private readonly signatureHelpProvider: SignatureHelpProviderImpl;
    private readonly semanticTokensProvider: SemanticTokensProviderImpl;
    private readonly implementationProvider: ImplementationProviderImpl;
    private readonly typeDefinitionProvider: TypeDefinitionProviderImpl;
    private readonly inlayHintProvider: InlayHintProviderImpl;
    private readonly foldingRangeProvider: FoldingRangeProviderImpl;
    private readonly callHierarchyProvider: CallHierarchyProviderImpl;
<<<<<<< HEAD
    private readonly documentHeightProvider: DocumentHighlightProviderImpl;
=======
    private readonly codLensProvider: CodeLensProviderImpl;
>>>>>>> 156bd7d7

    constructor(
        configManager: LSConfigManager,
        lsAndTsDocResolver: LSAndTSDocResolver,
        workspaceUris: string[],
        documentManager: DocumentManager
    ) {
        this.configManager = configManager;
        this.documentManager = documentManager;
        this.lsAndTsDocResolver = lsAndTsDocResolver;
        this.completionProvider = new CompletionsProviderImpl(
            this.lsAndTsDocResolver,
            this.configManager
        );
        this.codeActionsProvider = new CodeActionsProviderImpl(
            this.lsAndTsDocResolver,
            this.completionProvider,
            configManager
        );
        this.updateImportsProvider = new UpdateImportsProviderImpl(
            this.lsAndTsDocResolver,
            ts.sys.useCaseSensitiveFileNames
        );
        this.diagnosticsProvider = new DiagnosticsProviderImpl(
            this.lsAndTsDocResolver,
            configManager
        );
        this.renameProvider = new RenameProviderImpl(this.lsAndTsDocResolver, configManager);
        this.hoverProvider = new HoverProviderImpl(this.lsAndTsDocResolver);
        this.findFileReferencesProvider = new FindFileReferencesProviderImpl(
            this.lsAndTsDocResolver
        );
        this.findComponentReferencesProvider = new FindComponentReferencesProviderImpl(
            this.lsAndTsDocResolver
        );
        this.findReferencesProvider = new FindReferencesProviderImpl(
            this.lsAndTsDocResolver,
            this.findComponentReferencesProvider
        );
        this.selectionRangeProvider = new SelectionRangeProviderImpl(this.lsAndTsDocResolver);
        this.signatureHelpProvider = new SignatureHelpProviderImpl(this.lsAndTsDocResolver);
        this.semanticTokensProvider = new SemanticTokensProviderImpl(this.lsAndTsDocResolver);
        this.implementationProvider = new ImplementationProviderImpl(this.lsAndTsDocResolver);
        this.typeDefinitionProvider = new TypeDefinitionProviderImpl(this.lsAndTsDocResolver);
        this.inlayHintProvider = new InlayHintProviderImpl(this.lsAndTsDocResolver);
        this.callHierarchyProvider = new CallHierarchyProviderImpl(
            this.lsAndTsDocResolver,
            workspaceUris
        );
        this.foldingRangeProvider = new FoldingRangeProviderImpl(
            this.lsAndTsDocResolver,
            configManager
        );
<<<<<<< HEAD
        this.documentHeightProvider = new DocumentHighlightProviderImpl(this.lsAndTsDocResolver);
=======
        this.codLensProvider = new CodeLensProviderImpl(
            this.lsAndTsDocResolver,
            this.findReferencesProvider,
            this.implementationProvider,
            this.configManager
        );
>>>>>>> 156bd7d7
    }

    async getDiagnostics(
        document: Document,
        cancellationToken?: CancellationToken
    ): Promise<Diagnostic[]> {
        if (!this.featureEnabled('diagnostics')) {
            return [];
        }

        return this.diagnosticsProvider.getDiagnostics(document, cancellationToken);
    }

    async doHover(document: Document, position: Position): Promise<Hover | null> {
        if (!this.featureEnabled('hover')) {
            return null;
        }

        return this.hoverProvider.doHover(document, position);
    }

    async getDocumentSymbols(
        document: Document,
        cancellationToken?: CancellationToken
    ): Promise<SymbolInformation[]> {
        if (!this.featureEnabled('documentSymbols')) {
            return [];
        }

        const { lang, tsDoc } = await this.lsAndTsDocResolver.getLsForSyntheticOperations(document);

        if (cancellationToken?.isCancellationRequested) {
            return [];
        }

        const navTree = lang.getNavigationTree(tsDoc.filePath);

        const symbols: SymbolInformation[] = [];
        collectSymbols(navTree, undefined, (symbol) => symbols.push(symbol));

        const topContainerName = symbols[0].name;
        const result: SymbolInformation[] = [];

        for (let symbol of symbols.slice(1)) {
            if (symbol.containerName === topContainerName) {
                symbol.containerName = 'script';
            }

            symbol = mapSymbolInformationToOriginal(tsDoc, symbol);

            if (
                symbol.location.range.start.line < 0 ||
                symbol.location.range.end.line < 0 ||
                isZeroLengthRange(symbol.location.range) ||
                symbol.name.startsWith('__sveltets_')
            ) {
                continue;
            }

            if (
                (symbol.kind === SymbolKind.Property || symbol.kind === SymbolKind.Method) &&
                !isInScript(symbol.location.range.start, document)
            ) {
                if (
                    symbol.name === 'props' &&
                    document.getText().charAt(document.offsetAt(symbol.location.range.start)) !==
                        'p'
                ) {
                    // This is the "props" of a generated component constructor
                    continue;
                }
                const node = tsDoc.svelteNodeAt(symbol.location.range.start);
                if (
                    (node && (isAttributeName(node) || isAttributeShorthand(node))) ||
                    isEventHandler(node)
                ) {
                    // This is a html or component property, they are not treated as a new symbol
                    // in JSX and so we do the same for the new transformation.
                    continue;
                }
            }

            if (symbol.name === '<function>') {
                let name = getTextInRange(symbol.location.range, document.getText()).trimLeft();
                if (name.length > 50) {
                    name = name.substring(0, 50) + '...';
                }
                symbol.name = name;
            }

            if (symbol.name.startsWith('$$_')) {
                if (!symbol.name.includes('$on')) {
                    continue;
                }
                // on:foo={() => ''}   ->   $on("foo") callback
                symbol.name = symbol.name.substring(symbol.name.indexOf('$on'));
            }

            result.push(symbol);
        }

        return result;

        function collectSymbols(
            tree: NavigationTree,
            container: string | undefined,
            cb: (symbol: SymbolInformation) => void
        ) {
            const start = tree.spans[0];
            const end = tree.spans[tree.spans.length - 1];
            if (start && end) {
                cb(
                    SymbolInformation.create(
                        tree.text,
                        symbolKindFromString(tree.kind),
                        Range.create(
                            tsDoc.positionAt(start.start),
                            tsDoc.positionAt(end.start + end.length)
                        ),
                        tsDoc.getURL(),
                        container
                    )
                );
            }
            if (tree.childItems) {
                for (const child of tree.childItems) {
                    collectSymbols(child, tree.text, cb);
                }
            }
        }
    }

    async getCompletions(
        document: Document,
        position: Position,
        completionContext?: CompletionContext,
        cancellationToken?: CancellationToken
    ): Promise<AppCompletionList<CompletionResolveInfo> | null> {
        if (!this.featureEnabled('completions')) {
            return null;
        }

        const tsDirectiveCommentCompletions = getDirectiveCommentCompletions(
            position,
            document,
            completionContext
        );

        const completions = await this.completionProvider.getCompletions(
            document,
            position,
            completionContext,
            cancellationToken
        );

        if (completions && tsDirectiveCommentCompletions) {
            return CompletionList.create(
                completions.items.concat(tsDirectiveCommentCompletions.items),
                completions.isIncomplete
            );
        }

        return completions ?? tsDirectiveCommentCompletions;
    }

    async resolveCompletion(
        document: Document,
        completionItem: AppCompletionItem<CompletionResolveInfo>,
        cancellationToken?: CancellationToken
    ): Promise<AppCompletionItem<CompletionResolveInfo>> {
        return this.completionProvider.resolveCompletion(
            document,
            completionItem,
            cancellationToken
        );
    }

    async getDefinitions(document: Document, position: Position): Promise<DefinitionLink[]> {
        const { lang, tsDoc, lsContainer } = await this.lsAndTsDocResolver.getLSAndTSDoc(document);

        const defs = lang.getDefinitionAndBoundSpan(
            tsDoc.filePath,
            tsDoc.offsetAt(tsDoc.getGeneratedPosition(position))
        );

        if (!defs || !defs.definitions) {
            return [];
        }

        const snapshots = new SnapshotMap(this.lsAndTsDocResolver, lsContainer);
        snapshots.set(tsDoc.filePath, tsDoc);

        const result = await Promise.all(
            defs.definitions.map(async (def) => {
                if (isSvelte2tsxShimFile(def.fileName)) {
                    return;
                }

                let snapshot = await snapshots.retrieve(def.fileName);

                // Go from generated $store to store if user wants to find definition for $store
                if (isTextSpanInGeneratedCode(snapshot.getFullText(), def.textSpan)) {
                    if (
                        !is$storeVariableIn$storeDeclaration(
                            snapshot.getFullText(),
                            def.textSpan.start
                        )
                    ) {
                        return;
                    }
                    // there will be exactly one definition, the store
                    def = lang.getDefinitionAndBoundSpan(
                        tsDoc.filePath,
                        tsDoc.getFullText().indexOf(');', def.textSpan.start) - 1
                    )!.definitions![0];
                    snapshot = await snapshots.retrieve(def.fileName);
                }

                const defLocation = convertToLocationForReferenceOrDefinition(
                    snapshot,
                    def.textSpan
                );
                return LocationLink.create(
                    defLocation.uri,
                    defLocation.range,
                    defLocation.range,
                    convertToLocationRange(tsDoc, defs.textSpan)
                );
            })
        );
        return result.filter(isNotNullOrUndefined);
    }

    async prepareRename(document: Document, position: Position): Promise<Range | null> {
        return this.renameProvider.prepareRename(document, position);
    }

    async rename(
        document: Document,
        position: Position,
        newName: string
    ): Promise<WorkspaceEdit | null> {
        return this.renameProvider.rename(document, position, newName);
    }

    async getCodeActions(
        document: Document,
        range: Range,
        context: CodeActionContext,
        cancellationToken?: CancellationToken
    ): Promise<CodeAction[]> {
        if (!this.featureEnabled('codeActions')) {
            return [];
        }

        return this.codeActionsProvider.getCodeActions(document, range, context, cancellationToken);
    }

    async resolveCodeAction(
        document: Document,
        codeAction: CodeAction,
        cancellationToken?: CancellationToken | undefined
    ): Promise<CodeAction> {
        return this.codeActionsProvider.resolveCodeAction(document, codeAction, cancellationToken);
    }

    async executeCommand(
        document: Document,
        command: string,
        args?: any[]
    ): Promise<WorkspaceEdit | null> {
        if (!this.featureEnabled('codeActions')) {
            return null;
        }

        return this.codeActionsProvider.executeCommand(document, command, args);
    }

    async updateImports(fileRename: FileRename): Promise<WorkspaceEdit | null> {
        if (
            !(
                this.configManager.enabled('svelte.enable') &&
                this.configManager.enabled('svelte.rename.enable')
            )
        ) {
            return null;
        }

        return this.updateImportsProvider.updateImports(fileRename);
    }

    async findReferences(
        document: Document,
        position: Position,
        context: ReferenceContext
    ): Promise<Location[] | null> {
        return this.findReferencesProvider.findReferences(document, position, context);
    }

    async fileReferences(uri: string): Promise<Location[] | null> {
        return this.findFileReferencesProvider.fileReferences(uri);
    }

    async findComponentReferences(uri: string): Promise<Location[] | null> {
        return this.findComponentReferencesProvider.findComponentReferences(uri);
    }

    async onWatchFileChanges(onWatchFileChangesParas: OnWatchFileChangesPara[]): Promise<void> {
        const newFiles: string[] = [];

        for (const { fileName, changeType } of onWatchFileChangesParas) {
            const pathParts = fileName.split(/\/|\\/);
            const dirPathParts = pathParts.slice(0, pathParts.length - 1);
            const declarationExtensions = [ts.Extension.Dcts, ts.Extension.Dts, ts.Extension.Dmts];
            const canSafelyIgnore =
                declarationExtensions.every((ext) => !fileName.endsWith(ext)) &&
                ignoredBuildDirectories.some((dir) => {
                    const index = dirPathParts.indexOf(dir);

                    return (
                        // Files in .svelte-kit/types should always come through
                        index > 0 && (dir !== '.svelte-kit' || dirPathParts[index + 1] !== 'types')
                    );
                });
            if (canSafelyIgnore) {
                continue;
            }

            const isSvelteFile = isSvelteFilePath(fileName);
            const isClientSvelteFile =
                isSvelteFile && this.documentManager.get(pathToUrl(fileName))?.openedByClient;

            if (changeType === FileChangeType.Deleted) {
                if (!isClientSvelteFile) {
                    await this.lsAndTsDocResolver.deleteSnapshot(fileName);
                }
                continue;
            }

            if (changeType === FileChangeType.Created) {
                newFiles.push(fileName);
                continue;
            }

            if (isSvelteFile) {
                if (!isClientSvelteFile) {
                    await this.lsAndTsDocResolver.updateExistingSvelteFile(fileName);
                }
                continue;
            }

            await this.lsAndTsDocResolver.updateExistingTsOrJsFile(fileName);
        }

        if (newFiles.length) {
            await this.lsAndTsDocResolver.updateProjectFiles(newFiles);
            await this.lsAndTsDocResolver.invalidateModuleCache(newFiles);
        }
    }

    async updateTsOrJsFile(
        fileName: string,
        changes: TextDocumentContentChangeEvent[]
    ): Promise<void> {
        await this.lsAndTsDocResolver.updateExistingTsOrJsFile(fileName, changes);
    }

    async getSelectionRange(
        document: Document,
        position: Position
    ): Promise<SelectionRange | null> {
        if (!this.featureEnabled('selectionRange')) {
            return null;
        }

        return this.selectionRangeProvider.getSelectionRange(document, position);
    }

    async getSignatureHelp(
        document: Document,
        position: Position,
        context: SignatureHelpContext | undefined,
        cancellationToken?: CancellationToken
    ): Promise<SignatureHelp | null> {
        if (!this.featureEnabled('signatureHelp')) {
            return null;
        }

        return this.signatureHelpProvider.getSignatureHelp(
            document,
            position,
            context,
            cancellationToken
        );
    }

    async getSemanticTokens(
        textDocument: Document,
        range?: Range,
        cancellationToken?: CancellationToken
    ): Promise<SemanticTokens | null> {
        if (!this.featureEnabled('semanticTokens')) {
            return {
                data: []
            };
        }

        return this.semanticTokensProvider.getSemanticTokens(
            textDocument,
            range,
            cancellationToken
        );
    }

    async getImplementation(
        document: Document,
        position: Position,
        cancellationToken?: CancellationToken
    ): Promise<Location[] | null> {
        return this.implementationProvider.getImplementation(document, position, cancellationToken);
    }

    async getTypeDefinition(document: Document, position: Position): Promise<Location[] | null> {
        return this.typeDefinitionProvider.getTypeDefinition(document, position);
    }

    async getInlayHints(
        document: Document,
        range: Range,
        cancellationToken?: CancellationToken
    ): Promise<InlayHint[] | null> {
        if (!this.configManager.enabled('typescript.enable')) {
            return null;
        }

        return this.inlayHintProvider.getInlayHints(document, range, cancellationToken);
    }

    prepareCallHierarchy(
        document: Document,
        position: Position,
        cancellationToken?: CancellationToken
    ): Promise<CallHierarchyItem[] | null> {
        return this.callHierarchyProvider.prepareCallHierarchy(
            document,
            position,
            cancellationToken
        );
    }

    getIncomingCalls(
        item: CallHierarchyItem,
        cancellationToken?: CancellationToken | undefined
    ): Promise<CallHierarchyIncomingCall[] | null> {
        return this.callHierarchyProvider.getIncomingCalls(item, cancellationToken);
    }

    async getOutgoingCalls(
        item: CallHierarchyItem,
        cancellationToken?: CancellationToken | undefined
    ): Promise<CallHierarchyOutgoingCall[] | null> {
        return this.callHierarchyProvider.getOutgoingCalls(item, cancellationToken);
    }

    async getFoldingRanges(document: Document): Promise<FoldingRange[]> {
        return this.foldingRangeProvider.getFoldingRanges(document);
    }

<<<<<<< HEAD
    async findDocumentHighlight(
        document: Document,
        position: Position
    ): Promise<DocumentHighlight[] | null> {
        return this.documentHeightProvider.findDocumentHighlight(document, position);
    }

    /**
     * @internal Public for tests only
     */
    public getSnapshotManager(fileName: string) {
        return this.lsAndTsDocResolver.getSnapshotManager(fileName);
=======
    getCodeLens(document: Document): Promise<CodeLens[] | null> {
        return this.codLensProvider.getCodeLens(document);
    }

    resolveCodeLens(
        document: Document,
        codeLensToResolve: CodeLens,
        cancellationToken?: CancellationToken
    ): Promise<CodeLens> {
        return this.codLensProvider.resolveCodeLens(document, codeLensToResolve, cancellationToken);
>>>>>>> 156bd7d7
    }

    private featureEnabled(feature: keyof LSTypescriptConfig) {
        return (
            this.configManager.enabled('typescript.enable') &&
            this.configManager.enabled(`typescript.${feature}.enable`)
        );
    }
}<|MERGE_RESOLUTION|>--- conflicted
+++ resolved
@@ -152,11 +152,8 @@
     private readonly inlayHintProvider: InlayHintProviderImpl;
     private readonly foldingRangeProvider: FoldingRangeProviderImpl;
     private readonly callHierarchyProvider: CallHierarchyProviderImpl;
-<<<<<<< HEAD
+    private readonly codLensProvider: CodeLensProviderImpl;
     private readonly documentHeightProvider: DocumentHighlightProviderImpl;
-=======
-    private readonly codLensProvider: CodeLensProviderImpl;
->>>>>>> 156bd7d7
 
     constructor(
         configManager: LSConfigManager,
@@ -210,16 +207,13 @@
             this.lsAndTsDocResolver,
             configManager
         );
-<<<<<<< HEAD
-        this.documentHeightProvider = new DocumentHighlightProviderImpl(this.lsAndTsDocResolver);
-=======
         this.codLensProvider = new CodeLensProviderImpl(
             this.lsAndTsDocResolver,
             this.findReferencesProvider,
             this.implementationProvider,
             this.configManager
         );
->>>>>>> 156bd7d7
+        this.documentHeightProvider = new DocumentHighlightProviderImpl(this.lsAndTsDocResolver);
     }
 
     async getDiagnostics(
@@ -688,31 +682,23 @@
         return this.foldingRangeProvider.getFoldingRanges(document);
     }
 
-<<<<<<< HEAD
+    getCodeLens(document: Document): Promise<CodeLens[] | null> {
+        return this.codLensProvider.getCodeLens(document);
+    }
+
+    resolveCodeLens(
+        document: Document,
+        codeLensToResolve: CodeLens,
+        cancellationToken?: CancellationToken
+    ): Promise<CodeLens> {
+        return this.codLensProvider.resolveCodeLens(document, codeLensToResolve, cancellationToken);
+    }
+
     async findDocumentHighlight(
         document: Document,
         position: Position
     ): Promise<DocumentHighlight[] | null> {
         return this.documentHeightProvider.findDocumentHighlight(document, position);
-    }
-
-    /**
-     * @internal Public for tests only
-     */
-    public getSnapshotManager(fileName: string) {
-        return this.lsAndTsDocResolver.getSnapshotManager(fileName);
-=======
-    getCodeLens(document: Document): Promise<CodeLens[] | null> {
-        return this.codLensProvider.getCodeLens(document);
-    }
-
-    resolveCodeLens(
-        document: Document,
-        codeLensToResolve: CodeLens,
-        cancellationToken?: CancellationToken
-    ): Promise<CodeLens> {
-        return this.codLensProvider.resolveCodeLens(document, codeLensToResolve, cancellationToken);
->>>>>>> 156bd7d7
     }
 
     private featureEnabled(feature: keyof LSTypescriptConfig) {
