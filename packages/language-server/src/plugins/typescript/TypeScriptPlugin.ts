--- conflicted
+++ resolved
@@ -108,11 +108,8 @@
         SemanticTokensProvider,
         ImplementationProvider,
         TypeDefinitionProvider,
-<<<<<<< HEAD
+        InlayHintProvider,
         CallHierarchyProvider,
-=======
-        InlayHintProvider,
->>>>>>> fb9414ac
         OnWatchFileChanges,
         CompletionsProvider<CompletionEntryWithIdentifier>,
         UpdateTsOrJsFile
@@ -135,11 +132,8 @@
     private readonly semanticTokensProvider: SemanticTokensProviderImpl;
     private readonly implementationProvider: ImplementationProviderImpl;
     private readonly typeDefinitionProvider: TypeDefinitionProviderImpl;
-<<<<<<< HEAD
+    private readonly inlayHintProvider: InlayHintProviderImpl;
     private readonly callHierarchyProvider: CallHierarchyProviderImpl;
-=======
-    private readonly inlayHintProvider: InlayHintProviderImpl;
->>>>>>> fb9414ac
 
     constructor(
         configManager: LSConfigManager,
@@ -176,14 +170,11 @@
         this.semanticTokensProvider = new SemanticTokensProviderImpl(this.lsAndTsDocResolver);
         this.implementationProvider = new ImplementationProviderImpl(this.lsAndTsDocResolver);
         this.typeDefinitionProvider = new TypeDefinitionProviderImpl(this.lsAndTsDocResolver);
-<<<<<<< HEAD
+        this.inlayHintProvider = new InlayHintProviderImpl(this.lsAndTsDocResolver);
         this.callHierarchyProvider = new CallHierarchyProviderImpl(
             this.lsAndTsDocResolver,
             workspaceUris
         );
-=======
-        this.inlayHintProvider = new InlayHintProviderImpl(this.lsAndTsDocResolver);
->>>>>>> fb9414ac
     }
 
     async getDiagnostics(
@@ -579,7 +570,18 @@
         return this.typeDefinitionProvider.getTypeDefinition(document, position);
     }
 
-<<<<<<< HEAD
+    async getInlayHints(
+        document: Document,
+        range: Range,
+        cancellationToken?: CancellationToken
+    ): Promise<InlayHint[] | null> {
+        if (!this.configManager.enabled('typescript.enable')) {
+            return null;
+        }
+
+        return this.inlayHintProvider.getInlayHints(document, range, cancellationToken);
+    }
+
     prepareCallHierarchy(
         document: Document,
         position: Position,
@@ -604,18 +606,6 @@
         cancellationToken?: CancellationToken | undefined
     ): Promise<CallHierarchyOutgoingCall[] | null> {
         return this.callHierarchyProvider.getOutgoingCalls(item, cancellationToken);
-=======
-    async getInlayHints(
-        document: Document,
-        range: Range,
-        cancellationToken?: CancellationToken
-    ): Promise<InlayHint[] | null> {
-        if (!this.configManager.enabled('typescript.enable')) {
-            return null;
-        }
-
-        return this.inlayHintProvider.getInlayHints(document, range, cancellationToken);
->>>>>>> fb9414ac
     }
 
     private async getLSAndTSDoc(document: Document) {
