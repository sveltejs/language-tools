import ts, { NavigationTree } from 'typescript';
import {
    CodeAction,
    CodeActionContext,
    CompletionContext,
    DefinitionLink,
    Diagnostic,
    FileChangeType,
    Hover,
    Location,
    LocationLink,
    Position,
    Range,
    ReferenceContext,
    SymbolInformation,
    WorkspaceEdit,
    CompletionList,
    SelectionRange
} from 'vscode-languageserver';
import {
    Document,
    DocumentManager,
    mapSymbolInformationToOriginal,
    getTextInRange
} from '../../lib/documents';
import { LSConfigManager, LSTypescriptConfig } from '../../ls-config';
import { pathToUrl } from '../../utils';
import {
    AppCompletionItem,
    AppCompletionList,
    CodeActionsProvider,
    CompletionsProvider,
    DefinitionsProvider,
    DiagnosticsProvider,
    DocumentSymbolsProvider,
    FileRename,
    FindReferencesProvider,
    HoverProvider,
    OnWatchFileChanges,
    RenameProvider,
<<<<<<< HEAD
    SelectionRangeProvider,
    UpdateImportsProvider
=======
    UpdateImportsProvider,
    OnWatchFileChangesPara,
>>>>>>> 961edb1e
} from '../interfaces';
import { SnapshotFragment } from './DocumentSnapshot';
import { CodeActionsProviderImpl } from './features/CodeActionsProvider';
import {
    CompletionEntryWithIdentifer,
    CompletionsProviderImpl
} from './features/CompletionProvider';
import { DiagnosticsProviderImpl } from './features/DiagnosticsProvider';
import { HoverProviderImpl } from './features/HoverProvider';
import { RenameProviderImpl } from './features/RenameProvider';
import { UpdateImportsProviderImpl } from './features/UpdateImportsProvider';
import { LSAndTSDocResolver } from './LSAndTSDocResolver';
<<<<<<< HEAD
import { convertToLocationRange, getScriptKindFromFileName, symbolKindFromString } from './utils';
import { getDirectiveCommentCompletions } from './features/getDirectiveCommentCompletions';
import { FindReferencesProviderImpl } from './features/FindReferencesProvider';
import { SelectionRangeProviderImpl } from './features/SelectionRangeProvider';
=======
import {
    convertRange,
    convertToLocationRange,
    getScriptKindFromFileName,
    symbolKindFromString,
} from './utils';
import { RenameProviderImpl } from './features/RenameProvider';
import { dirname } from 'path';
>>>>>>> 961edb1e

export class TypeScriptPlugin
    implements
        DiagnosticsProvider,
        HoverProvider,
        DocumentSymbolsProvider,
        DefinitionsProvider,
        CodeActionsProvider,
        UpdateImportsProvider,
        RenameProvider,
        FindReferencesProvider,
        SelectionRangeProvider,
        OnWatchFileChanges,
        CompletionsProvider<CompletionEntryWithIdentifer> {
    private readonly configManager: LSConfigManager;
    private readonly lsAndTsDocResolver: LSAndTSDocResolver;
    private readonly completionProvider: CompletionsProviderImpl;
    private readonly codeActionsProvider: CodeActionsProviderImpl;
    private readonly updateImportsProvider: UpdateImportsProviderImpl;
    private readonly diagnosticsProvider: DiagnosticsProviderImpl;
    private readonly renameProvider: RenameProviderImpl;
    private readonly hoverProvider: HoverProviderImpl;
    private readonly findReferencesProvider: FindReferencesProviderImpl;
    private readonly selectionRangeProvider: SelectionRangeProviderImpl;

    constructor(
        docManager: DocumentManager,
        configManager: LSConfigManager,
        workspaceUris: string[]
    ) {
        this.configManager = configManager;
        this.lsAndTsDocResolver = new LSAndTSDocResolver(docManager, workspaceUris);
        this.completionProvider = new CompletionsProviderImpl(this.lsAndTsDocResolver);
        this.codeActionsProvider = new CodeActionsProviderImpl(
            this.lsAndTsDocResolver,
            this.completionProvider
        );
        this.updateImportsProvider = new UpdateImportsProviderImpl(this.lsAndTsDocResolver);
        this.diagnosticsProvider = new DiagnosticsProviderImpl(this.lsAndTsDocResolver);
        this.renameProvider = new RenameProviderImpl(this.lsAndTsDocResolver);
        this.hoverProvider = new HoverProviderImpl(this.lsAndTsDocResolver);
        this.findReferencesProvider = new FindReferencesProviderImpl(this.lsAndTsDocResolver);
        this.selectionRangeProvider = new SelectionRangeProviderImpl(this.lsAndTsDocResolver);
    }

    async getDiagnostics(document: Document): Promise<Diagnostic[]> {
        if (!this.featureEnabled('diagnostics')) {
            return [];
        }

        return this.diagnosticsProvider.getDiagnostics(document);
    }

    async doHover(document: Document, position: Position): Promise<Hover | null> {
        if (!this.featureEnabled('hover')) {
            return null;
        }

        return this.hoverProvider.doHover(document, position);
    }

    async getDocumentSymbols(document: Document): Promise<SymbolInformation[]> {
        if (!this.featureEnabled('documentSymbols')) {
            return [];
        }

        const { lang, tsDoc } = this.getLSAndTSDoc(document);
        const fragment = await tsDoc.getFragment();
        const navTree = lang.getNavigationTree(tsDoc.filePath);

        const symbols: SymbolInformation[] = [];
        collectSymbols(navTree, undefined, (symbol) => symbols.push(symbol));

        const topContainerName = symbols[0].name;
        return (
            symbols
                .slice(1)
                .map((symbol) => {
                    if (symbol.containerName === topContainerName) {
                        return { ...symbol, containerName: 'script' };
                    }

                    return symbol;
                })
                .map((symbol) => mapSymbolInformationToOriginal(fragment, symbol))
                // Due to svelte2tsx, there will also be some symbols that are unmapped.
                // Filter those out to keep the lsp from throwing errors.
                // Also filter out transformation artifacts
                .filter(
                    (symbol) =>
                        symbol.location.range.start.line >= 0 &&
                        symbol.location.range.end.line >= 0 &&
                        !symbol.name.startsWith('__sveltets_')
                )
                .map((symbol) => {
                    if (symbol.name !== '<function>') {
                        return symbol;
                    }

                    let name = getTextInRange(symbol.location.range, document.getText()).trimLeft();
                    if (name.length > 50) {
                        name = name.substring(0, 50) + '...';
                    }
                    return {
                        ...symbol,
                        name
                    };
                })
        );

        function collectSymbols(
            tree: NavigationTree,
            container: string | undefined,
            cb: (symbol: SymbolInformation) => void
        ) {
            const start = tree.spans[0];
            const end = tree.spans[tree.spans.length - 1];
            if (start && end) {
                cb(
                    SymbolInformation.create(
                        tree.text,
                        symbolKindFromString(tree.kind),
                        Range.create(
                            fragment.positionAt(start.start),
                            fragment.positionAt(end.start + end.length)
                        ),
                        fragment.getURL(),
                        container
                    )
                );
            }
            if (tree.childItems) {
                for (const child of tree.childItems) {
                    collectSymbols(child, tree.text, cb);
                }
            }
        }
    }

    async getCompletions(
        document: Document,
        position: Position,
        completionContext?: CompletionContext
    ): Promise<AppCompletionList<CompletionEntryWithIdentifer> | null> {
        if (!this.featureEnabled('completions')) {
            return null;
        }

        const tsDirectiveCommentCompletions = getDirectiveCommentCompletions(
            position,
            document,
            completionContext
        );

        const completions = await this.completionProvider.getCompletions(
            document,
            position,
            completionContext
        );

        if (completions && tsDirectiveCommentCompletions) {
            return CompletionList.create(
                completions.items.concat(tsDirectiveCommentCompletions.items),
                completions.isIncomplete
            );
        }

        return completions ?? tsDirectiveCommentCompletions;
    }

    async resolveCompletion(
        document: Document,
        completionItem: AppCompletionItem<CompletionEntryWithIdentifer>
    ): Promise<AppCompletionItem<CompletionEntryWithIdentifer>> {
        return this.completionProvider.resolveCompletion(document, completionItem);
    }

    async getDefinitions(document: Document, position: Position): Promise<DefinitionLink[]> {
        if (!this.featureEnabled('definitions')) {
            return [];
        }

        const { lang, tsDoc } = this.getLSAndTSDoc(document);
        const fragment = await tsDoc.getFragment();

        const defs = lang.getDefinitionAndBoundSpan(
            tsDoc.filePath,
            fragment.offsetAt(fragment.getGeneratedPosition(position))
        );

        if (!defs || !defs.definitions) {
            return [];
        }

        const docs = new Map<string, SnapshotFragment>([[tsDoc.filePath, fragment]]);

        return await Promise.all(
            defs.definitions.map(async (def) => {
                let defDoc = docs.get(def.fileName);
                if (!defDoc) {
                    defDoc = await this.getSnapshot(def.fileName).getFragment();
                    docs.set(def.fileName, defDoc);
                }

                return LocationLink.create(
                    pathToUrl(def.fileName),
                    convertToLocationRange(defDoc, def.textSpan),
                    convertToLocationRange(defDoc, def.textSpan),
                    convertToLocationRange(fragment, defs.textSpan)
                );
            })
        );
    }

    async prepareRename(document: Document, position: Position): Promise<Range | null> {
        if (!this.featureEnabled('rename')) {
            return null;
        }

        return this.renameProvider.prepareRename(document, position);
    }

    async rename(
        document: Document,
        position: Position,
        newName: string
    ): Promise<WorkspaceEdit | null> {
        if (!this.featureEnabled('rename')) {
            return null;
        }

        return this.renameProvider.rename(document, position, newName);
    }

    async getCodeActions(
        document: Document,
        range: Range,
        context: CodeActionContext
    ): Promise<CodeAction[]> {
        if (!this.featureEnabled('codeActions')) {
            return [];
        }

        return this.codeActionsProvider.getCodeActions(document, range, context);
    }

    async executeCommand(
        document: Document,
        command: string,
        args?: any[]
    ): Promise<WorkspaceEdit | null> {
        if (!this.featureEnabled('codeActions')) {
            return null;
        }

        return this.codeActionsProvider.executeCommand(document, command, args);
    }

    async updateImports(fileRename: FileRename): Promise<WorkspaceEdit | null> {
        if (!this.featureEnabled('rename')) {
            return null;
        }

        return this.updateImportsProvider.updateImports(fileRename);
    }

<<<<<<< HEAD
    async findReferences(
        document: Document,
        position: Position,
        context: ReferenceContext
    ): Promise<Location[] | null> {
        if (!this.featureEnabled('findReferences')) {
            return null;
        }

        return this.findReferencesProvider.findReferences(document, position, context);
    }

    onWatchFileChanges(fileName: string, changeType: FileChangeType) {
        const scriptKind = getScriptKindFromFileName(fileName);
=======
    onWatchFileChanges(onWatchFileChangesParas: OnWatchFileChangesPara[]) {
        const readDirCache = new Map<string, string[]>();
>>>>>>> 961edb1e

        for (const { fileName, changeType } of onWatchFileChangesParas) {
            const scriptKind = getScriptKindFromFileName(fileName);

            if (scriptKind === ts.ScriptKind.Unknown) {
                // We don't deal with svelte files here
                continue;
            }

            const snapshotManager = this.getSnapshotManager(fileName);
            if (changeType === FileChangeType.Created) {
                snapshotManager.updateProjectFilesByDirname(dirname(fileName), readDirCache);
            } else if (changeType === FileChangeType.Deleted) {
                snapshotManager.delete(fileName);
                return;
            }

            // Since the options parameter only applies to svelte snapshots, and this is not
            // a svelte file, we can just set it to false without having any effect.
            snapshotManager.updateByFileName(fileName, { strictMode: false });
        }
    }

    async getSelectionRange(
        document: Document,
        position: Position
    ): Promise<SelectionRange | null> {
        if (!this.featureEnabled('selectionRange')) {
            return null;
        }

        return this.selectionRangeProvider.getSelectionRange(document, position);
    }

    private getLSAndTSDoc(document: Document) {
        return this.lsAndTsDocResolver.getLSAndTSDoc(document);
    }

    private getSnapshot(filePath: string, document?: Document) {
        return this.lsAndTsDocResolver.getSnapshot(filePath, document);
    }

    /**
     *
     * @internal
     */
    public getSnapshotManager(fileName: string) {
        return this.lsAndTsDocResolver.getSnapshotManager(fileName);
    }

    private featureEnabled(feature: keyof LSTypescriptConfig) {
        return (
            this.configManager.enabled('typescript.enable') &&
            this.configManager.enabled(`typescript.${feature}.enable`)
        );
    }
}<|MERGE_RESOLUTION|>--- conflicted
+++ resolved
@@ -1,4 +1,5 @@
 import ts, { NavigationTree } from 'typescript';
+import path from 'path';
 import {
     CodeAction,
     CodeActionContext,
@@ -38,13 +39,9 @@
     HoverProvider,
     OnWatchFileChanges,
     RenameProvider,
-<<<<<<< HEAD
     SelectionRangeProvider,
-    UpdateImportsProvider
-=======
     UpdateImportsProvider,
-    OnWatchFileChangesPara,
->>>>>>> 961edb1e
+    OnWatchFileChangesPara
 } from '../interfaces';
 import { SnapshotFragment } from './DocumentSnapshot';
 import { CodeActionsProviderImpl } from './features/CodeActionsProvider';
@@ -57,21 +54,10 @@
 import { RenameProviderImpl } from './features/RenameProvider';
 import { UpdateImportsProviderImpl } from './features/UpdateImportsProvider';
 import { LSAndTSDocResolver } from './LSAndTSDocResolver';
-<<<<<<< HEAD
 import { convertToLocationRange, getScriptKindFromFileName, symbolKindFromString } from './utils';
 import { getDirectiveCommentCompletions } from './features/getDirectiveCommentCompletions';
 import { FindReferencesProviderImpl } from './features/FindReferencesProvider';
 import { SelectionRangeProviderImpl } from './features/SelectionRangeProvider';
-=======
-import {
-    convertRange,
-    convertToLocationRange,
-    getScriptKindFromFileName,
-    symbolKindFromString,
-} from './utils';
-import { RenameProviderImpl } from './features/RenameProvider';
-import { dirname } from 'path';
->>>>>>> 961edb1e
 
 export class TypeScriptPlugin
     implements
@@ -338,7 +324,6 @@
         return this.updateImportsProvider.updateImports(fileRename);
     }
 
-<<<<<<< HEAD
     async findReferences(
         document: Document,
         position: Position,
@@ -351,12 +336,8 @@
         return this.findReferencesProvider.findReferences(document, position, context);
     }
 
-    onWatchFileChanges(fileName: string, changeType: FileChangeType) {
-        const scriptKind = getScriptKindFromFileName(fileName);
-=======
     onWatchFileChanges(onWatchFileChangesParas: OnWatchFileChangesPara[]) {
         const readDirCache = new Map<string, string[]>();
->>>>>>> 961edb1e
 
         for (const { fileName, changeType } of onWatchFileChangesParas) {
             const scriptKind = getScriptKindFromFileName(fileName);
@@ -368,7 +349,7 @@
 
             const snapshotManager = this.getSnapshotManager(fileName);
             if (changeType === FileChangeType.Created) {
-                snapshotManager.updateProjectFilesByDirname(dirname(fileName), readDirCache);
+                snapshotManager.updateProjectFilesByDirname(path.dirname(fileName), readDirCache);
             } else if (changeType === FileChangeType.Deleted) {
                 snapshotManager.delete(fileName);
                 return;
