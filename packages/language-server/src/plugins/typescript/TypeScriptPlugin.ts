import ts, { NavigationTree } from 'typescript';
import {
    CallHierarchyIncomingCall,
    CallHierarchyItem,
    CallHierarchyOutgoingCall,
    CancellationToken,
    CodeAction,
    CodeActionContext,
    CodeLens,
    CompletionContext,
    CompletionList,
    DefinitionLink,
    Diagnostic,
    FileChangeType,
    FoldingRange,
    Hover,
    InlayHint,
    Location,
    LocationLink,
    Position,
    Range,
    ReferenceContext,
    SelectionRange,
    SemanticTokens,
    SignatureHelp,
    SignatureHelpContext,
    SymbolInformation,
    SymbolKind,
    TextDocumentContentChangeEvent,
    WorkspaceEdit
} from 'vscode-languageserver';
import { Document, getTextInRange, mapSymbolInformationToOriginal } from '../../lib/documents';
import { LSConfigManager, LSTypescriptConfig } from '../../ls-config';
import { isNotNullOrUndefined, isZeroLengthRange } from '../../utils';
import {
    AppCompletionItem,
    AppCompletionList,
    CallHierarchyProvider,
    CodeActionsProvider,
    CompletionsProvider,
    DefinitionsProvider,
    DiagnosticsProvider,
    DocumentSymbolsProvider,
    FileReferencesProvider,
    FileRename,
    FindComponentReferencesProvider,
    FindReferencesProvider,
    FoldingRangeProvider,
    HoverProvider,
    ImplementationProvider,
    InlayHintProvider,
    OnWatchFileChanges,
    OnWatchFileChangesPara,
    RenameProvider,
    SelectionRangeProvider,
    SemanticTokensProvider,
    SignatureHelpProvider,
    TypeDefinitionProvider,
    UpdateImportsProvider,
<<<<<<< HEAD
    UpdateTsOrJsFile,
    CallHierarchyProvider,
    CodeLensProvider
=======
    UpdateTsOrJsFile
>>>>>>> a2f86e10
} from '../interfaces';
import { LSAndTSDocResolver } from './LSAndTSDocResolver';
import { ignoredBuildDirectories } from './SnapshotManager';
import { CallHierarchyProviderImpl } from './features/CallHierarchyProvider';
import { CodeActionsProviderImpl } from './features/CodeActionsProvider';
import {
    CompletionEntryWithIdentifier,
    CompletionsProviderImpl
} from './features/CompletionProvider';
import { DiagnosticsProviderImpl } from './features/DiagnosticsProvider';
import { FindComponentReferencesProviderImpl } from './features/FindComponentReferencesProvider';
import { FindFileReferencesProviderImpl } from './features/FindFileReferencesProvider';
import { FindReferencesProviderImpl } from './features/FindReferencesProvider';
import { FoldingRangeProviderImpl } from './features/FoldingRangeProvider';
import { HoverProviderImpl } from './features/HoverProvider';
import { ImplementationProviderImpl } from './features/ImplementationProvider';
import { InlayHintProviderImpl } from './features/InlayHintProvider';
import { RenameProviderImpl } from './features/RenameProvider';
import { SelectionRangeProviderImpl } from './features/SelectionRangeProvider';
import { SemanticTokensProviderImpl } from './features/SemanticTokensProvider';
import { SignatureHelpProviderImpl } from './features/SignatureHelpProvider';
import { TypeDefinitionProviderImpl } from './features/TypeDefinitionProvider';
import { UpdateImportsProviderImpl } from './features/UpdateImportsProvider';
import { getDirectiveCommentCompletions } from './features/getDirectiveCommentCompletions';
import {
    SnapshotMap,
    is$storeVariableIn$storeDeclaration,
    isTextSpanInGeneratedCode
} from './features/utils';
import { isAttributeName, isAttributeShorthand, isEventHandler } from './svelte-ast-utils';
import {
    convertToLocationForReferenceOrDefinition,
    convertToLocationRange,
    getScriptKindFromFileName,
    isInScript,
    symbolKindFromString
} from './utils';
<<<<<<< HEAD
import { CallHierarchyProviderImpl } from './features/CallHierarchyProvider';
import { CodeLensProviderImpl } from './features/CodeLensProvider';
=======
>>>>>>> a2f86e10

export class TypeScriptPlugin
    implements
        DiagnosticsProvider,
        HoverProvider,
        DocumentSymbolsProvider,
        DefinitionsProvider,
        CodeActionsProvider,
        UpdateImportsProvider,
        RenameProvider,
        FindReferencesProvider,
        FileReferencesProvider,
        FindComponentReferencesProvider,
        SelectionRangeProvider,
        SignatureHelpProvider,
        SemanticTokensProvider,
        ImplementationProvider,
        TypeDefinitionProvider,
        InlayHintProvider,
        CallHierarchyProvider,
<<<<<<< HEAD
        CodeLensProvider,
=======
        FoldingRangeProvider,
>>>>>>> a2f86e10
        OnWatchFileChanges,
        CompletionsProvider<CompletionEntryWithIdentifier>,
        UpdateTsOrJsFile
{
    __name = 'ts';
    private readonly configManager: LSConfigManager;
    private readonly lsAndTsDocResolver: LSAndTSDocResolver;
    private readonly completionProvider: CompletionsProviderImpl;
    private readonly codeActionsProvider: CodeActionsProviderImpl;
    private readonly updateImportsProvider: UpdateImportsProviderImpl;
    private readonly diagnosticsProvider: DiagnosticsProviderImpl;
    private readonly renameProvider: RenameProviderImpl;
    private readonly hoverProvider: HoverProviderImpl;
    private readonly findReferencesProvider: FindReferencesProviderImpl;
    private readonly findFileReferencesProvider: FindFileReferencesProviderImpl;
    private readonly findComponentReferencesProvider: FindComponentReferencesProviderImpl;

    private readonly selectionRangeProvider: SelectionRangeProviderImpl;
    private readonly signatureHelpProvider: SignatureHelpProviderImpl;
    private readonly semanticTokensProvider: SemanticTokensProviderImpl;
    private readonly implementationProvider: ImplementationProviderImpl;
    private readonly typeDefinitionProvider: TypeDefinitionProviderImpl;
    private readonly inlayHintProvider: InlayHintProviderImpl;
    private readonly foldingRangeProvider: FoldingRangeProviderImpl;
    private readonly callHierarchyProvider: CallHierarchyProviderImpl;
    private readonly codLensProvider: CodeLensProviderImpl;

    constructor(
        configManager: LSConfigManager,
        lsAndTsDocResolver: LSAndTSDocResolver,
        workspaceUris: string[]
    ) {
        this.configManager = configManager;
        this.lsAndTsDocResolver = lsAndTsDocResolver;
        this.completionProvider = new CompletionsProviderImpl(
            this.lsAndTsDocResolver,
            this.configManager
        );
        this.codeActionsProvider = new CodeActionsProviderImpl(
            this.lsAndTsDocResolver,
            this.completionProvider,
            configManager
        );
        this.updateImportsProvider = new UpdateImportsProviderImpl(this.lsAndTsDocResolver);
        this.diagnosticsProvider = new DiagnosticsProviderImpl(
            this.lsAndTsDocResolver,
            configManager
        );
        this.renameProvider = new RenameProviderImpl(this.lsAndTsDocResolver, configManager);
        this.hoverProvider = new HoverProviderImpl(this.lsAndTsDocResolver);
        this.findFileReferencesProvider = new FindFileReferencesProviderImpl(
            this.lsAndTsDocResolver
        );
        this.findComponentReferencesProvider = new FindComponentReferencesProviderImpl(
            this.lsAndTsDocResolver
        );
        this.findReferencesProvider = new FindReferencesProviderImpl(
            this.lsAndTsDocResolver,
            this.findComponentReferencesProvider
        );
        this.selectionRangeProvider = new SelectionRangeProviderImpl(this.lsAndTsDocResolver);
        this.signatureHelpProvider = new SignatureHelpProviderImpl(this.lsAndTsDocResolver);
        this.semanticTokensProvider = new SemanticTokensProviderImpl(this.lsAndTsDocResolver);
        this.implementationProvider = new ImplementationProviderImpl(this.lsAndTsDocResolver);
        this.typeDefinitionProvider = new TypeDefinitionProviderImpl(this.lsAndTsDocResolver);
        this.inlayHintProvider = new InlayHintProviderImpl(this.lsAndTsDocResolver);
        this.callHierarchyProvider = new CallHierarchyProviderImpl(
            this.lsAndTsDocResolver,
            workspaceUris
        );
<<<<<<< HEAD
        this.codLensProvider = new CodeLensProviderImpl(
            this.lsAndTsDocResolver,
            this.findReferencesProvider,
            this.implementationProvider,
            this.configManager
=======
        this.foldingRangeProvider = new FoldingRangeProviderImpl(
            this.lsAndTsDocResolver,
            configManager
>>>>>>> a2f86e10
        );
    }

    async getDiagnostics(
        document: Document,
        cancellationToken?: CancellationToken
    ): Promise<Diagnostic[]> {
        if (!this.featureEnabled('diagnostics')) {
            return [];
        }

        return this.diagnosticsProvider.getDiagnostics(document, cancellationToken);
    }

    async doHover(document: Document, position: Position): Promise<Hover | null> {
        if (!this.featureEnabled('hover')) {
            return null;
        }

        return this.hoverProvider.doHover(document, position);
    }

    async getDocumentSymbols(
        document: Document,
        cancellationToken?: CancellationToken
    ): Promise<SymbolInformation[]> {
        if (!this.featureEnabled('documentSymbols')) {
            return [];
        }

        const { lang, tsDoc } = await this.lsAndTsDocResolver.getLsForSyntheticOperations(document);

        if (cancellationToken?.isCancellationRequested) {
            return [];
        }

        const navTree = lang.getNavigationTree(tsDoc.filePath);

        const symbols: SymbolInformation[] = [];
        collectSymbols(navTree, undefined, (symbol) => symbols.push(symbol));

        const topContainerName = symbols[0].name;
        const result: SymbolInformation[] = [];

        for (let symbol of symbols.slice(1)) {
            if (symbol.containerName === topContainerName) {
                symbol.containerName = 'script';
            }

            symbol = mapSymbolInformationToOriginal(tsDoc, symbol);

            if (
                symbol.location.range.start.line < 0 ||
                symbol.location.range.end.line < 0 ||
                isZeroLengthRange(symbol.location.range) ||
                symbol.name.startsWith('__sveltets_')
            ) {
                continue;
            }

            if (
                (symbol.kind === SymbolKind.Property || symbol.kind === SymbolKind.Method) &&
                !isInScript(symbol.location.range.start, document)
            ) {
                if (
                    symbol.name === 'props' &&
                    document.getText().charAt(document.offsetAt(symbol.location.range.start)) !==
                        'p'
                ) {
                    // This is the "props" of a generated component constructor
                    continue;
                }
                const node = tsDoc.svelteNodeAt(symbol.location.range.start);
                if (
                    (node && (isAttributeName(node) || isAttributeShorthand(node))) ||
                    isEventHandler(node)
                ) {
                    // This is a html or component property, they are not treated as a new symbol
                    // in JSX and so we do the same for the new transformation.
                    continue;
                }
            }

            if (symbol.name === '<function>') {
                let name = getTextInRange(symbol.location.range, document.getText()).trimLeft();
                if (name.length > 50) {
                    name = name.substring(0, 50) + '...';
                }
                symbol.name = name;
            }

            if (symbol.name.startsWith('$$_')) {
                if (!symbol.name.includes('$on')) {
                    continue;
                }
                // on:foo={() => ''}   ->   $on("foo") callback
                symbol.name = symbol.name.substring(symbol.name.indexOf('$on'));
            }

            result.push(symbol);
        }

        return result;

        function collectSymbols(
            tree: NavigationTree,
            container: string | undefined,
            cb: (symbol: SymbolInformation) => void
        ) {
            const start = tree.spans[0];
            const end = tree.spans[tree.spans.length - 1];
            if (start && end) {
                cb(
                    SymbolInformation.create(
                        tree.text,
                        symbolKindFromString(tree.kind),
                        Range.create(
                            tsDoc.positionAt(start.start),
                            tsDoc.positionAt(end.start + end.length)
                        ),
                        tsDoc.getURL(),
                        container
                    )
                );
            }
            if (tree.childItems) {
                for (const child of tree.childItems) {
                    collectSymbols(child, tree.text, cb);
                }
            }
        }
    }

    async getCompletions(
        document: Document,
        position: Position,
        completionContext?: CompletionContext,
        cancellationToken?: CancellationToken
    ): Promise<AppCompletionList<CompletionEntryWithIdentifier> | null> {
        if (!this.featureEnabled('completions')) {
            return null;
        }

        const tsDirectiveCommentCompletions = getDirectiveCommentCompletions(
            position,
            document,
            completionContext
        );

        const completions = await this.completionProvider.getCompletions(
            document,
            position,
            completionContext,
            cancellationToken
        );

        if (completions && tsDirectiveCommentCompletions) {
            return CompletionList.create(
                completions.items.concat(tsDirectiveCommentCompletions.items),
                completions.isIncomplete
            );
        }

        return completions ?? tsDirectiveCommentCompletions;
    }

    async resolveCompletion(
        document: Document,
        completionItem: AppCompletionItem<CompletionEntryWithIdentifier>,
        cancellationToken?: CancellationToken
    ): Promise<AppCompletionItem<CompletionEntryWithIdentifier>> {
        return this.completionProvider.resolveCompletion(
            document,
            completionItem,
            cancellationToken
        );
    }

    async getDefinitions(document: Document, position: Position): Promise<DefinitionLink[]> {
        const { lang, tsDoc } = await this.lsAndTsDocResolver.getLSAndTSDoc(document);

        const defs = lang.getDefinitionAndBoundSpan(
            tsDoc.filePath,
            tsDoc.offsetAt(tsDoc.getGeneratedPosition(position))
        );

        if (!defs || !defs.definitions) {
            return [];
        }

        const snapshots = new SnapshotMap(this.lsAndTsDocResolver);
        snapshots.set(tsDoc.filePath, tsDoc);

        const result = await Promise.all(
            defs.definitions.map(async (def) => {
                if (def.fileName.endsWith('svelte-shims.d.ts')) {
                    return;
                }

                let snapshot = await snapshots.retrieve(def.fileName);

                // Go from generated $store to store if user wants to find definition for $store
                if (isTextSpanInGeneratedCode(snapshot.getFullText(), def.textSpan)) {
                    if (
                        !is$storeVariableIn$storeDeclaration(
                            snapshot.getFullText(),
                            def.textSpan.start
                        )
                    ) {
                        return;
                    }
                    // there will be exactly one definition, the store
                    def = lang.getDefinitionAndBoundSpan(
                        tsDoc.filePath,
                        tsDoc.getFullText().indexOf(');', def.textSpan.start) - 1
                    )!.definitions![0];
                    snapshot = await snapshots.retrieve(def.fileName);
                }

                const defLocation = convertToLocationForReferenceOrDefinition(
                    snapshot,
                    def.textSpan
                );
                return LocationLink.create(
                    defLocation.uri,
                    defLocation.range,
                    defLocation.range,
                    convertToLocationRange(tsDoc, defs.textSpan)
                );
            })
        );
        return result.filter(isNotNullOrUndefined);
    }

    async prepareRename(document: Document, position: Position): Promise<Range | null> {
        return this.renameProvider.prepareRename(document, position);
    }

    async rename(
        document: Document,
        position: Position,
        newName: string
    ): Promise<WorkspaceEdit | null> {
        return this.renameProvider.rename(document, position, newName);
    }

    async getCodeActions(
        document: Document,
        range: Range,
        context: CodeActionContext,
        cancellationToken?: CancellationToken
    ): Promise<CodeAction[]> {
        if (!this.featureEnabled('codeActions')) {
            return [];
        }

        return this.codeActionsProvider.getCodeActions(document, range, context, cancellationToken);
    }

    async resolveCodeAction(
        document: Document,
        codeAction: CodeAction,
        cancellationToken?: CancellationToken | undefined
    ): Promise<CodeAction> {
        return this.codeActionsProvider.resolveCodeAction(document, codeAction, cancellationToken);
    }

    async executeCommand(
        document: Document,
        command: string,
        args?: any[]
    ): Promise<WorkspaceEdit | null> {
        if (!this.featureEnabled('codeActions')) {
            return null;
        }

        return this.codeActionsProvider.executeCommand(document, command, args);
    }

    async updateImports(fileRename: FileRename): Promise<WorkspaceEdit | null> {
        if (
            !(
                this.configManager.enabled('svelte.enable') &&
                this.configManager.enabled('svelte.rename.enable')
            )
        ) {
            return null;
        }

        return this.updateImportsProvider.updateImports(fileRename);
    }

    async findReferences(
        document: Document,
        position: Position,
        context: ReferenceContext
    ): Promise<Location[] | null> {
        return this.findReferencesProvider.findReferences(document, position, context);
    }

    async fileReferences(uri: string): Promise<Location[] | null> {
        return this.findFileReferencesProvider.fileReferences(uri);
    }

    async findComponentReferences(uri: string): Promise<Location[] | null> {
        return this.findComponentReferencesProvider.findComponentReferences(uri);
    }

    async onWatchFileChanges(onWatchFileChangesParas: OnWatchFileChangesPara[]): Promise<void> {
        let doneUpdateProjectFiles = false;

        for (const { fileName, changeType } of onWatchFileChangesParas) {
            const pathParts = fileName.split(/\/|\\/);
            const dirPathParts = pathParts.slice(0, pathParts.length - 1);
            const declarationExtensions = [ts.Extension.Dcts, ts.Extension.Dts, ts.Extension.Dmts];
            const canSafelyIgnore =
                declarationExtensions.every((ext) => !fileName.endsWith(ext)) &&
                ignoredBuildDirectories.some((dir) => {
                    const index = dirPathParts.indexOf(dir);

                    return (
                        // Files in .svelte-kit/types should always come through
                        index > 0 && (dir !== '.svelte-kit' || dirPathParts[index + 1] !== 'types')
                    );
                });
            if (canSafelyIgnore) {
                continue;
            }

            const scriptKind = getScriptKindFromFileName(fileName);
            if (scriptKind === ts.ScriptKind.Unknown) {
                // We don't deal with svelte files here
                continue;
            }

            if (changeType === FileChangeType.Deleted) {
                await this.lsAndTsDocResolver.deleteSnapshot(fileName);
                continue;
            }

            if (changeType === FileChangeType.Created) {
                if (!doneUpdateProjectFiles) {
                    doneUpdateProjectFiles = true;
                    await this.lsAndTsDocResolver.updateProjectFiles();
                }
                await this.lsAndTsDocResolver.invalidateModuleCache(fileName);
                continue;
            }

            await this.lsAndTsDocResolver.updateExistingTsOrJsFile(fileName);
        }
    }

    async updateTsOrJsFile(
        fileName: string,
        changes: TextDocumentContentChangeEvent[]
    ): Promise<void> {
        await this.lsAndTsDocResolver.updateExistingTsOrJsFile(fileName, changes);
    }

    async getSelectionRange(
        document: Document,
        position: Position
    ): Promise<SelectionRange | null> {
        if (!this.featureEnabled('selectionRange')) {
            return null;
        }

        return this.selectionRangeProvider.getSelectionRange(document, position);
    }

    async getSignatureHelp(
        document: Document,
        position: Position,
        context: SignatureHelpContext | undefined,
        cancellationToken?: CancellationToken
    ): Promise<SignatureHelp | null> {
        if (!this.featureEnabled('signatureHelp')) {
            return null;
        }

        return this.signatureHelpProvider.getSignatureHelp(
            document,
            position,
            context,
            cancellationToken
        );
    }

    async getSemanticTokens(
        textDocument: Document,
        range?: Range,
        cancellationToken?: CancellationToken
    ): Promise<SemanticTokens | null> {
        if (!this.featureEnabled('semanticTokens')) {
            return {
                data: []
            };
        }

        return this.semanticTokensProvider.getSemanticTokens(
            textDocument,
            range,
            cancellationToken
        );
    }

    async getImplementation(
        document: Document,
        position: Position,
        cancellationToken?: CancellationToken
    ): Promise<Location[] | null> {
        return this.implementationProvider.getImplementation(document, position, cancellationToken);
    }

    async getTypeDefinition(document: Document, position: Position): Promise<Location[] | null> {
        return this.typeDefinitionProvider.getTypeDefinition(document, position);
    }

    async getInlayHints(
        document: Document,
        range: Range,
        cancellationToken?: CancellationToken
    ): Promise<InlayHint[] | null> {
        if (!this.configManager.enabled('typescript.enable')) {
            return null;
        }

        return this.inlayHintProvider.getInlayHints(document, range, cancellationToken);
    }

    prepareCallHierarchy(
        document: Document,
        position: Position,
        cancellationToken?: CancellationToken
    ): Promise<CallHierarchyItem[] | null> {
        return this.callHierarchyProvider.prepareCallHierarchy(
            document,
            position,
            cancellationToken
        );
    }

    getIncomingCalls(
        item: CallHierarchyItem,
        cancellationToken?: CancellationToken | undefined
    ): Promise<CallHierarchyIncomingCall[] | null> {
        return this.callHierarchyProvider.getIncomingCalls(item, cancellationToken);
    }

    async getOutgoingCalls(
        item: CallHierarchyItem,
        cancellationToken?: CancellationToken | undefined
    ): Promise<CallHierarchyOutgoingCall[] | null> {
        return this.callHierarchyProvider.getOutgoingCalls(item, cancellationToken);
    }

<<<<<<< HEAD
    getCodeLens(document: Document): Promise<CodeLens[] | null> {
        return this.codLensProvider.getCodeLens(document);
    }

    resolveCodeLens(document: Document, codeLensToResolve: CodeLens, cancellationToken?: CancellationToken): Promise<CodeLens> {
        return this.codLensProvider.resolveCodeLens(document, codeLensToResolve, cancellationToken);
    }

    private getLSAndTSDoc(document: Document) {
        return this.lsAndTsDocResolver.getLSAndTSDoc(document);
=======
    async getFoldingRanges(document: Document): Promise<FoldingRange[]> {
        return this.foldingRangeProvider.getFoldingRanges(document);
>>>>>>> a2f86e10
    }

    /**
     * @internal Public for tests only
     */
    public getSnapshotManager(fileName: string) {
        return this.lsAndTsDocResolver.getSnapshotManager(fileName);
    }

    private featureEnabled(feature: keyof LSTypescriptConfig) {
        return (
            this.configManager.enabled('typescript.enable') &&
            this.configManager.enabled(`typescript.${feature}.enable`)
        );
    }
}<|MERGE_RESOLUTION|>--- conflicted
+++ resolved
@@ -37,6 +37,7 @@
     AppCompletionList,
     CallHierarchyProvider,
     CodeActionsProvider,
+    CodeLensProvider,
     CompletionsProvider,
     DefinitionsProvider,
     DiagnosticsProvider,
@@ -57,17 +58,10 @@
     SignatureHelpProvider,
     TypeDefinitionProvider,
     UpdateImportsProvider,
-<<<<<<< HEAD
-    UpdateTsOrJsFile,
-    CallHierarchyProvider,
-    CodeLensProvider
-=======
     UpdateTsOrJsFile
->>>>>>> a2f86e10
 } from '../interfaces';
 import { LSAndTSDocResolver } from './LSAndTSDocResolver';
 import { ignoredBuildDirectories } from './SnapshotManager';
-import { CallHierarchyProviderImpl } from './features/CallHierarchyProvider';
 import { CodeActionsProviderImpl } from './features/CodeActionsProvider';
 import {
     CompletionEntryWithIdentifier,
@@ -101,11 +95,8 @@
     isInScript,
     symbolKindFromString
 } from './utils';
-<<<<<<< HEAD
 import { CallHierarchyProviderImpl } from './features/CallHierarchyProvider';
 import { CodeLensProviderImpl } from './features/CodeLensProvider';
-=======
->>>>>>> a2f86e10
 
 export class TypeScriptPlugin
     implements
@@ -126,11 +117,8 @@
         TypeDefinitionProvider,
         InlayHintProvider,
         CallHierarchyProvider,
-<<<<<<< HEAD
+        FoldingRangeProvider,
         CodeLensProvider,
-=======
-        FoldingRangeProvider,
->>>>>>> a2f86e10
         OnWatchFileChanges,
         CompletionsProvider<CompletionEntryWithIdentifier>,
         UpdateTsOrJsFile
@@ -201,17 +189,15 @@
             this.lsAndTsDocResolver,
             workspaceUris
         );
-<<<<<<< HEAD
+        this.foldingRangeProvider = new FoldingRangeProviderImpl(
+            this.lsAndTsDocResolver,
+            configManager
+        );
         this.codLensProvider = new CodeLensProviderImpl(
             this.lsAndTsDocResolver,
             this.findReferencesProvider,
             this.implementationProvider,
             this.configManager
-=======
-        this.foldingRangeProvider = new FoldingRangeProviderImpl(
-            this.lsAndTsDocResolver,
-            configManager
->>>>>>> a2f86e10
         );
     }
 
@@ -669,21 +655,20 @@
         return this.callHierarchyProvider.getOutgoingCalls(item, cancellationToken);
     }
 
-<<<<<<< HEAD
+    async getFoldingRanges(document: Document): Promise<FoldingRange[]> {
+        return this.foldingRangeProvider.getFoldingRanges(document);
+    }
+
     getCodeLens(document: Document): Promise<CodeLens[] | null> {
         return this.codLensProvider.getCodeLens(document);
     }
 
-    resolveCodeLens(document: Document, codeLensToResolve: CodeLens, cancellationToken?: CancellationToken): Promise<CodeLens> {
+    resolveCodeLens(
+        document: Document,
+        codeLensToResolve: CodeLens,
+        cancellationToken?: CancellationToken
+    ): Promise<CodeLens> {
         return this.codLensProvider.resolveCodeLens(document, codeLensToResolve, cancellationToken);
-    }
-
-    private getLSAndTSDoc(document: Document) {
-        return this.lsAndTsDocResolver.getLSAndTSDoc(document);
-=======
-    async getFoldingRanges(document: Document): Promise<FoldingRange[]> {
-        return this.foldingRangeProvider.getFoldingRanges(document);
->>>>>>> a2f86e10
     }
 
     /**
