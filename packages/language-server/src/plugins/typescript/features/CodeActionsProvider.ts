import ts from 'typescript';
import {
    CancellationToken,
    CodeAction,
    CodeActionContext,
    CodeActionKind,
    Diagnostic,
    OptionalVersionedTextDocumentIdentifier,
    Position,
    Range,
    TextDocumentEdit,
    TextEdit,
    WorkspaceEdit
} from 'vscode-languageserver';
import {
    Document,
    getLineAtPosition,
    isAtEndOfLine,
    isInTag,
    isRangeInTag,
    mapRangeToOriginal
} from '../../../lib/documents';
import { LSConfigManager } from '../../../ls-config';
import {
    flatten,
    getIndent,
    isNotNullOrUndefined,
    modifyLines,
    pathToUrl,
    possiblyComponent
} from '../../../utils';
import { CodeActionsProvider } from '../../interfaces';
import { DocumentSnapshot, SvelteDocumentSnapshot } from '../DocumentSnapshot';
import { LSAndTSDocResolver } from '../LSAndTSDocResolver';
import { changeSvelteComponentName, convertRange, toGeneratedSvelteComponentName } from '../utils';
import { CompletionsProviderImpl } from './CompletionProvider';
import {
    findContainingNode,
    FormatCodeBasis,
    getFormatCodeBasis,
    getQuotePreference,
    isTextSpanInGeneratedCode,
    SnapshotMap
} from './utils';

/**
 * TODO change this to protocol constant if it's part of the protocol
 */
export const SORT_IMPORT_CODE_ACTION_KIND = 'source.sortImports';

interface RefactorArgs {
    type: 'refactor';
    refactorName: string;
    textRange: ts.TextRange;
    originalRange: Range;
}

export class CodeActionsProviderImpl implements CodeActionsProvider {
    constructor(
        private readonly lsAndTsDocResolver: LSAndTSDocResolver,
        private readonly completionProvider: CompletionsProviderImpl,
        private readonly configManager: LSConfigManager
    ) {}

    async getCodeActions(
        document: Document,
        range: Range,
        context: CodeActionContext,
        cancellationToken?: CancellationToken
    ): Promise<CodeAction[]> {
        if (context.only?.[0] === CodeActionKind.SourceOrganizeImports) {
            return await this.organizeImports(document, cancellationToken);
        }

        if (context.only?.[0] === SORT_IMPORT_CODE_ACTION_KIND) {
            return await this.organizeImports(
                document,
                cancellationToken,
                /**skipDestructiveCodeActions */ true
            );
        }

        // for source action command (all source.xxx)
        // vscode would show different source code action kinds to choose from
        if (context.only?.[0] === CodeActionKind.Source) {
            return [
                ...(await this.organizeImports(document, cancellationToken)),
                ...(await this.organizeImports(
                    document,
                    cancellationToken,
                    /**skipDestructiveCodeActions */ true
                ))
            ];
        }

        if (
            context.diagnostics.length &&
            (!context.only || context.only.includes(CodeActionKind.QuickFix))
        ) {
            return await this.applyQuickfix(document, range, context, cancellationToken);
        }

        if (!context.only || context.only.includes(CodeActionKind.Refactor)) {
            return await this.getApplicableRefactors(document, range, cancellationToken);
        }

        return [];
    }

    private async organizeImports(
        document: Document,
        cancellationToken: CancellationToken | undefined,
        skipDestructiveCodeActions = false
    ): Promise<CodeAction[]> {
        if (!document.scriptInfo && !document.moduleScriptInfo) {
            return [];
        }

        const { lang, tsDoc, userPreferences } = await this.getLSAndTSDoc(document);

        if (cancellationToken?.isCancellationRequested || tsDoc.parserError) {
            // If there's a parser error, we fall back to only the script contents,
            // so organize imports likely throws out a lot of seemingly unused imports
            // because they are only used in the template. Therefore do nothing in this case.
            return [];
        }

        const changes = lang.organizeImports(
            {
                fileName: tsDoc.filePath,
                type: 'file',
                skipDestructiveCodeActions
            },
            {
                ...(await this.configManager.getFormatCodeSettingsForFile(
                    document,
                    tsDoc.scriptKind
                )),

                // handle it on our own
                baseIndentSize: undefined
            },
            userPreferences
        );

        const documentChanges = await Promise.all(
            changes.map(async (change) => {
                // Organize Imports will only affect the current file, so no need to check the file path
                return TextDocumentEdit.create(
                    OptionalVersionedTextDocumentIdentifier.create(document.url, null),
                    change.textChanges.map((edit) => {
                        const range = this.checkRemoveImportCodeActionRange(
                            edit,
                            tsDoc,
                            mapRangeToOriginal(tsDoc, convertRange(tsDoc, edit.span))
                        );

                        return this.fixIndentationOfImports(
                            TextEdit.replace(range, edit.newText),
                            document
                        );
                    })
                );
            })
        );

        return [
            CodeAction.create(
                skipDestructiveCodeActions ? 'Sort Imports' : 'Organize Imports',
                { documentChanges },
                skipDestructiveCodeActions
                    ? SORT_IMPORT_CODE_ACTION_KIND
                    : CodeActionKind.SourceOrganizeImports
            )
        ];
    }

    private fixIndentationOfImports(edit: TextEdit, document: Document): TextEdit {
        // "Organize Imports" will have edits that delete a group of imports by return empty edits
        // and one edit which contains all the organized imports of the group. Fix indentation
        // of that one by prepending all lines with the indentation of the first line.
        const { newText, range } = edit;
        if (!newText || range.start.character === 0) {
            return edit;
        }

        const line = getLineAtPosition(range.start, document.getText());
        const leadingChars = line.substring(0, range.start.character);
        if (leadingChars.trim() !== '') {
            return edit;
        }

        const fixedNewText = modifyLines(edit.newText, (line, idx) =>
            idx === 0 || !line ? line : leadingChars + line
        );

        if (range.end.character > 0) {
            const endLine = getLineAtPosition(range.end, document.getText());
            const isIndent = !endLine.substring(0, range.end.character).trim();

            if (isIndent) {
                const trimmedEndLine = endLine.trim();

                // imports that would be removed by the next delete edit
                if (trimmedEndLine && !trimmedEndLine.startsWith('import')) {
                    range.end.character = 0;
                }
            }
        }

        return TextEdit.replace(range, fixedNewText);
    }

    private checkRemoveImportCodeActionRange(
        edit: ts.TextChange,
        snapshot: DocumentSnapshot,
        range: Range
    ) {
        // Handle svelte2tsx wrong import mapping:
        // The character after the last import maps to the start of the script
        // TODO find a way to fix this in svelte2tsx and then remove this
        if (
            (range.end.line === 0 && range.end.character === 1) ||
            range.end.line < range.start.line
        ) {
            edit.span.length -= 1;
            range = mapRangeToOriginal(snapshot, convertRange(snapshot, edit.span));

            if (!(snapshot instanceof SvelteDocumentSnapshot)) {
                range.end.character += 1;
                return range;
            }

            const line = getLineAtPosition(range.end, snapshot.getOriginalText());
            // remove-import code action will removes the
            // line break generated by svelte2tsx,
            // but when there's no line break in the source
            // move back to next character would remove the next character
            if ([';', '"', "'"].includes(line[range.end.character])) {
                range.end.character += 1;
            }

            if (isAtEndOfLine(line, range.end.character)) {
                range.end.line += 1;
                range.end.character = 0;
            }
        }

        return range;
    }

    private async applyQuickfix(
        document: Document,
        range: Range,
        context: CodeActionContext,
        cancellationToken: CancellationToken | undefined
    ) {
        const { lang, tsDoc, userPreferences } = await this.getLSAndTSDoc(document);

        if (cancellationToken?.isCancellationRequested) {
            return [];
        }

        const start = tsDoc.offsetAt(tsDoc.getGeneratedPosition(range.start));
        const end = tsDoc.offsetAt(tsDoc.getGeneratedPosition(range.end));
        const errorCodes: number[] = context.diagnostics.map((diag) => Number(diag.code));
        const cannotFoundNameDiagnostic = context.diagnostics.filter(
            (diagnostic) => diagnostic.code === 2304
        ); // "Cannot find name '...'."

        const formatCodeSettings = await this.configManager.getFormatCodeSettingsForFile(
            document,
            tsDoc.scriptKind
        );
        const formatCodeBasis = getFormatCodeBasis(formatCodeSettings);

        let codeFixes = cannotFoundNameDiagnostic.length
            ? this.getComponentImportQuickFix(
                  start,
                  end,
                  lang,
                  tsDoc,
                  userPreferences,
                  cannotFoundNameDiagnostic,
                  formatCodeSettings
              )
            : undefined;
        codeFixes =
            // either-or situation
            codeFixes ||
            lang
                .getCodeFixesAtPosition(
                    tsDoc.filePath,
                    start,
                    end,
                    errorCodes,
                    formatCodeSettings,
                    userPreferences
                )
                .concat(
                    await this.getSvelteQuickFixes(
                        lang,
                        document,
                        cannotFoundNameDiagnostic,
                        tsDoc,
                        formatCodeBasis,
                        userPreferences
                    )
                );

        const snapshots = new SnapshotMap(this.lsAndTsDocResolver);
        snapshots.set(tsDoc.filePath, tsDoc);

        const codeActionsPromises = codeFixes.map(async (fix) => {
            const documentChangesPromises = fix.changes.map(async (change) => {
                const snapshot = await snapshots.retrieve(change.fileName);
                return TextDocumentEdit.create(
                    OptionalVersionedTextDocumentIdentifier.create(
                        pathToUrl(change.fileName),
                        null
                    ),
                    change.textChanges
                        .map((edit) => {
                            if (
                                fix.fixName === 'import' &&
                                snapshot instanceof SvelteDocumentSnapshot
                            ) {
                                return this.completionProvider.codeActionChangeToTextEdit(
                                    document,
                                    snapshot,
                                    edit,
                                    true,
                                    range.start
                                );
                            }

                            if (isTextSpanInGeneratedCode(snapshot.getFullText(), edit.span)) {
                                return undefined;
                            }

                            let originalRange = mapRangeToOriginal(
                                snapshot,
                                convertRange(snapshot, edit.span)
                            );

                            if (fix.fixName === 'unusedIdentifier') {
                                originalRange = this.checkRemoveImportCodeActionRange(
                                    edit,
                                    snapshot,
                                    originalRange
                                );
                            }

                            if (fix.fixName === 'fixMissingFunctionDeclaration') {
                                originalRange = this.checkEndOfFileCodeInsert(
                                    originalRange,
                                    range,
                                    document
                                );

                                // ts doesn't add base indent to the first line
                                if (formatCodeSettings.baseIndentSize) {
                                    const emptyLine = formatCodeBasis.newLine.repeat(2);
                                    edit.newText =
                                        emptyLine +
                                        formatCodeBasis.baseIndent +
                                        edit.newText.trimLeft();
                                }
                            }

                            if (fix.fixName === 'disableJsDiagnostics') {
                                if (edit.newText.includes('ts-nocheck')) {
                                    return this.checkTsNoCheckCodeInsert(document, edit);
                                }

                                return this.checkDisableJsDiagnosticsCodeInsert(
                                    originalRange,
                                    document,
                                    edit
                                );
                            }

                            if (fix.fixName === 'inferFromUsage') {
                                originalRange = this.checkAddJsDocCodeActionRange(
                                    snapshot,
                                    originalRange,
                                    document
                                );
                            }

                            if (originalRange.start.line < 0 || originalRange.end.line < 0) {
                                return undefined;
                            }

                            return TextEdit.replace(originalRange, edit.newText);
                        })
                        .filter(isNotNullOrUndefined)
                );
            });
            const documentChanges = await Promise.all(documentChangesPromises);
            return CodeAction.create(
                fix.description,
                {
                    documentChanges
                },
                CodeActionKind.QuickFix
            );
        });

        const codeActions = await Promise.all(codeActionsPromises);

        // filter out empty code action
        return codeActions.filter((codeAction) =>
            codeAction.edit?.documentChanges?.every(
                (change) => (<TextDocumentEdit>change).edits.length > 0
            )
        );
    }

    /**
     * import quick fix requires the symbol name to be the same as where it's defined.
     * But we have suffix on component default export to prevent conflict with
     * a local variable. So we use auto-import completion as a workaround here.
     */
    private getComponentImportQuickFix(
        start: number,
        end: number,
        lang: ts.LanguageService,
        tsDoc: DocumentSnapshot,
        userPreferences: ts.UserPreferences,
        diagnostics: Diagnostic[],
        formatCodeSetting: ts.FormatCodeSettings
    ): readonly ts.CodeFixAction[] | undefined {
        const sourceFile = lang.getProgram()?.getSourceFile(tsDoc.filePath);

        if (!sourceFile) {
            return;
        }

        const node = findContainingNode(
            sourceFile,
            {
                start,
                length: end - start
            },
            (node): node is ts.JsxOpeningLikeElement | ts.JsxClosingElement | ts.Identifier =>
                this.configManager.getConfig().svelte.useNewTransformation
                    ? ts.isCallExpression(node.parent) &&
                      ts.isIdentifier(node.parent.expression) &&
                      node.parent.expression.text === '__sveltets_2_ensureComponent' &&
                      ts.isIdentifier(node)
                    : ts.isJsxClosingElement(node) || ts.isJsxOpeningLikeElement(node)
        );

        if (!node) {
            return;
        }

        const tagName = ts.isIdentifier(node) ? node : node.tagName;
        const tagNameEnd = tagName.getEnd();
        const tagNameEndOriginalPosition = tsDoc.offsetAt(
            tsDoc.getOriginalPosition(tsDoc.positionAt(tagNameEnd))
        );
        const name = tagName.getText();
        if (!possiblyComponent(name)) {
            return;
        }

        const hasDiagnosticForTag = diagnostics.some(
            ({ range }) =>
                tsDoc.offsetAt(range.start) <= tagNameEndOriginalPosition &&
                tagNameEndOriginalPosition <= tsDoc.offsetAt(range.end)
        );

        if (!hasDiagnosticForTag) {
            return;
        }

        const completion = lang.getCompletionsAtPosition(
            tsDoc.filePath,
            tagNameEnd,
            userPreferences,
            formatCodeSetting
        );

        if (!completion) {
            return;
        }

<<<<<<< HEAD
        const name = tagName.getText();
        const suffixedName = toGeneratedSvelteComponentName(name);
=======
        const suffixedName = name + '__SvelteComponent_';
>>>>>>> 65a59798
        const errorPreventingUserPreferences =
            this.completionProvider.fixUserPreferencesForSvelteComponentImport(userPreferences);

        const toFix = (c: ts.CompletionEntry) =>
            lang
                .getCompletionEntryDetails(
                    tsDoc.filePath,
                    end,
                    c.name,
                    formatCodeSetting,
                    c.source,
                    errorPreventingUserPreferences,
                    c.data
                )
                ?.codeActions?.map((a) => ({
                    ...a,
                    description: changeSvelteComponentName(a.description),
                    fixName: 'import'
                })) ?? [];

        return flatten(
            completion.entries.filter((c) => c.name === name || c.name === suffixedName).map(toFix)
        );
    }

    private async getSvelteQuickFixes(
        lang: ts.LanguageService,
        document: Document,
        diagnostics: Diagnostic[],
        tsDoc: DocumentSnapshot,
        formatCodeBasis: FormatCodeBasis,
        userPreferences: ts.UserPreferences
    ): Promise<ts.CodeFixAction[]> {
        const program = lang.getProgram();
        const sourceFile = program?.getSourceFile(tsDoc.filePath);
        if (!program || !sourceFile) {
            return [];
        }

        const typeChecker = program.getTypeChecker();
        const results: ts.CodeFixAction[] = [];
        const quote = getQuotePreference(sourceFile, userPreferences);

        for (const diagnostic of diagnostics) {
            const start = tsDoc.offsetAt(tsDoc.getGeneratedPosition(diagnostic.range.start));
            const end = tsDoc.offsetAt(tsDoc.getGeneratedPosition(diagnostic.range.end));

            const identifier = findContainingNode(
                sourceFile,
                { start, length: end - start },
                ts.isIdentifier
            );

            if (!identifier) {
                continue;
            }

            const isQuickFixTargetTargetStore =
                identifier?.escapedText.toString().startsWith('$') && diagnostic.code === 2304;
            const isQuickFixTargetEventHandler = this.isQuickFixForEventHandler(
                document,
                diagnostic
            );

            if (isQuickFixTargetTargetStore) {
                results.push(
                    ...(await this.getSvelteStoreQuickFixes(
                        identifier,
                        lang,
                        document,
                        tsDoc,
                        userPreferences
                    ))
                );
            }

            if (isQuickFixTargetEventHandler) {
                results.push(
                    ...this.getEventHandlerQuickFixes(
                        identifier,
                        tsDoc,
                        typeChecker,
                        quote,
                        formatCodeBasis
                    )
                );
            }
        }

        return results;
    }

    private async getSvelteStoreQuickFixes(
        identifier: ts.Identifier,
        lang: ts.LanguageService,
        document: Document,
        tsDoc: DocumentSnapshot,
        userPreferences: ts.UserPreferences
    ): Promise<ts.CodeFixAction[]> {
        const storeIdentifier = identifier.escapedText.toString().substring(1);
        const formatCodeSettings = await this.configManager.getFormatCodeSettingsForFile(
            document,
            tsDoc.scriptKind
        );
        const completion = lang.getCompletionsAtPosition(
            tsDoc.filePath,
            0,
            userPreferences,
            formatCodeSettings
        );

        if (!completion) {
            return [];
        }

        const toFix = (c: ts.CompletionEntry) =>
            lang
                .getCompletionEntryDetails(
                    tsDoc.filePath,
                    0,
                    c.name,
                    formatCodeSettings,
                    c.source,
                    userPreferences,
                    c.data
                )
                ?.codeActions?.map((a) => ({
                    ...a,
                    changes: a.changes.map((change) => {
                        return {
                            ...change,
                            textChanges: change.textChanges.map((textChange) => {
                                // For some reason, TS sometimes adds the `type` modifier. Remove it.
                                return {
                                    ...textChange,
                                    newText: textChange.newText.replace(' type ', ' ')
                                };
                            })
                        };
                    }),
                    fixName: 'import'
                })) ?? [];

        return flatten(completion.entries.filter((c) => c.name === storeIdentifier).map(toFix));
    }

    /**
     * Workaround for TypeScript doesn't provide a quick fix if the signature is typed as union type, like `(() => void) | null`
     * We can remove this once TypeScript doesn't have this limitation.
     */
    private getEventHandlerQuickFixes(
        identifier: ts.Identifier,
        tsDoc: DocumentSnapshot,
        typeChecker: ts.TypeChecker,
        quote: string,
        formatCodeBasis: FormatCodeBasis
    ): ts.CodeFixAction[] {
        const type = identifier && typeChecker.getContextualType(identifier);

        // if it's not union typescript should be able to do it. no need to enhance
        if (!type || !type.isUnion()) {
            return [];
        }

        const nonNullable = type.getNonNullableType();

        if (
            !(
                nonNullable.flags & ts.TypeFlags.Object &&
                (nonNullable as ts.ObjectType).objectFlags & ts.ObjectFlags.Anonymous
            )
        ) {
            return [];
        }

        const signature = typeChecker.getSignaturesOfType(nonNullable, ts.SignatureKind.Call)[0];

        const parameters = signature.parameters.map((p) => {
            const declaration = p.valueDeclaration ?? p.declarations?.[0];
            const typeString = declaration
                ? typeChecker.typeToString(typeChecker.getTypeOfSymbolAtLocation(p, declaration))
                : '';

            return { name: p.name, typeString };
        });

        const returnType = typeChecker.typeToString(signature.getReturnType());
        const useJsDoc =
            tsDoc.scriptKind === ts.ScriptKind.JS || tsDoc.scriptKind === ts.ScriptKind.JSX;
        const parametersText = (
            useJsDoc
                ? parameters.map((p) => p.name)
                : parameters.map((p) => p.name + (p.typeString ? ': ' + p.typeString : ''))
        ).join(', ');

        const jsDoc = useJsDoc
            ? ['/**', ...parameters.map((p) => ` * @param {${p.typeString}} ${p.name}`), ' */']
            : [];

        const newText = [
            ...jsDoc,
            `function ${identifier.text}(${parametersText})${useJsDoc ? '' : ': ' + returnType} {`,
            formatCodeBasis.indent +
                `throw new Error(${quote}Function not implemented.${quote})` +
                formatCodeBasis.semi,
            '}'
        ]
            .map((line) => formatCodeBasis.baseIndent + line + formatCodeBasis.newLine)
            .join('');

        return [
            {
                description: `Add missing function declaration '${identifier.text}'`,
                fixName: 'fixMissingFunctionDeclaration',
                changes: [
                    {
                        fileName: tsDoc.filePath,
                        textChanges: [
                            {
                                newText,
                                span: { start: 0, length: 0 }
                            }
                        ]
                    }
                ]
            }
        ];
    }

    private isQuickFixForEventHandler(document: Document, diagnostic: Diagnostic) {
        const htmlNode = document.html.findNodeAt(document.offsetAt(diagnostic.range.start));
        if (
            !htmlNode.attributes ||
            !Object.keys(htmlNode.attributes).some((attr) => attr.startsWith('on:'))
        ) {
            return false;
        }

        return true;
    }

    private async getApplicableRefactors(
        document: Document,
        range: Range,
        cancellationToken: CancellationToken | undefined
    ): Promise<CodeAction[]> {
        if (
            !isRangeInTag(range, document.scriptInfo) &&
            !isRangeInTag(range, document.moduleScriptInfo)
        ) {
            return [];
        }

        // Don't allow refactorings when there is likely a store subscription.
        // Reason: Extracting that would lead to svelte2tsx' transformed store representation
        // showing up, which will confuse the user. In the long run, we maybe have to
        // setup a separate ts language service which only knows of the original script.
        const textInRange = document
            .getText()
            .substring(document.offsetAt(range.start), document.offsetAt(range.end));
        if (textInRange.includes('$')) {
            return [];
        }

        const { lang, tsDoc, userPreferences } = await this.getLSAndTSDoc(document);

        if (cancellationToken?.isCancellationRequested) {
            return [];
        }

        const textRange = {
            pos: tsDoc.offsetAt(tsDoc.getGeneratedPosition(range.start)),
            end: tsDoc.offsetAt(tsDoc.getGeneratedPosition(range.end))
        };
        const applicableRefactors = lang.getApplicableRefactors(
            document.getFilePath() || '',
            textRange,
            userPreferences
        );

        return (
            this.applicableRefactorsToCodeActions(applicableRefactors, document, range, textRange)
                // Only allow refactorings from which we know they work
                .filter(
                    (refactor) =>
                        refactor.command?.command.includes('function_scope') ||
                        refactor.command?.command.includes('constant_scope') ||
                        refactor.command?.command === 'Infer function return type'
                )
                // The language server also proposes extraction into const/function in module scope,
                // which is outside of the render function, which is svelte2tsx-specific and unmapped,
                // so it would both not work and confuse the user ("What is this render? Never declared that").
                // So filter out the module scope proposal and rename the render-title
                .filter((refactor) => !refactor.title.includes('module scope'))
                .map((refactor) => ({
                    ...refactor,
                    title: refactor.title
                        .replace(
                            "Extract to inner function in function 'render'",
                            'Extract to function'
                        )
                        .replace("Extract to constant in function 'render'", 'Extract to constant')
                }))
        );
    }

    private applicableRefactorsToCodeActions(
        applicableRefactors: ts.ApplicableRefactorInfo[],
        document: Document,
        originalRange: Range,
        textRange: { pos: number; end: number }
    ) {
        return flatten(
            applicableRefactors.map((applicableRefactor) => {
                if (applicableRefactor.inlineable === false) {
                    return [
                        CodeAction.create(applicableRefactor.description, {
                            title: applicableRefactor.description,
                            command: applicableRefactor.name,
                            arguments: [
                                document.uri,
                                <RefactorArgs>{
                                    type: 'refactor',
                                    textRange,
                                    originalRange,
                                    refactorName: 'Extract Symbol'
                                }
                            ]
                        })
                    ];
                }

                return applicableRefactor.actions.map((action) => {
                    return CodeAction.create(action.description, {
                        title: action.description,
                        command: action.name,
                        arguments: [
                            document.uri,
                            <RefactorArgs>{
                                type: 'refactor',
                                textRange,
                                originalRange,
                                refactorName: applicableRefactor.name
                            }
                        ]
                    });
                });
            })
        );
    }

    async executeCommand(
        document: Document,
        command: string,
        args?: any[]
    ): Promise<WorkspaceEdit | null> {
        if (!(args?.[1]?.type === 'refactor')) {
            return null;
        }

        const { lang, tsDoc, userPreferences } = await this.getLSAndTSDoc(document);
        const path = document.getFilePath() || '';
        const { refactorName, originalRange, textRange } = <RefactorArgs>args[1];

        const edits = lang.getEditsForRefactor(
            path,
            {},
            textRange,
            refactorName,
            command,
            userPreferences
        );
        if (!edits || edits.edits.length === 0) {
            return null;
        }

        const documentChanges = edits?.edits.map((edit) =>
            TextDocumentEdit.create(
                OptionalVersionedTextDocumentIdentifier.create(document.uri, null),
                edit.textChanges.map((edit) => {
                    const range = mapRangeToOriginal(tsDoc, convertRange(tsDoc, edit.span));

                    return TextEdit.replace(
                        this.checkEndOfFileCodeInsert(range, originalRange, document),
                        edit.newText
                    );
                })
            )
        );

        return { documentChanges };
    }

    /**
     * Some refactorings place the new code at the end of svelte2tsx' render function,
     *  which is unmapped. In this case, add it to the end of the script tag ourselves.
     */
    private checkEndOfFileCodeInsert(resultRange: Range, targetRange: Range, document: Document) {
        if (resultRange.start.line < 0 || resultRange.end.line < 0) {
            if (isRangeInTag(targetRange, document.moduleScriptInfo)) {
                return Range.create(
                    document.moduleScriptInfo.endPos,
                    document.moduleScriptInfo.endPos
                );
            }

            if (document.scriptInfo) {
                return Range.create(document.scriptInfo.endPos, document.scriptInfo.endPos);
            }
        }

        return resultRange;
    }

    private checkTsNoCheckCodeInsert(
        document: Document,
        edit: ts.TextChange
    ): TextEdit | undefined {
        const scriptInfo = document.moduleScriptInfo ?? document.scriptInfo;
        if (!scriptInfo) {
            return undefined;
        }

        const newText = ts.sys.newLine + edit.newText;

        return TextEdit.insert(scriptInfo.startPos, newText);
    }

    private checkDisableJsDiagnosticsCodeInsert(
        originalRange: Range,
        document: Document,
        edit: ts.TextChange
    ): TextEdit | null {
        const inModuleScript = isInTag(originalRange.start, document.moduleScriptInfo);
        if (!isInTag(originalRange.start, document.scriptInfo) && !inModuleScript) {
            return null;
        }

        const position = inModuleScript
            ? originalRange.start
            : this.fixPropsCodeActionRange(originalRange.start, document) ?? originalRange.start;

        // fix the length of trailing indent
        const linesOfNewText = edit.newText.split('\n');
        if (/^[ \t]*$/.test(linesOfNewText[linesOfNewText.length - 1])) {
            const line = getLineAtPosition(originalRange.start, document.getText());
            const indent = getIndent(line);
            linesOfNewText[linesOfNewText.length - 1] = indent;
        }

        return TextEdit.insert(position, linesOfNewText.join('\n'));
    }

    /**
     * svelte2tsx removes export in instance script
     */
    private fixPropsCodeActionRange(start: Position, document: Document): Position | undefined {
        const documentText = document.getText();
        const offset = document.offsetAt(start);
        const exportKeywordOffset = documentText.lastIndexOf('export', offset);

        // export                 let a;
        if (
            exportKeywordOffset < 0 ||
            documentText.slice(exportKeywordOffset + 'export'.length, offset).trim()
        ) {
            return;
        }

        const charBeforeExport = documentText[exportKeywordOffset - 1];
        if (
            (charBeforeExport !== undefined && !charBeforeExport.trim()) ||
            charBeforeExport === ';'
        ) {
            return document.positionAt(exportKeywordOffset);
        }
    }

    private checkAddJsDocCodeActionRange(
        snapshot: DocumentSnapshot,
        originalRange: Range,
        document: Document
    ): Range {
        if (
            snapshot.scriptKind !== ts.ScriptKind.JS &&
            snapshot.scriptKind !== ts.ScriptKind.JSX &&
            !isInTag(originalRange.start, document.scriptInfo)
        ) {
            return originalRange;
        }

        const position = this.fixPropsCodeActionRange(originalRange.start, document);

        if (position) {
            return {
                start: position,
                end: position
            };
        }

        return originalRange;
    }

    private async getLSAndTSDoc(document: Document) {
        return this.lsAndTsDocResolver.getLSAndTSDoc(document);
    }
}<|MERGE_RESOLUTION|>--- conflicted
+++ resolved
@@ -487,12 +487,7 @@
             return;
         }
 
-<<<<<<< HEAD
-        const name = tagName.getText();
         const suffixedName = toGeneratedSvelteComponentName(name);
-=======
-        const suffixedName = name + '__SvelteComponent_';
->>>>>>> 65a59798
         const errorPreventingUserPreferences =
             this.completionProvider.fixUserPreferencesForSvelteComponentImport(userPreferences);
 
