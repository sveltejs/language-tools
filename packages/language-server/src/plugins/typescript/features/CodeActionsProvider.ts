--- conflicted
+++ resolved
@@ -1003,39 +1003,17 @@
         const getGlobalCompletion = memoize(() =>
             lang.getCompletionsAtPosition(tsDoc.filePath, 0, userPreferences, formatCodeSettings)
         );
-
-<<<<<<< HEAD
         const [tsMajorStr] = ts.version.split('.');
         const tsSupportHandlerQuickFix = parseInt(tsMajorStr) >= 5;
 
-        for (const diagnostic of diagnostics) {
-            const start = tsDoc.offsetAt(tsDoc.getGeneratedPosition(diagnostic.range.start));
-            const end = tsDoc.offsetAt(tsDoc.getGeneratedPosition(diagnostic.range.end));
-
-            const identifier = findContainingNode(
-                sourceFile,
-                { start, length: end - start },
-                ts.isIdentifier
-            );
-=======
         for (const diagnostic of cannotFindNameDiagnostics) {
             const identifier = this.findIdentifierForDiagnostic(tsDoc, diagnostic, sourceFile);
->>>>>>> 975843a2
 
             if (!identifier) {
                 continue;
             }
 
-<<<<<<< HEAD
-            const isQuickFixTargetTargetStore =
-                identifier?.escapedText.toString().startsWith('$') && diagnostic.code === 2304;
-=======
             const isQuickFixTargetTargetStore = identifier?.escapedText.toString().startsWith('$');
-            const isQuickFixTargetEventHandler = this.isQuickFixForEventHandler(
-                document,
-                diagnostic
-            );
->>>>>>> 975843a2
 
             const fixes: ts.CodeFixAction[] = [];
             if (isQuickFixTargetTargetStore) {
@@ -1051,26 +1029,13 @@
                 );
             }
 
-<<<<<<< HEAD
             if (!tsSupportHandlerQuickFix) {
                 const isQuickFixTargetEventHandler = this.isQuickFixForEventHandler(
                     document,
                     diagnostic
-=======
-            if (isQuickFixTargetEventHandler) {
-                fixes.push(
-                    ...this.getEventHandlerQuickFixes(
-                        identifier,
-                        tsDoc,
-                        typeChecker,
-                        quote,
-                        formatCodeBasis
-                    )
->>>>>>> 975843a2
                 );
-
                 if (isQuickFixTargetEventHandler) {
-                    results.push(
+                    fixes.push(
                         ...this.getEventHandlerQuickFixes(
                             identifier,
                             tsDoc,
@@ -1099,11 +1064,6 @@
         return results;
     }
 
-<<<<<<< HEAD
-    // TODO: Remove this in late 2023
-    // when most users have upgraded to TS 5.0+
-    private async getSvelteStoreQuickFixes(
-=======
     private findIdentifierForDiagnostic(
         tsDoc: DocumentSnapshot,
         diagnostic: Diagnostic,
@@ -1121,8 +1081,9 @@
         return identifier;
     }
 
+    // TODO: Remove this in late 2023
+    // when most users have upgraded to TS 5.0+
     private getSvelteStoreQuickFixes(
->>>>>>> 975843a2
         identifier: ts.Identifier,
         lang: ts.LanguageService,
         tsDoc: DocumentSnapshot,
