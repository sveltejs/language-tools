--- conflicted
+++ resolved
@@ -144,17 +144,10 @@
         };
     }
 
-<<<<<<< HEAD
     private isInSvelte2tsxGeneratedFunction(
         signatureHelpItem: ts.SignatureHelpItem
     ) {
         return signatureHelpItem.prefixDisplayParts
             .some((part) => isSvelte2tsxGeneratedIdentifer(part.text));
-=======
-    private isInSvelte2tsxGeneratedFunction(signatureHelpItem: ts.SignatureHelpItem) {
-        return signatureHelpItem.prefixDisplayParts.some((part) =>
-            part.text.includes('__sveltets')
-        );
->>>>>>> 8abeb0f6
     }
 }