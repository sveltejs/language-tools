--- conflicted
+++ resolved
@@ -537,19 +537,6 @@
             ? this.fixUserPreferencesForSvelteComponentImport(userPreferences)
             : userPreferences;
 
-<<<<<<< HEAD
-        const formatCodeOptions = await this.configManager.getFormatCodeSettingsForFile(document);
-
-        const detail = lang.getCompletionEntryDetails(
-            filePath,
-            tsDoc.offsetAt(tsDoc.getGeneratedPosition(comp.position)),
-            comp.name,
-            formatCodeOptions,
-            comp.source,
-            errorPreventingUserPreferences,
-            comp.data
-        );
-=======
         let is$typeImport = false;
         const originalComp = { ...comp };
         if (basename(filePath).startsWith('+') && comp.source?.includes('.svelte-kit/types')) {
@@ -567,12 +554,13 @@
             }
         }
 
+        const formatCodeOptions = await this.configManager.getFormatCodeSettingsForFile(document);
         const getDetail = () =>
             lang.getCompletionEntryDetails(
                 filePath,
                 tsDoc.offsetAt(tsDoc.getGeneratedPosition(comp!.position)),
                 comp!.name,
-                {},
+                formatCodeOptions,
                 comp!.source,
                 errorPreventingUserPreferences,
                 comp!.data
@@ -584,7 +572,6 @@
             comp = originalComp;
             detail = getDetail();
         }
->>>>>>> eb2e8cd4
 
         if (detail) {
             const { detail: itemDetail, documentation: itemDocumentation } =
