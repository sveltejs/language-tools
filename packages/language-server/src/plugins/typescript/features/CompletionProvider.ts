--- conflicted
+++ resolved
@@ -472,11 +472,8 @@
             // Make sure svelte component takes precedence
             sortText: isSvelteComp ? '-1' : comp.sortText,
             preselect: isSvelteComp ? true : comp.isRecommended,
-<<<<<<< HEAD
             insertTextFormat: comp.isSnippet ? InsertTextFormat.Snippet : undefined,
-=======
             labelDetails,
->>>>>>> 4e17476a
             textEdit,
             // pass essential data for resolving completion
             data: {
