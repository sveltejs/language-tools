import ts from 'typescript';
<<<<<<< HEAD
=======
import { Position, TextDocumentIdentifier, TextEdit, CompletionList, CompletionContext, CompletionTriggerKind } from 'vscode-languageserver';
>>>>>>> 83d22136
import {
    CompletionList,
    Position,
    Range,
    TextDocumentIdentifier,
    TextEdit,
} from 'vscode-languageserver';
import { Document, mapCompletionItemToParent, mapRangeToParent } from '../../../lib/documents';
import { isNotNullOrUndefined, pathToUrl } from '../../../utils';
import { AppCompletionItem, AppCompletionList, CompletionsProvider } from '../../interfaces';
import { SnapshotFragment } from '../DocumentSnapshot';
import { LSAndTSDocResovler } from '../LSAndTSDocResovler';
import {
    convertRange,
    getCommitCharactersForScriptElement,
    scriptElementKindToCompletionItemKind,
} from '../utils';

export interface CompletionEntryWithIdentifer extends ts.CompletionEntry, TextDocumentIdentifier {
    position: Position;
}

type validTriggerCharacter = '.' | '"' | "'" | '`' | '/' | '@' | '<' | '#';

export class CompletionsProviderImpl implements CompletionsProvider<CompletionEntryWithIdentifer> {
    constructor(private readonly lsAndTsDocResovler: LSAndTSDocResovler) {}

    /**
     * The language service throws an error if the character is not a valid trigger character.
     * Also, the completions are worse.
     * Therefore, only use the characters the typescript compiler treats as valid.
     */
    private readonly validTriggerCharacters = ['.', '"', "'", '`', '/', '@', '<', '#'] as const;

    private isValidTriggerCharacter(
        character: string | undefined,
    ): character is validTriggerCharacter {
        return this.validTriggerCharacters.includes(character as validTriggerCharacter);
    }

    async getCompletions(
        document: Document,
        position: Position,
<<<<<<< HEAD
        triggerCharacter?: string | undefined,
    ): Promise<AppCompletionList<CompletionEntryWithIdentifer> | null> {
=======
        completionContext?: CompletionContext
    ): AppCompletionList<CompletionEntryWithIdentifer> | null {
>>>>>>> 83d22136
        const { lang, tsDoc } = this.lsAndTsDocResovler.getLSAndTSDoc(document);

        const filePath = tsDoc.filePath;
        if (!filePath) {
            return null;
        }
        const triggerCharacter = completionContext?.triggerCharacter;
        const triggerKind = completionContext?.triggerKind;

<<<<<<< HEAD
        const fragment = await tsDoc.getFragment();
        if (!fragment.isInFragment(position)) {
            return null;
        }

        const validTriggerCharacter = this.isValidTriggerCharacter(triggerCharacter)
            ? triggerCharacter
            : undefined;
=======
        const validTriggerCharacter =
            this.isValidTriggerCharacter(triggerCharacter) ? triggerCharacter :
            undefined;
        const isCustomTriggerCharacter =
            triggerKind === CompletionTriggerKind.TriggerCharacter;

        // ignore any custom trigger character specified in server capabilities
        //  and is not allow by ts
        if (isCustomTriggerCharacter && !validTriggerCharacter) {
            return null;
        }
>>>>>>> 83d22136

        const completions = lang.getCompletionsAtPosition(
            filePath,
            fragment.offsetAt(fragment.positionInFragment(position)),
            {
                includeCompletionsForModuleExports: true,
                triggerCharacter: validTriggerCharacter,
            },
        );

        if (!completions) {
            return null;
        }

        const completionItems = completions.entries
            .map((comp) =>
                this.toCompletionItem(fragment, comp, pathToUrl(tsDoc.filePath), position),
            )
            .filter(isNotNullOrUndefined)
            .map((comp) => mapCompletionItemToParent(fragment, comp));

        return CompletionList.create(completionItems);
    }

    private toCompletionItem(
        fragment: SnapshotFragment,
        comp: ts.CompletionEntry,
        uri: string,
        position: Position,
    ): AppCompletionItem<CompletionEntryWithIdentifer> | null {
        const result = this.getCompletionLableAndInsert(fragment, comp);
        if (!result) {
            return null;
        }

        const { label, insertText, isSvelteComp } = result;

        return {
            label,
            insertText,
            kind: scriptElementKindToCompletionItemKind(comp.kind),
            commitCharacters: getCommitCharactersForScriptElement(comp.kind),
            // Make sure svelte component takes precedence
            sortText: isSvelteComp ? '-1' : comp.sortText,
            preselect: isSvelteComp ? true : comp.isRecommended,
            // pass essential data for resolving completion
            data: {
                ...comp,
                uri,
                position,
            },
        };
    }

    private getCompletionLableAndInsert(fragment: SnapshotFragment, comp: ts.CompletionEntry) {
        let { kind, kindModifiers, name, source } = comp;
        const isScriptElement = kind === ts.ScriptElementKind.scriptElement;
        const hasModifier = Boolean(comp.kindModifiers);

        const isSvelteComp = this.isSvelteComponentImport(`import ${name} from ${source}`);
        if (isSvelteComp) {
            name = this.changeSvelteComponentName(name);

            if (this.isExistingSvelteComponentImport(fragment, name, source)) {
                return null;
            }
        }

        if (isScriptElement && hasModifier) {
            return {
                insertText: name,
                label: name + kindModifiers,
                isSvelteComp,
            };
        }
        if (isSvelteComp && kind === ts.ScriptElementKind.classElement) {
            return {
                insertText: name,
                label: name,
                isSvelteComp,
            };
        }
        return {
            label: name,
            isSvelteComp,
        };
    }

    private isExistingSvelteComponentImport(
        fragment: SnapshotFragment,
        name: string,
        source?: string,
    ): boolean {
        const importStatement = new RegExp(`import ${name} from ["'\`][\\s\\S]+\\.svelte["'\`]`);
        return !!source && !!fragment.text.match(importStatement);
    }

    async resolveCompletion(
        document: Document,
        completionItem: AppCompletionItem<CompletionEntryWithIdentifer>,
    ): Promise<AppCompletionItem<CompletionEntryWithIdentifer>> {
        const { data: comp } = completionItem;
        const { tsDoc, lang } = this.lsAndTsDocResovler.getLSAndTSDoc(document);

        const filePath = tsDoc.filePath;

        if (!comp || !filePath) {
            return completionItem;
        }

        const fragment = await tsDoc.getFragment();
        const detail = lang.getCompletionEntryDetails(
            filePath,
            fragment.offsetAt(fragment.positionInFragment(comp.position)),
            comp.name,
            {},
            comp.source,
            {},
        );

        if (detail) {
            const {
                detail: itemDetail,
                documentation: itemDocumentation,
            } = this.getCompletionDocument(detail);

            completionItem.detail = itemDetail;
            completionItem.documentation = itemDocumentation;
        }

        const actions = detail?.codeActions;
        if (actions) {
            const edit: TextEdit[] = [];

            for (const action of actions) {
                for (const change of action.changes) {
                    edit.push(...this.codeActionChangesToTextEdit(document, fragment, change));
                }
            }

            completionItem.additionalTextEdits = edit;
        }

        return completionItem;
    }

    private getCompletionDocument(compDetail: ts.CompletionEntryDetails) {
        const { source, documentation: tsDocumentation, displayParts } = compDetail;
        let detail: string = ts.displayPartsToString(displayParts);

        if (source) {
            const importPath = ts.displayPartsToString(source);
            detail = `Auto import from ${importPath}\n${detail}`;
        }

        const documentation = tsDocumentation
            ? ts.displayPartsToString(tsDocumentation)
            : undefined;

        return {
            documentation,
            detail,
        };
    }

    private codeActionChangesToTextEdit(
        doc: Document,
        fragment: SnapshotFragment,
        changes: ts.FileTextChanges,
    ): TextEdit[] {
        return changes.textChanges.map((change) =>
            this.codeActionChangeToTextEdit(doc, fragment, change),
        );
    }

    private codeActionChangeToTextEdit(
        doc: Document,
        fragment: SnapshotFragment,
        change: ts.TextChange,
    ): TextEdit {
        if (this.isSvelteComponentImport(change.newText)) {
            change.newText = this.changeSvelteComponentImportName(change.newText);
        }

        const scriptTagInfo = fragment.scriptInfo;
        if (!scriptTagInfo) {
            // no script tag defined yet, add it.
            return TextEdit.replace(
                beginOfDocumentRange,
                `<script>${ts.sys.newLine}${change.newText}</script>${ts.sys.newLine}`,
            );
        }
        const scriptTagStart = scriptTagInfo.start;

        // TODO somehow filter out already done svelte import

        const { span } = change;
        // prevent newText from being placed like this: <script>import {} from ''
        if (span.start === 0) {
            change.newText = ts.sys.newLine + change.newText;
        }

        let range = mapRangeToParent(fragment, convertRange(fragment, span));
        // Special case handling to get around wrong mapping of imports.
        if (range.start.line === 0 && range.start.character <= 1 && span.length === 0) {
            span.start = span.start - 1 || 0;
            range = mapRangeToParent(fragment, convertRange(fragment, span));
            range.start.line += 1;
            range.start.character = 0;
            range.end = range.start;
        }
        // If range is somehow not mapped in parent, use script starting point instead.
        // This happens if the completion is the first import of the file.
        if (range.start.line === -1) {
            range = convertRange(doc, {
                start: scriptTagStart + span.start,
                length: span.length,
            });
        }

        return TextEdit.replace(range, change.newText);
    }

    private isSvelteComponentImport(text: string) {
        return /import \w+ from [\s\S]*.svelte($|"|'| )/.test(text);
    }

    private changeSvelteComponentImportName(text: string) {
        return text.replace(
            /import (\w+) from /,
            (_, componentMatch) => `import ${this.changeSvelteComponentName(componentMatch)} from `,
        );
    }

    private changeSvelteComponentName(name: string) {
        const newName = name.replace(/(\w+)Svelte$/, '$1');
        // make sure first letter is uppercase
        return newName[0].toUpperCase() + newName.substr(1);
    }
}

const beginOfDocumentRange = Range.create(Position.create(0, 0), Position.create(0, 0));<|MERGE_RESOLUTION|>--- conflicted
+++ resolved
@@ -1,10 +1,8 @@
 import ts from 'typescript';
-<<<<<<< HEAD
-=======
-import { Position, TextDocumentIdentifier, TextEdit, CompletionList, CompletionContext, CompletionTriggerKind } from 'vscode-languageserver';
->>>>>>> 83d22136
 import {
+    CompletionContext,
     CompletionList,
+    CompletionTriggerKind,
     Position,
     Range,
     TextDocumentIdentifier,
@@ -46,44 +44,33 @@
     async getCompletions(
         document: Document,
         position: Position,
-<<<<<<< HEAD
-        triggerCharacter?: string | undefined,
+        completionContext?: CompletionContext,
     ): Promise<AppCompletionList<CompletionEntryWithIdentifer> | null> {
-=======
-        completionContext?: CompletionContext
-    ): AppCompletionList<CompletionEntryWithIdentifer> | null {
->>>>>>> 83d22136
         const { lang, tsDoc } = this.lsAndTsDocResovler.getLSAndTSDoc(document);
 
         const filePath = tsDoc.filePath;
         if (!filePath) {
             return null;
         }
+
         const triggerCharacter = completionContext?.triggerCharacter;
         const triggerKind = completionContext?.triggerKind;
-
-<<<<<<< HEAD
-        const fragment = await tsDoc.getFragment();
-        if (!fragment.isInFragment(position)) {
-            return null;
-        }
 
         const validTriggerCharacter = this.isValidTriggerCharacter(triggerCharacter)
             ? triggerCharacter
             : undefined;
-=======
-        const validTriggerCharacter =
-            this.isValidTriggerCharacter(triggerCharacter) ? triggerCharacter :
-            undefined;
-        const isCustomTriggerCharacter =
-            triggerKind === CompletionTriggerKind.TriggerCharacter;
+        const isCustomTriggerCharacter = triggerKind === CompletionTriggerKind.TriggerCharacter;
 
         // ignore any custom trigger character specified in server capabilities
         //  and is not allow by ts
         if (isCustomTriggerCharacter && !validTriggerCharacter) {
             return null;
         }
->>>>>>> 83d22136
+
+        const fragment = await tsDoc.getFragment();
+        if (!fragment.isInFragment(position)) {
+            return null;
+        }
 
         const completions = lang.getCompletionsAtPosition(
             filePath,
