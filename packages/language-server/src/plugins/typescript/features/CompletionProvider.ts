import ts from 'typescript';
import {
    CancellationToken,
    CompletionContext,
    CompletionItem,
    CompletionList,
    CompletionTriggerKind,
    MarkupContent,
    MarkupKind,
    Position,
    Range,
    TextDocumentIdentifier,
    TextEdit
} from 'vscode-languageserver';
import {
    Document,
    getNodeIfIsInHTMLStartTag,
    getWordRangeAt,
    isInTag,
    mapCompletionItemToOriginal,
    mapRangeToOriginal,
    toRange
} from '../../../lib/documents';
import { flatten, getRegExpMatches, isNotNullOrUndefined, pathToUrl } from '../../../utils';
import { AppCompletionItem, AppCompletionList, CompletionsProvider } from '../../interfaces';
import { ComponentPartInfo } from '../ComponentInfoProvider';
import { SvelteDocumentSnapshot, SvelteSnapshotFragment } from '../DocumentSnapshot';
import { LSAndTSDocResolver } from '../LSAndTSDocResolver';
import { getMarkdownDocumentation } from '../previewer';
import {
    convertRange,
    getCommitCharactersForScriptElement,
    isInScript,
    scriptElementKindToCompletionItemKind
} from '../utils';
import { getJsDocTemplateCompletion } from './getJsDocTemplateCompletion';
import { getComponentAtPosition, isPartOfImportStatement } from './utils';

export interface CompletionEntryWithIdentifer extends ts.CompletionEntry, TextDocumentIdentifier {
    position: Position;
}

type LastCompletion = {
    key: string;
    position: Position;
    completionList: AppCompletionList<CompletionEntryWithIdentifer> | null;
};

export class CompletionsProviderImpl implements CompletionsProvider<CompletionEntryWithIdentifer> {
    constructor(private readonly lsAndTsDocResolver: LSAndTSDocResolver) {}

    /**
     * The language service throws an error if the character is not a valid trigger character.
     * Also, the completions are worse.
     * Therefore, only use the characters the typescript compiler treats as valid.
     */
    private readonly validTriggerCharacters = [
        '.',
        '"',
        "'",
        '`',
        '/',
        '@',
        '<',
        '#',
        ' '
    ] as const;
    /**
     * For performance reasons, try to reuse the last completion if possible.
     */
    private lastCompletion?: LastCompletion;

    private isValidTriggerCharacter(
        character: string | undefined
    ): character is ts.CompletionsTriggerCharacter {
        return this.validTriggerCharacters.includes(character as ts.CompletionsTriggerCharacter);
    }

    async getCompletions(
        document: Document,
        position: Position,
        completionContext?: CompletionContext,
        cancellationToken?: CancellationToken
    ): Promise<AppCompletionList<CompletionEntryWithIdentifer> | null> {
        if (isInTag(position, document.styleInfo)) {
            return null;
        }

        const { lang, tsDoc, userPreferences } = await this.lsAndTsDocResolver.getLSAndTSDoc(
            document
        );

        const filePath = tsDoc.filePath;
        if (!filePath) {
            return null;
        }

        const triggerCharacter = completionContext?.triggerCharacter;
        const triggerKind = completionContext?.triggerKind;

        const validTriggerCharacter = this.isValidTriggerCharacter(triggerCharacter)
            ? triggerCharacter
            : undefined;
        const isCustomTriggerCharacter = triggerKind === CompletionTriggerKind.TriggerCharacter;
        const isJsDocTriggerCharacter = triggerCharacter === '*';
        const isEventOrSlotLetTriggerCharacter = triggerCharacter === ':';

        // ignore any custom trigger character specified in server capabilities
        //  and is not allow by ts
        if (
            isCustomTriggerCharacter &&
            !validTriggerCharacter &&
            !isJsDocTriggerCharacter &&
            !isEventOrSlotLetTriggerCharacter
        ) {
            return null;
        }

        if (
            this.canReuseLastCompletion(
                this.lastCompletion,
                triggerKind,
                triggerCharacter,
                document,
                position
            )
        ) {
            this.lastCompletion.position = position;
            return this.lastCompletion.completionList;
        } else {
            this.lastCompletion = undefined;
        }

        const fragment = await tsDoc.getFragment();
        if (!fragment.isInGenerated(position)) {
            return null;
        }

        const offset = fragment.offsetAt(fragment.getGeneratedPosition(position));

        if (isJsDocTriggerCharacter) {
            return getJsDocTemplateCompletion(fragment, lang, filePath, offset);
        }

        if (!this.shouldTrigger(fragment.text, offset, validTriggerCharacter, userPreferences)) {
            return null;
        }

        if (cancellationToken?.isCancellationRequested) {
            return null;
        }

        const eventAndSlotLetCompletions = await this.getEventAndSlotLetCompletions(
            lang,
            document,
            tsDoc,
            position
        );

        if (isEventOrSlotLetTriggerCharacter) {
            return CompletionList.create(eventAndSlotLetCompletions, !!tsDoc.parserError);
        }

        if (cancellationToken?.isCancellationRequested) {
            return null;
        }

        const completions =
            lang.getCompletionsAtPosition(filePath, offset, {
                ...userPreferences,
                triggerCharacter: validTriggerCharacter
            })?.entries || [];

        if (completions.length === 0 && eventAndSlotLetCompletions.length === 0) {
            return tsDoc.parserError ? CompletionList.create([], true) : null;
        }

        const line = document.getText().split('\n')[position.line] ?? '';
        const wordRangeStart = this.getWordRangeStart(line, position);
        const existingImports = this.getExistingImports(document);
        const completionItems = completions
            .filter(isValidCompletion(document, position))
            .map((comp) =>
                this.toCompletionItem(
                    fragment,
                    comp,
                    pathToUrl(tsDoc.filePath),
                    position,
                    existingImports
                )
            )
            .filter(isNotNullOrUndefined)
            .map((comp) => mapCompletionItemToOriginal(fragment, comp))
<<<<<<< HEAD
            .map((comp) => this.fixTextEditRange(line, wordRangeStart, comp, position))
            .concat(eventCompletions);
=======
            .concat(eventAndSlotLetCompletions);
>>>>>>> 89d6c87f

        const completionList = CompletionList.create(completionItems, !!tsDoc.parserError);
        this.lastCompletion = { key: document.getFilePath() || '', position, completionList };
        return completionList;
    }

    private canReuseLastCompletion(
        lastCompletion: LastCompletion | undefined,
        triggerKind: number | undefined,
        triggerCharacter: string | undefined,
        document: Document,
        position: Position
    ): lastCompletion is LastCompletion {
        return (
            !!lastCompletion &&
            lastCompletion.key === document.getFilePath() &&
            lastCompletion.position.line === position.line &&
            Math.abs(lastCompletion.position.character - position.character) < 2 &&
            (triggerKind === CompletionTriggerKind.TriggerForIncompleteCompletions ||
                // Special case: `.` is a trigger character, but inside import path completions
                // it shouldn't trigger another completion because we can reuse the old one
                (triggerCharacter === '.' && isPartOfImportStatement(document.getText(), position)))
        );
    }

    /**
     * Preventing typescript to rebuild program if there's probably
     * no completions returns
     */
    private shouldTrigger(
        text: string,
        offset: number,
        triggerCharacter: ts.CompletionsTriggerCharacter | undefined,
        userPreferences: ts.UserPreferences
    ) {
        if (triggerCharacter === ' ') {
            if (!userPreferences.includeCompletionsForImportStatements) {
                return false;
            }

            return text.substring(offset, 'import'.length) === 'import';
        }

        return true;
    }

    private getExistingImports(document: Document) {
        const rawImports = getRegExpMatches(scriptImportRegex, document.getText()).map((match) =>
            (match[1] ?? match[2]).split(',')
        );
        const tidiedImports = flatten(rawImports).map((match) => match.trim());
        return new Set(tidiedImports);
    }

    private async getEventAndSlotLetCompletions(
        lang: ts.LanguageService,
        doc: Document,
        tsDoc: SvelteDocumentSnapshot,
        originalPosition: Position
    ): Promise<Array<AppCompletionItem<CompletionEntryWithIdentifer>>> {
        const componentInfo = await getComponentAtPosition(lang, doc, tsDoc, originalPosition);
        if (!componentInfo) {
            return [];
        }

        const offset = doc.offsetAt(originalPosition);
        const { start, end } = getWordRangeAt(doc.getText(), offset, {
            left: /\S+$/,
            right: /[^\w$:]/
        });

        const events = componentInfo.getEvents().map((event) => mapToCompletionEntry(event, 'on:'));
        const slotLets = componentInfo
            .getSlotLets()
            .map((slot) => mapToCompletionEntry(slot, 'let:'));
        return [...events, ...slotLets];

        function mapToCompletionEntry(info: ComponentPartInfo[0], prefix: string) {
            const slotName = prefix + info.name;
            return {
                label: slotName,
                sortText: '-1',
                detail: info.name + ': ' + info.type,
                documentation: info.doc && { kind: MarkupKind.Markdown, value: info.doc },
                textEdit:
                    start !== end
                        ? TextEdit.replace(toRange(doc.getText(), start, end), slotName)
                        : undefined
            };
        }
    }

    private toCompletionItem(
        fragment: SvelteSnapshotFragment,
        comp: ts.CompletionEntry,
        uri: string,
        position: Position,
        existingImports: Set<string>
    ): AppCompletionItem<CompletionEntryWithIdentifer> | null {
        const completionLabelAndInsert = this.getCompletionLabelAndInsert(fragment, comp);
        if (!completionLabelAndInsert) {
            return null;
        }

        const { label, insertText, isSvelteComp, replacementSpan } = completionLabelAndInsert;
        // TS may suggest another Svelte component even if there already exists an import
        // with the same name, because under the hood every Svelte component is postfixed
        // with `__SvelteComponent`. In this case, filter out this completion by returning null.
        if (isSvelteComp && existingImports.has(label)) {
            return null;
        }
        const textEdit =
            replacementSpan && insertText
                ? TextEdit.replace(convertRange(fragment, replacementSpan), insertText)
                : undefined;

        return {
            label,
            insertText,
            kind: scriptElementKindToCompletionItemKind(comp.kind),
            commitCharacters: getCommitCharactersForScriptElement(comp.kind),
            // Make sure svelte component takes precedence
            sortText: isSvelteComp ? '-1' : comp.sortText,
            preselect: isSvelteComp ? true : comp.isRecommended,
            textEdit,
            // pass essential data for resolving completion
            data: {
                ...comp,
                uri,
                position
            }
        };
    }

    private getCompletionLabelAndInsert(
        fragment: SvelteSnapshotFragment,
        comp: ts.CompletionEntry
    ) {
        let { name, insertText, kindModifiers } = comp;
        const isScriptElement = comp.kind === ts.ScriptElementKind.scriptElement;
        const hasModifier = Boolean(comp.kindModifiers);
        const isSvelteComp = this.isSvelteComponentImport(name);
        if (isSvelteComp) {
            name = this.changeSvelteComponentName(name);

            if (this.isExistingSvelteComponentImport(fragment, name, comp.source)) {
                return null;
            }
        }

        if (isScriptElement && hasModifier) {
            const label =
                kindModifiers && !name.endsWith(kindModifiers) ? name + kindModifiers : name;
            return {
                insertText: name,
                label,
                isSvelteComp
            };
        }

        if (comp.isImportStatementCompletion && insertText) {
            return {
                label: name,
                isSvelteComp,
                insertText: this.changeSvelteComponentName(insertText),
                replacementSpan: comp.replacementSpan
            };
        }

        return {
            label: name,
            isSvelteComp
        };
    }

    private isExistingSvelteComponentImport(
        fragment: SvelteSnapshotFragment,
        name: string,
        source?: string
    ): boolean {
        const importStatement = new RegExp(`import ${name} from ["'\`][\\s\\S]+\\.svelte["'\`]`);
        return !!source && !!fragment.text.match(importStatement);
    }

    private getWordRangeStart(line: string, position: Position) {
        const { character } = position;
        const charsNotInWord = /[~!@$^&*()=+[{\]}\\|;:'",.<>/\s]/;
        let backwardIndex = 0;
        while (backwardIndex < character) {
            const pos = character - backwardIndex;
            if (charsNotInWord.test(line.charAt(pos))) {
                return pos;
            }
            backwardIndex++;
        }

        return 0;
    }

    /**
     * adopted from https://github.com/microsoft/vscode/blob/b5b059d2e2b3fe8ff1ca5542b27347284a9fbb2e/extensions/typescript-language-features/src/languageFeatures/completions.ts#L408
     */
    private fixTextEditRange(
        line: string,
        wordRangeStart: number,
        completionItem: CompletionItem,
        position: Position
    ) {
        const { textEdit } = completionItem;
        if (!textEdit || !TextEdit.is(textEdit)) {
            return completionItem;
        }

        const text = line
            .substring(
                Math.max(0, position.character - completionItem.label.length),
                position.character
            )
            .toLowerCase();

        const entryName = completionItem.label.toLowerCase();
        for (let index = entryName.length; index >= 0; --index) {
            if (
                text.endsWith(entryName.substr(0, index)) &&
                (!wordRangeStart || wordRangeStart > position.character - 1)
            ) {
                const originalStart = textEdit.range.start.character;
                const newStart = Math.max(0, position.character - index);
                completionItem.textEdit = {
                    range: {
                        start: {
                            line: position.line,
                            character: newStart
                        },
                        end: textEdit.range.end
                    },
                    newText: textEdit.newText.substring(newStart - originalStart)
                };
            }
        }

        return completionItem;
    }

    async resolveCompletion(
        document: Document,
        completionItem: AppCompletionItem<CompletionEntryWithIdentifer>,
        cancellationToken?: CancellationToken
    ): Promise<AppCompletionItem<CompletionEntryWithIdentifer>> {
        const { data: comp } = completionItem;
        const { tsDoc, lang, userPreferences } = await this.lsAndTsDocResolver.getLSAndTSDoc(
            document
        );

        const filePath = tsDoc.filePath;

        if (!comp || !filePath || cancellationToken?.isCancellationRequested) {
            return completionItem;
        }

        const fragment = await tsDoc.getFragment();

        const detail = lang.getCompletionEntryDetails(
            filePath,
            fragment.offsetAt(fragment.getGeneratedPosition(comp.position)),
            comp.name,
            {},
            comp.source,
            userPreferences,
            comp.data
        );

        if (detail) {
            const { detail: itemDetail, documentation: itemDocumentation } =
                this.getCompletionDocument(detail);

            completionItem.detail = itemDetail;
            completionItem.documentation = itemDocumentation;
        }

        const actions = detail?.codeActions;
        const isImport = !!detail?.source;

        if (actions) {
            const edit: TextEdit[] = [];

            for (const action of actions) {
                for (const change of action.changes) {
                    edit.push(
                        ...this.codeActionChangesToTextEdit(
                            document,
                            fragment,
                            change,
                            isImport,
                            comp.position
                        )
                    );
                }
            }

            completionItem.additionalTextEdits = edit;
        }

        return completionItem;
    }

    private getCompletionDocument(compDetail: ts.CompletionEntryDetails) {
        const { sourceDisplay, documentation: tsDocumentation, displayParts, tags } = compDetail;
        let detail: string = this.changeSvelteComponentName(ts.displayPartsToString(displayParts));

        if (sourceDisplay) {
            const importPath = ts.displayPartsToString(sourceDisplay);
            detail = `Auto import from ${importPath}\n${detail}`;
        }

        const markdownDoc = getMarkdownDocumentation(tsDocumentation, tags);
        const documentation: MarkupContent | undefined = markdownDoc
            ? { value: markdownDoc, kind: MarkupKind.Markdown }
            : undefined;

        return {
            documentation,
            detail
        };
    }

    private codeActionChangesToTextEdit(
        doc: Document,
        fragment: SvelteSnapshotFragment,
        changes: ts.FileTextChanges,
        isImport: boolean,
        originalTriggerPosition: Position
    ): TextEdit[] {
        return changes.textChanges.map((change) =>
            this.codeActionChangeToTextEdit(
                doc,
                fragment,
                change,
                isImport,
                originalTriggerPosition
            )
        );
    }

    codeActionChangeToTextEdit(
        doc: Document,
        fragment: SvelteSnapshotFragment,
        change: ts.TextChange,
        isImport: boolean,
        originalTriggerPosition: Position
    ): TextEdit {
        change.newText = this.changeComponentImport(
            change.newText,
            isInScript(originalTriggerPosition, doc)
        );

        const scriptTagInfo = fragment.scriptInfo || fragment.moduleScriptInfo;
        if (!scriptTagInfo) {
            // no script tag defined yet, add it.
            return TextEdit.replace(
                beginOfDocumentRange,
                `<script>${ts.sys.newLine}${change.newText}</script>${ts.sys.newLine}`
            );
        }

        const { span } = change;

        const virtualRange = convertRange(fragment, span);
        let range: Range;
        const isNewImport = isImport && virtualRange.start.character === 0;

        // Since new import always can't be mapped, we'll have special treatment here
        //  but only hack this when there is multiple line in script
        if (isNewImport && virtualRange.start.line > 1) {
            range = this.mapRangeForNewImport(fragment, virtualRange);
        } else {
            range = mapRangeToOriginal(fragment, virtualRange);
        }

        // If range is somehow not mapped in parent,
        // the import is mapped wrong or is outside script tag,
        // use script starting point instead.
        // This happens among other things if the completion is the first import of the file.
        if (
            range.start.line === -1 ||
            (range.start.line === 0 && range.start.character <= 1 && span.length === 0) ||
            !isInScript(range.start, fragment)
        ) {
            range = convertRange(doc, {
                start: isInTag(originalTriggerPosition, doc.scriptInfo)
                    ? fragment.scriptInfo?.start || scriptTagInfo.start
                    : isInTag(originalTriggerPosition, doc.moduleScriptInfo)
                    ? fragment.moduleScriptInfo?.start || scriptTagInfo.start
                    : scriptTagInfo.start,
                length: span.length
            });
        }
        // prevent newText from being placed like this: <script>import {} from ''
        const editOffset = doc.offsetAt(range.start);
        if (
            (editOffset === fragment.scriptInfo?.start ||
                editOffset === fragment.moduleScriptInfo?.start) &&
            !change.newText.startsWith('\r\n') &&
            !change.newText.startsWith('\n')
        ) {
            change.newText = ts.sys.newLine + change.newText;
        }

        return TextEdit.replace(range, change.newText);
    }

    private mapRangeForNewImport(fragment: SvelteSnapshotFragment, virtualRange: Range) {
        const sourceMappableRange = this.offsetLinesAndMovetoStartOfLine(virtualRange, -1);
        const mappableRange = mapRangeToOriginal(fragment, sourceMappableRange);
        return this.offsetLinesAndMovetoStartOfLine(mappableRange, 1);
    }

    private offsetLinesAndMovetoStartOfLine({ start, end }: Range, offsetLines: number) {
        return Range.create(
            Position.create(start.line + offsetLines, 0),
            Position.create(end.line + offsetLines, 0)
        );
    }

    private isSvelteComponentImport(className: string) {
        return className.endsWith('__SvelteComponent_');
    }

    private changeSvelteComponentName(name: string) {
        return name.replace(/(\w+)__SvelteComponent_/, '$1');
    }

    private changeComponentImport(importText: string, actionTriggeredInScript: boolean) {
        const changedName = this.changeSvelteComponentName(importText);
        if (importText !== changedName || !actionTriggeredInScript) {
            // For some reason, TS sometimes adds the `type` modifier. Remove it
            // in case of Svelte component imports or if import triggered from markup.
            return changedName.replace(' type ', ' ');
        }

        return importText;
    }
}

const beginOfDocumentRange = Range.create(Position.create(0, 0), Position.create(0, 0));

// `import {...} from '..'` or `import ... from '..'`
// Note: Does not take into account if import is within a comment.
// eslint-disable-next-line max-len
const scriptImportRegex =
    /\bimport\s+{([^}]*?)}\s+?from\s+['"`].+?['"`]|\bimport\s+(\w+?)\s+from\s+['"`].+?['"`]/g;

function isValidCompletion(
    document: Document,
    position: Position
): (value: ts.CompletionEntry) => boolean {
    const isCompletionInHTMLStartTag = !!getNodeIfIsInHTMLStartTag(
        document.html,
        document.offsetAt(position)
    );
    if (!isCompletionInHTMLStartTag) {
        return () => true;
    }
    return (value) =>
        // Remove jsx attributes on html tags because they are doubled by the HTML
        // attribute suggestions, and for events they are wrong (onX instead of on:X).
        // Therefore filter them out.
        value.kind !== ts.ScriptElementKind.jsxAttribute;
}<|MERGE_RESOLUTION|>--- conflicted
+++ resolved
@@ -191,12 +191,8 @@
             )
             .filter(isNotNullOrUndefined)
             .map((comp) => mapCompletionItemToOriginal(fragment, comp))
-<<<<<<< HEAD
             .map((comp) => this.fixTextEditRange(line, wordRangeStart, comp, position))
-            .concat(eventCompletions);
-=======
             .concat(eventAndSlotLetCompletions);
->>>>>>> 89d6c87f
 
         const completionList = CompletionList.create(completionItems, !!tsDoc.parserError);
         this.lastCompletion = { key: document.getFilePath() || '', position, completionList };
