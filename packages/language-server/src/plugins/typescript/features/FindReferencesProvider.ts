import { Location, Position, ReferenceContext } from 'vscode-languageserver';
import { Document } from '../../../lib/documents';
import { flatten, isNotNullOrUndefined, pathToUrl } from '../../../utils';
import { FindReferencesProvider } from '../../interfaces';
import { LSAndTSDocResolver } from '../LSAndTSDocResolver';
import { convertToLocationRange, hasNonZeroRange } from '../utils';
import {
    get$storeDeclarationStart,
    getStoreGetShimVarStart,
    is$storeDeclarationVar,
    isInsideStoreGetShim,
    isNoTextSpanInGeneratedCode,
    SnapshotFragmentMap
} from './utils';

export class FindReferencesProviderImpl implements FindReferencesProvider {
    constructor(private readonly lsAndTsDocResolver: LSAndTSDocResolver) {}

    async findReferences(
        document: Document,
        position: Position,
        context: ReferenceContext
    ): Promise<Location[] | null> {
        const { lang, tsDoc } = await this.getLSAndTSDoc(document);
        const fragment = tsDoc.getFragment();

        const rawReferences = lang.findReferences(
            tsDoc.filePath,
            fragment.offsetAt(fragment.getGeneratedPosition(position))
        );
        if (!rawReferences) {
            return null;
        }
        const references = flatten(rawReferences.map((ref) => ref.references));

        const storeReference = references.find(
            (ref) =>
                !isNoTextSpanInGeneratedCode(tsDoc.getFullText(), ref.textSpan) &&
                // handle both cases of references triggered at store and triggered at $store
                (is$storeDeclarationVar(tsDoc.getFullText(), ref.textSpan.start) ||
                    isInsideStoreGetShim(tsDoc.getFullText(), ref.textSpan.start))
        );
        if (storeReference) {
            const storeReferences =
                lang.findReferences(
                    tsDoc.filePath,
                    // handle both cases of references triggered at store and triggered at $store
                    is$storeDeclarationVar(tsDoc.getFullText(), storeReference.textSpan.start)
                        ? getStoreGetShimVarStart(
                              tsDoc.getFullText(),
                              storeReference.textSpan.start
                          )
                        : get$storeDeclarationStart(
                              tsDoc.getFullText(),
                              storeReference.textSpan.start
                          )
                ) || [];
            references.push(...flatten(storeReferences.map((ref) => ref.references)));
            // TODO all $store usages in other Svelte files, too?
        }

        const docs = new SnapshotFragmentMap(this.lsAndTsDocResolver);
        docs.set(tsDoc.filePath, { fragment, snapshot: tsDoc });

        const locations = await Promise.all(
<<<<<<< HEAD
            references
                .filter((ref) => context.includeDeclaration || !ref.isDefinition)
                .filter(notInGeneratedCode(tsDoc.getFullText()))
                .map(async (ref) => {
                    const defDoc = await docs.retrieveFragment(ref.fileName);

                    return Location.create(
                        pathToUrl(ref.fileName),
                        convertToLocationRange(defDoc, ref.textSpan)
                    );
                })
=======
            flatten(references.map((ref) => ref.references)).map(async (ref) => {
                if (!context.includeDeclaration && ref.isDefinition) {
                    return null;
                }

                const { fragment, snapshot } = await docs.retrieve(ref.fileName);

                if (!isNoTextSpanInGeneratedCode(snapshot.getFullText(), ref.textSpan)) {
                    return null;
                }

                const location = Location.create(
                    pathToUrl(ref.fileName),
                    convertToLocationRange(fragment, ref.textSpan)
                );

                // Some references are in generated code but not wrapped with explicit ignore comments.
                // These show up as zero-length ranges, so filter them out.
                if (!hasNonZeroRange(location)) {
                    return null;
                }

                return location;
            })
>>>>>>> caf179a4
        );

        return locations.filter(isNotNullOrUndefined);
    }

    private async getLSAndTSDoc(document: Document) {
        return this.lsAndTsDocResolver.getLSAndTSDoc(document);
    }
}<|MERGE_RESOLUTION|>--- conflicted
+++ resolved
@@ -63,20 +63,7 @@
         docs.set(tsDoc.filePath, { fragment, snapshot: tsDoc });
 
         const locations = await Promise.all(
-<<<<<<< HEAD
-            references
-                .filter((ref) => context.includeDeclaration || !ref.isDefinition)
-                .filter(notInGeneratedCode(tsDoc.getFullText()))
-                .map(async (ref) => {
-                    const defDoc = await docs.retrieveFragment(ref.fileName);
-
-                    return Location.create(
-                        pathToUrl(ref.fileName),
-                        convertToLocationRange(defDoc, ref.textSpan)
-                    );
-                })
-=======
-            flatten(references.map((ref) => ref.references)).map(async (ref) => {
+            references.map(async (ref) => {
                 if (!context.includeDeclaration && ref.isDefinition) {
                     return null;
                 }
@@ -100,7 +87,6 @@
 
                 return location;
             })
->>>>>>> caf179a4
         );
 
         return locations.filter(isNotNullOrUndefined);
