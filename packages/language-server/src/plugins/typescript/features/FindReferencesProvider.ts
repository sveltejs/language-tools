--- conflicted
+++ resolved
@@ -4,18 +4,14 @@
 import { FindReferencesProvider } from '../../interfaces';
 import { LSAndTSDocResolver } from '../LSAndTSDocResolver';
 import { convertToLocationRange, hasNonZeroRange } from '../utils';
-<<<<<<< HEAD
 import {
     get$storeDeclarationStart,
     getStoreGetShimVarStart,
     is$storeDeclarationVar,
     isInsideStoreGetShim,
     isNoTextSpanInGeneratedCode,
-    SnapshotFragmentMap
+    SnapshotMap
 } from './utils';
-=======
-import { isNoTextSpanInGeneratedCode, SnapshotMap } from './utils';
->>>>>>> 83d92c56
 
 export class FindReferencesProviderImpl implements FindReferencesProvider {
     constructor(private readonly lsAndTsDocResolver: LSAndTSDocResolver) {}
