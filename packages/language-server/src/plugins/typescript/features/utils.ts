--- conflicted
+++ resolved
@@ -100,7 +100,6 @@
     return /\s*from\s+["'][^"']*/.test(line.slice(0, position.character));
 }
 
-<<<<<<< HEAD
 export function isInsideStoreGetShim(text: string, varStart: number) {
     return (
         text.lastIndexOf('__sveltets_1_store_get(', varStart) ===
@@ -120,12 +119,8 @@
     return text.indexOf(');', $storeVarStart) - 1;
 }
 
-export class SnapshotFragmentMap {
-    private map = new Map<string, { fragment: SnapshotFragment; snapshot: DocumentSnapshot }>();
-=======
 export class SnapshotMap {
     private map = new Map<string, DocumentSnapshot>();
->>>>>>> 83d92c56
     constructor(private resolver: LSAndTSDocResolver) {}
 
     set(fileName: string, snapshot: DocumentSnapshot) {
