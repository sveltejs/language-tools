import { Position, WorkspaceEdit, Range } from 'vscode-languageserver';
import {
    Document,
    mapRangeToOriginal,
    getLineAtPosition,
    getNodeIfIsInStartTag,
    isInHTMLTagRange
} from '../../../lib/documents';
import { filterAsync, isNotNullOrUndefined, pathToUrl } from '../../../utils';
import { RenameProvider } from '../../interfaces';
import { DocumentSnapshot, SvelteDocumentSnapshot } from '../DocumentSnapshot';
import { convertRange } from '../utils';
import { LSAndTSDocResolver } from '../LSAndTSDocResolver';
import ts from 'typescript';
import { uniqWith, isEqual } from 'lodash';
import {
    isComponentAtPosition,
    isAfterSvelte2TsxPropsReturn,
    isNoTextSpanInGeneratedCode,
<<<<<<< HEAD
    SnapshotFragmentMap,
    findContainingNode,
    isInsideStoreGetShim,
    get$storeDeclarationStart,
    getStoreGetShimVarStart,
    is$storeDeclarationVar
=======
    SnapshotMap,
    findContainingNode
>>>>>>> 83d92c56
} from './utils';
import { LSConfigManager } from '../../../ls-config';
import { isAttributeName, isEventHandler } from '../svelte-ast-utils';

interface TsRenameLocation extends ts.RenameLocation {
    range: Range;
    newName?: string;
}

export class RenameProviderImpl implements RenameProvider {
    constructor(
        private readonly lsAndTsDocResolver: LSAndTSDocResolver,
        private readonly configManager: LSConfigManager
    ) {}

    // TODO props written as `export {x as y}` are not supported yet.

    async prepareRename(document: Document, position: Position): Promise<Range | null> {
        const { lang, tsDoc } = await this.getLSAndTSDoc(document);

        const offset = tsDoc.offsetAt(tsDoc.getGeneratedPosition(position));
        const renameInfo = this.getRenameInfo(lang, tsDoc, document, position, offset);
        if (!renameInfo) {
            return null;
        }

        return this.mapRangeToOriginal(tsDoc, renameInfo.triggerSpan);
    }

    async rename(
        document: Document,
        position: Position,
        newName: string
    ): Promise<WorkspaceEdit | null> {
        const { lang, tsDoc } = await this.getLSAndTSDoc(document);

        const offset = tsDoc.offsetAt(tsDoc.getGeneratedPosition(position));

        if (!this.getRenameInfo(lang, tsDoc, document, position, offset)) {
            return null;
        }

        let renameLocations = lang.findRenameLocations(tsDoc.filePath, offset, false, false, true);
        if (!renameLocations) {
            return null;
        }

<<<<<<< HEAD
        const docs = new SnapshotFragmentMap(this.lsAndTsDocResolver);
        docs.set(tsDoc.filePath, { fragment, snapshot: tsDoc });

        let convertedRenameLocations: TsRenameLocation[] = await this.mapAndFilterRenameLocations(
            renameLocations,
            docs
        );

        for (const loc of renameLocations) {
            const { snapshot } = await docs.retrieve(loc.fileName);
            if (!isNoTextSpanInGeneratedCode(snapshot.getFullText(), loc.textSpan)) {
                if (isInsideStoreGetShim(snapshot.getFullText(), loc.textSpan.start)) {
                    // User renamed $store, also rename corresponding store
                    const storeRenameLocations = lang.findRenameLocations(
                        snapshot.filePath,
                        get$storeDeclarationStart(snapshot.getFullText(), loc.textSpan.start),
                        false,
                        false,
                        true
                    );
                    convertedRenameLocations.push(
                        ...(await this.mapAndFilterRenameLocations(
                            storeRenameLocations!,
                            docs,
                            `$${newName}`
                        ))
                    );
                    // TODO once we allow providePrefixAndSuffixTextForRename to be configurable,
                    // we need to add one more step to update all other $store usages in other files
                } else if (is$storeDeclarationVar(snapshot.getFullText(), loc.textSpan.start)) {
                    // User renamed store, also rename correspondig $store locations
                    const storeRenameLocations = lang.findRenameLocations(
                        snapshot.filePath,
                        getStoreGetShimVarStart(snapshot.getFullText(), loc.textSpan.start),
                        false,
                        false,
                        true
                    );
                    convertedRenameLocations.push(
                        ...(await this.mapAndFilterRenameLocations(
                            storeRenameLocations!,
                            docs,
                            newName.substring(1)
                        ))
                    );
                }
=======
        const docs = new SnapshotMap(this.lsAndTsDocResolver);
        docs.set(tsDoc.filePath, tsDoc);
        let convertedRenameLocations: Array<
            ts.RenameLocation & {
                range: Range;
>>>>>>> 83d92c56
            }
        }

        convertedRenameLocations = this.checkShortHandBindingOrSlotLetLocation(
            lang,
            convertedRenameLocations,
            docs
        );

        const additionalRenameForPropRenameInsideComponentWithProp =
            await this.getAdditionLocationsForRenameOfPropInsideComponentWithProp(
                document,
                tsDoc,
                position,
                convertedRenameLocations,
                docs,
                lang
            );
        const additionalRenamesForPropRenameOutsideComponentWithProp =
            // This is an either-or-situation, don't do both
            additionalRenameForPropRenameInsideComponentWithProp.length > 0
                ? []
                : await this.getAdditionalLocationsForRenameOfPropInsideOtherComponent(
                      convertedRenameLocations,
                      docs,
                      lang
                  );
        convertedRenameLocations = [
            ...convertedRenameLocations,
            ...additionalRenameForPropRenameInsideComponentWithProp,
            ...additionalRenamesForPropRenameOutsideComponentWithProp
        ];

        return unique(
            convertedRenameLocations.filter(
                (loc) => loc.range.start.line >= 0 && loc.range.end.line >= 0
            )
        ).reduce(
            (acc, loc) => {
                const uri = pathToUrl(loc.fileName);
                if (!acc.changes[uri]) {
                    acc.changes[uri] = [];
                }
                acc.changes[uri].push({
                    newText:
                        (loc.prefixText || '') + (loc.newName || newName) + (loc.suffixText || ''),
                    range: loc.range
                });
                return acc;
            },
            <Required<Pick<WorkspaceEdit, 'changes'>>>{ changes: {} }
        );
    }

    private getRenameInfo(
        lang: ts.LanguageService,
        tsDoc: SvelteDocumentSnapshot,
        doc: Document,
        originalPosition: Position,
        generatedOffset: number
    ): {
        canRename: true;
        kind: ts.ScriptElementKind;
        displayName: string;
        fullDisplayName: string;
        triggerSpan: { start: number; length: number };
    } | null {
        // Don't allow renames in error-state, because then there is no generated svelte2tsx-code
        // and rename cannot work
        if (tsDoc.parserError) {
            return null;
        }

        const renameInfo = lang.getRenameInfo(tsDoc.filePath, generatedOffset, {
            allowRenameOfImportPath: false
        });

        if (
            !renameInfo.canRename ||
            renameInfo.fullDisplayName?.includes('JSX.IntrinsicElements') ||
            (renameInfo.kind === ts.ScriptElementKind.jsxAttribute &&
                !isComponentAtPosition(doc, tsDoc, originalPosition))
        ) {
            return null;
        }

        const svelteNode = tsDoc.svelteNodeAt(originalPosition);
        if (
            this.configManager.getConfig().svelte.useNewTransformation &&
            (isInHTMLTagRange(doc.html, doc.offsetAt(originalPosition)) ||
                isAttributeName(svelteNode, 'Element') ||
                isEventHandler(svelteNode, 'Element'))
        ) {
            return null;
        }

        return renameInfo;
    }

    /**
     * If user renames prop of component A inside component A,
     * we need to handle the rename of the prop of A ourselves.
     * Reason: the rename will do {oldPropName: newPropName}, meaning
     * the rename will not propagate further, so we have to handle
     * the conversion to {newPropName: newPropName} ourselves.
     */
    private async getAdditionLocationsForRenameOfPropInsideComponentWithProp(
        document: Document,
        tsDoc: SvelteDocumentSnapshot,
        position: Position,
<<<<<<< HEAD
        convertedRenameLocations: TsRenameLocation[],
        fragments: SnapshotFragmentMap,
=======
        convertedRenameLocations: Array<ts.RenameLocation & { range: Range }>,
        fragments: SnapshotMap,
>>>>>>> 83d92c56
        lang: ts.LanguageService
    ) {
        // First find out if it's really the "rename prop inside component with that prop" case
        // Use original document for that because only there the `export` is present.
        const regex = new RegExp(
            `export\\s+let\\s+${this.getVariableAtPosition(tsDoc, lang, position)}($|\\s|;|:)` // ':' for typescript's type operator (`export let bla: boolean`)
        );
        const isRenameInsideComponentWithProp = regex.test(
            getLineAtPosition(position, document.getText())
        );
        if (!isRenameInsideComponentWithProp) {
            return [];
        }
        // We now know that the rename happens at `export let X` -> let's find the corresponding
        // prop rename further below in the document.
        const updatePropLocation = this.findLocationWhichWantsToUpdatePropName(
            convertedRenameLocations,
            fragments
        );
        if (!updatePropLocation) {
            return [];
        }
        // Typescript does a rename of `oldPropName: newPropName` -> find oldPropName and rename that, too.
        const idxOfOldPropName = tsDoc
            .getFullText()
            .lastIndexOf(':', updatePropLocation.textSpan.start);
        // This requires svelte2tsx to have the properties written down like `return props: {bla: bla}`.
        // It would not work for `return props: {bla}` because then typescript would do a rename of `{bla: renamed}`,
        // so other locations would not be affected.
        const replacementsForProp = (
            lang.findRenameLocations(updatePropLocation.fileName, idxOfOldPropName, false, false) ||
            []
        ).filter(
            (rename) =>
                // filter out all renames inside the component except the prop rename,
                // because the others were done before and then would show up twice, making a wrong rename.
                rename.fileName !== updatePropLocation.fileName ||
                this.isInSvelte2TsxPropLine(tsDoc, rename)
        );
        return await this.mapAndFilterRenameLocations(replacementsForProp, fragments);
    }

    /**
     * If user renames prop of component A inside component B,
     * we need to handle the rename of the prop of A ourselves.
     * Reason: the rename will rename the prop in the computed svelte2tsx code,
     * but not the `export let X` code in the original because the
     * rename does not propagate further than the prop.
     * This additional logic/propagation is done in this method.
     */
    private async getAdditionalLocationsForRenameOfPropInsideOtherComponent(
<<<<<<< HEAD
        convertedRenameLocations: TsRenameLocation[],
        fragments: SnapshotFragmentMap,
=======
        convertedRenameLocations: Array<ts.RenameLocation & { range: Range }>,
        fragments: SnapshotMap,
>>>>>>> 83d92c56
        lang: ts.LanguageService
    ) {
        // Check if it's a prop rename
        const updatePropLocation = this.findLocationWhichWantsToUpdatePropName(
            convertedRenameLocations,
            fragments
        );
        if (!updatePropLocation) {
            return [];
        }
        // Find generated `export let`
        const doc = <SvelteDocumentSnapshot>fragments.get(updatePropLocation.fileName);
        const match = this.matchGeneratedExportLet(doc, updatePropLocation);
        if (!match) {
            return [];
        }
        // Use match to replace that let, too.
        const idx = (match.index || 0) + match[0].lastIndexOf(match[1]);
        const replacementsForProp =
            lang.findRenameLocations(updatePropLocation.fileName, idx, false, false) || [];

        return this.checkShortHandBindingOrSlotLetLocation(
            lang,
            await this.mapAndFilterRenameLocations(replacementsForProp, fragments),
            fragments
        );
    }

    // --------> svelte2tsx?
    private matchGeneratedExportLet(
        snapshot: SvelteDocumentSnapshot,
        updatePropLocation: ts.RenameLocation
    ) {
        const regex = new RegExp(
            // no 'export let', only 'let', because that's what it's translated to in svelte2tsx
            `\\s+let\\s+(${snapshot
                .getFullText()
                .substring(
                    updatePropLocation.textSpan.start,
                    updatePropLocation.textSpan.start + updatePropLocation.textSpan.length
                )})($|\\s|;|:)`
        );
        const match = snapshot.getFullText().match(regex);
        return match;
    }

    private findLocationWhichWantsToUpdatePropName(
<<<<<<< HEAD
        convertedRenameLocations: TsRenameLocation[],
        fragments: SnapshotFragmentMap
=======
        convertedRenameLocations: Array<ts.RenameLocation & { range: Range }>,
        fragments: SnapshotMap
>>>>>>> 83d92c56
    ) {
        return convertedRenameLocations.find((loc) => {
            // Props are not in mapped range
            if (loc.range.start.line >= 0 && loc.range.end.line >= 0) {
                return;
            }

            const snapshot = fragments.get(loc.fileName);
            // Props are in svelte snapshots only
            if (!(snapshot instanceof SvelteDocumentSnapshot)) {
                return false;
            }

            return this.isInSvelte2TsxPropLine(snapshot, loc);
        });
    }

    // --------> svelte2tsx?
    private isInSvelte2TsxPropLine(snapshot: SvelteDocumentSnapshot, loc: ts.RenameLocation) {
        return isAfterSvelte2TsxPropsReturn(snapshot.getFullText(), loc.textSpan.start);
    }

    /**
     * The rename locations the ts language services hands back are relative to the
     * svelte2tsx generated code -> map it back to the original document positions.
     * Some of those positions could be unmapped (line=-1), these are handled elsewhere.
     * Also filter out wrong renames.
     */
    private async mapAndFilterRenameLocations(
        renameLocations: readonly ts.RenameLocation[],
<<<<<<< HEAD
        fragments: SnapshotFragmentMap,
        newName?: string
    ): Promise<TsRenameLocation[]> {
=======
        fragments: SnapshotMap
    ): Promise<Array<ts.RenameLocation & { range: Range }>> {
>>>>>>> 83d92c56
        const mappedLocations = await Promise.all(
            renameLocations.map(async (loc) => {
                const snapshot = await fragments.retrieve(loc.fileName);

                if (isNoTextSpanInGeneratedCode(snapshot.getFullText(), loc.textSpan)) {
                    return {
                        ...loc,
<<<<<<< HEAD
                        range: this.mapRangeToOriginal(fragment, loc.textSpan),
                        newName
=======
                        range: this.mapRangeToOriginal(snapshot, loc.textSpan)
>>>>>>> 83d92c56
                    };
                }
            })
        );
        return this.filterWrongRenameLocations(mappedLocations.filter(isNotNullOrUndefined));
    }

    private filterWrongRenameLocations(
        mappedLocations: TsRenameLocation[]
    ): Promise<TsRenameLocation[]> {
        return filterAsync(mappedLocations, async (loc) => {
            const snapshot = await this.getSnapshot(loc.fileName);
            if (!(snapshot instanceof SvelteDocumentSnapshot)) {
                return true;
            }

            const content = snapshot.getText(0, snapshot.getLength());
            // When the user renames a Svelte component, ts will also want to rename
            // `__sveltets_1_instanceOf(TheComponentToRename)` or
            // `__sveltets_1_ensureType(TheComponentToRename,..`. Prevent that.
            // Additionally, we cannot rename the hidden variable containing the store value
            return (
                notPrecededBy('__sveltets_1_instanceOf(') &&
                notPrecededBy('__sveltets_1_ensureType(') && // no longer necessary for new transformation
                notPrecededBy('= __sveltets_1_store_get(')
            );

            function notPrecededBy(str: string) {
                return (
                    content.lastIndexOf(str, loc.textSpan.start) !== loc.textSpan.start - str.length
                );
            }
        });
    }

    private mapRangeToOriginal(snapshot: DocumentSnapshot, textSpan: ts.TextSpan): Range {
        // We need to work around a current svelte2tsx limitation: Replacements and
        // source mapping is done in such a way that sometimes the end of the range is unmapped
        // and the index of the last character is returned instead (which is one less).
        // Most of the time this is not much of a problem, but in the context of renaming, it is.
        // We work around that by adding +1 to the end, if necessary.
        // This can be done because
        // 1. we know renames can only ever occur in one line
        // 2. the generated svelte2tsx code will not modify variable names, so we know
        //    the original range should be the same length as the textSpan's length
        const range = mapRangeToOriginal(snapshot, convertRange(snapshot, textSpan));
        if (range.end.character - range.start.character < textSpan.length) {
            range.end.character++;
        }
        return range;
    }

    private getVariableAtPosition(
        tsDoc: SvelteDocumentSnapshot,
        lang: ts.LanguageService,
        position: Position
    ) {
        const offset = tsDoc.offsetAt(tsDoc.getGeneratedPosition(position));
        const { start, length } = lang.getSmartSelectionRange(tsDoc.filePath, offset).textSpan;
        return tsDoc.getText(start, start + length);
    }

    private async getLSAndTSDoc(document: Document) {
        return this.lsAndTsDocResolver.getLSAndTSDoc(document);
    }

    private getSnapshot(filePath: string) {
        return this.lsAndTsDocResolver.getSnapshot(filePath);
    }

    private checkShortHandBindingOrSlotLetLocation(
        lang: ts.LanguageService,
<<<<<<< HEAD
        renameLocations: TsRenameLocation[],
        fragments: SnapshotFragmentMap
    ): TsRenameLocation[] {
=======
        renameLocations: Array<ts.RenameLocation & { range: Range }>,
        snapshots: SnapshotMap
    ): Array<ts.RenameLocation & { range: Range }> {
>>>>>>> 83d92c56
        const bind = 'bind:';

        return renameLocations.map((location) => {
            const sourceFile = lang.getProgram()?.getSourceFile(location.fileName);

            if (
                !sourceFile ||
                location.fileName !== sourceFile.fileName ||
                location.range.start.line < 0 ||
                location.range.end.line < 0
            ) {
                return location;
            }

            const snapshot = snapshots.get(location.fileName);
            if (!(snapshot instanceof SvelteDocumentSnapshot)) {
                return location;
            }

            const { parent } = snapshot;

            if (this.configManager.getConfig().svelte.useNewTransformation) {
                let prefixText = location.prefixText?.trimRight();
                if (!prefixText || prefixText.slice(-1) !== ':') {
                    return location;
                }
                // prefix is of the form `oldVarName: ` -> hints at a shorthand
                let rangeStart = parent.offsetAt(location.range.start);
                // we need to make sure we only adjust shorthands on elements/components
                if (
                    !getNodeIfIsInStartTag(parent.html, rangeStart) ||
                    // shorthands: let:xx, bind:xx, {xx}
                    (parent.getText().charAt(rangeStart - 1) !== ':' &&
                        // not use:action={{foo}}
                        !/[^{]\s+{$/.test(
                            parent.getText({
                                start: Position.create(0, 0),
                                end: location.range.start
                            })
                        ))
                ) {
                    return location;
                }
                prefixText = prefixText.slice(0, -1) + '={';
                location = {
                    ...location,
                    prefixText,
                    suffixText: '}'
                };
                // rename range needs to be adjusted in case of an attribute shortand
                if (snapshot.getOriginalText().charAt(rangeStart - 1) === '{') {
                    rangeStart--;
                    const rangeEnd = parent.offsetAt(location.range.end) + 1;
                    location.range = {
                        start: parent.positionAt(rangeStart),
                        end: parent.positionAt(rangeEnd)
                    };
                }
                return location;
            }

            const renamingInfo =
                this.getShorthandPropInfo(sourceFile, location) ??
                this.getSlotLetInfo(sourceFile, location);

            if (!renamingInfo) {
                return location;
            }

            const [renamingNode, identifierName] = renamingInfo;

            const originalStart = parent.offsetAt(location.range.start);
            const isShortHandBinding =
                parent.getText().substring(originalStart - bind.length, originalStart) === bind;

            const directiveName = (isShortHandBinding ? bind : '') + identifierName;
            const prefixText = directiveName + '={';

            const newRange = mapRangeToOriginal(
                snapshot,
                convertRange(snapshot, {
                    start: renamingNode.getStart(),
                    length: renamingNode.getWidth()
                })
            );

            // somehow the mapping is one character before
            if (
                isShortHandBinding ||
                parent.getText({ start: newRange.start, end: location.range.start }).trimLeft() ===
                    '{'
            ) {
                newRange.start.character++;
            }

            return {
                ...location,
                prefixText,
                suffixText: '}',
                range: newRange
            };
        });
    }

    /**
     * In case of using JSX, it's not possible to write shorthands like `{foo}`, they are transformed
     * to `foo={foo}` and need extra handling for renaming.
     *
     * In case of `useNewTransformation` - do nothing, as the property is already written in shorthand.
     */
    private getShorthandPropInfo(
        sourceFile: ts.SourceFile,
        location: ts.RenameLocation
    ): [ts.Node, string] | null {
        const possibleJsxAttribute = findContainingNode(
            sourceFile,
            location.textSpan,
            ts.isJsxAttribute
        );
        if (!possibleJsxAttribute) {
            return null;
        }

        const attributeName = possibleJsxAttribute.name.getText();
        const { initializer } = possibleJsxAttribute;

        // not props={props}
        if (
            !initializer ||
            !ts.isJsxExpression(initializer) ||
            attributeName !== initializer.expression?.getText()
        ) {
            return null;
        }

        return [possibleJsxAttribute, attributeName];
    }

    private getSlotLetInfo(
        sourceFile: ts.SourceFile,
        location: ts.RenameLocation
    ): [ts.Node, string] | null {
        const possibleSlotLet = findContainingNode(
            sourceFile,
            location.textSpan,
            ts.isVariableDeclaration
        );
        if (!possibleSlotLet || !ts.isObjectBindingPattern(possibleSlotLet.name)) {
            return null;
        }

        const bindingElement = findContainingNode(
            possibleSlotLet.name,
            location.textSpan,
            ts.isBindingElement
        );

        if (!bindingElement || bindingElement.propertyName) {
            return null;
        }

        const identifierName = bindingElement.name.getText();

        return [bindingElement, identifierName];
    }
}

function unique<T>(array: T[]): T[] {
    return uniqWith(array, isEqual);
}<|MERGE_RESOLUTION|>--- conflicted
+++ resolved
@@ -17,17 +17,12 @@
     isComponentAtPosition,
     isAfterSvelte2TsxPropsReturn,
     isNoTextSpanInGeneratedCode,
-<<<<<<< HEAD
-    SnapshotFragmentMap,
+    SnapshotMap,
     findContainingNode,
     isInsideStoreGetShim,
     get$storeDeclarationStart,
     getStoreGetShimVarStart,
     is$storeDeclarationVar
-=======
-    SnapshotMap,
-    findContainingNode
->>>>>>> 83d92c56
 } from './utils';
 import { LSConfigManager } from '../../../ls-config';
 import { isAttributeName, isEventHandler } from '../svelte-ast-utils';
@@ -75,9 +70,8 @@
             return null;
         }
 
-<<<<<<< HEAD
-        const docs = new SnapshotFragmentMap(this.lsAndTsDocResolver);
-        docs.set(tsDoc.filePath, { fragment, snapshot: tsDoc });
+        const docs = new SnapshotMap(this.lsAndTsDocResolver);
+        docs.set(tsDoc.filePath, tsDoc);
 
         let convertedRenameLocations: TsRenameLocation[] = await this.mapAndFilterRenameLocations(
             renameLocations,
@@ -85,7 +79,7 @@
         );
 
         for (const loc of renameLocations) {
-            const { snapshot } = await docs.retrieve(loc.fileName);
+            const snapshot = await docs.retrieve(loc.fileName);
             if (!isNoTextSpanInGeneratedCode(snapshot.getFullText(), loc.textSpan)) {
                 if (isInsideStoreGetShim(snapshot.getFullText(), loc.textSpan.start)) {
                     // User renamed $store, also rename corresponding store
@@ -122,13 +116,6 @@
                         ))
                     );
                 }
-=======
-        const docs = new SnapshotMap(this.lsAndTsDocResolver);
-        docs.set(tsDoc.filePath, tsDoc);
-        let convertedRenameLocations: Array<
-            ts.RenameLocation & {
-                range: Range;
->>>>>>> 83d92c56
             }
         }
 
@@ -239,13 +226,8 @@
         document: Document,
         tsDoc: SvelteDocumentSnapshot,
         position: Position,
-<<<<<<< HEAD
         convertedRenameLocations: TsRenameLocation[],
-        fragments: SnapshotFragmentMap,
-=======
-        convertedRenameLocations: Array<ts.RenameLocation & { range: Range }>,
         fragments: SnapshotMap,
->>>>>>> 83d92c56
         lang: ts.LanguageService
     ) {
         // First find out if it's really the "rename prop inside component with that prop" case
@@ -297,13 +279,8 @@
      * This additional logic/propagation is done in this method.
      */
     private async getAdditionalLocationsForRenameOfPropInsideOtherComponent(
-<<<<<<< HEAD
         convertedRenameLocations: TsRenameLocation[],
-        fragments: SnapshotFragmentMap,
-=======
-        convertedRenameLocations: Array<ts.RenameLocation & { range: Range }>,
         fragments: SnapshotMap,
->>>>>>> 83d92c56
         lang: ts.LanguageService
     ) {
         // Check if it's a prop rename
@@ -351,13 +328,8 @@
     }
 
     private findLocationWhichWantsToUpdatePropName(
-<<<<<<< HEAD
         convertedRenameLocations: TsRenameLocation[],
-        fragments: SnapshotFragmentMap
-=======
-        convertedRenameLocations: Array<ts.RenameLocation & { range: Range }>,
         fragments: SnapshotMap
->>>>>>> 83d92c56
     ) {
         return convertedRenameLocations.find((loc) => {
             // Props are not in mapped range
@@ -388,14 +360,9 @@
      */
     private async mapAndFilterRenameLocations(
         renameLocations: readonly ts.RenameLocation[],
-<<<<<<< HEAD
-        fragments: SnapshotFragmentMap,
+        fragments: SnapshotMap,
         newName?: string
     ): Promise<TsRenameLocation[]> {
-=======
-        fragments: SnapshotMap
-    ): Promise<Array<ts.RenameLocation & { range: Range }>> {
->>>>>>> 83d92c56
         const mappedLocations = await Promise.all(
             renameLocations.map(async (loc) => {
                 const snapshot = await fragments.retrieve(loc.fileName);
@@ -403,12 +370,8 @@
                 if (isNoTextSpanInGeneratedCode(snapshot.getFullText(), loc.textSpan)) {
                     return {
                         ...loc,
-<<<<<<< HEAD
-                        range: this.mapRangeToOriginal(fragment, loc.textSpan),
+                        range: this.mapRangeToOriginal(snapshot, loc.textSpan),
                         newName
-=======
-                        range: this.mapRangeToOriginal(snapshot, loc.textSpan)
->>>>>>> 83d92c56
                     };
                 }
             })
@@ -481,15 +444,9 @@
 
     private checkShortHandBindingOrSlotLetLocation(
         lang: ts.LanguageService,
-<<<<<<< HEAD
         renameLocations: TsRenameLocation[],
-        fragments: SnapshotFragmentMap
+        snapshots: SnapshotMap
     ): TsRenameLocation[] {
-=======
-        renameLocations: Array<ts.RenameLocation & { range: Range }>,
-        snapshots: SnapshotMap
-    ): Array<ts.RenameLocation & { range: Range }> {
->>>>>>> 83d92c56
         const bind = 'bind:';
 
         return renameLocations.map((location) => {
