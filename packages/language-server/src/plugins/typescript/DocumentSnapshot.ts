--- conflicted
+++ resolved
@@ -25,15 +25,12 @@
     isSvelteFilePath,
     getTsCheckComment
 } from './utils';
-<<<<<<< HEAD
 import { performance } from 'perf_hooks';
-=======
 import { Logger } from '../../logger';
 import { dirname, resolve } from 'path';
 import { URI } from 'vscode-uri';
 import { surroundWithIgnoreComments } from './features/utils';
 import { configLoader } from '../../lib/documents/configLoader';
->>>>>>> 02b6b06d
 
 /**
  * An error which occurred while trying to parse/preprocess the svelte file contents.
@@ -797,7 +794,8 @@
     } catch {
         // empty
     }
-<<<<<<< HEAD
+
+    return undefined;
 }
 
 function getChangeRange(oldSnapshot: DocumentSnapshot, currentSnapshot: DocumentSnapshot) {
@@ -837,8 +835,4 @@
     } catch (e) {
         return undefined;
     }
-=======
-
-    return undefined;
->>>>>>> 02b6b06d
 }