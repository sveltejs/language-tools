import ts from 'typescript';
import { FileMap, FileSet } from '../../lib/documents/fileCollection';
import { createGetCanonicalFileName, getLastPartOfPath, toFileNameLowerCase } from '../../utils';
import { DocumentSnapshot } from './DocumentSnapshot';
import { createSvelteSys } from './svelte-sys';
import {
    ensureRealSvelteFilePath,
    getExtensionFromScriptKind,
    isSvelteFilePath,
    isVirtualSvelteFilePath,
    toVirtualSvelteFilePath
} from './utils';

const CACHE_KEY_SEPARATOR = ':::';
/**
 * Caches resolved modules.
 */
class ModuleResolutionCache {
    private cache = new FileMap<ts.ResolvedModule | undefined>();
    private pendingInvalidations = new FileSet();
    private getCanonicalFileName = createGetCanonicalFileName(ts.sys.useCaseSensitiveFileNames);

    /**
     * Tries to get a cached module.
     * Careful: `undefined` can mean either there's no match found, or that the result resolved to `undefined`.
     */
    get(moduleName: string, containingFile: string): ts.ResolvedModule | undefined {
        return this.cache.get(this.getKey(moduleName, containingFile));
    }

    /**
     * Checks if has cached module.
     */
    has(moduleName: string, containingFile: string): boolean {
        return this.cache.has(this.getKey(moduleName, containingFile));
    }

    /**
     * Caches resolved module (or undefined).
     */
    set(moduleName: string, containingFile: string, resolvedModule: ts.ResolvedModule | undefined) {
        this.cache.set(this.getKey(moduleName, containingFile), resolvedModule);
    }

    /**
     * Deletes module from cache. Call this if a file was deleted.
     * @param resolvedModuleName full path of the module
     */
    delete(resolvedModuleName: string): void {
        resolvedModuleName = this.getCanonicalFileName(resolvedModuleName);
        this.cache.forEach((val, key) => {
            if (val && this.getCanonicalFileName(val.resolvedFileName) === resolvedModuleName) {
                this.cache.delete(key);
                this.pendingInvalidations.add(key.split(CACHE_KEY_SEPARATOR).shift() || '');
            }
        });
    }

    /**
     * Deletes everything from cache that resolved to `undefined`
     * and which might match the path.
     */
    deleteUnresolvedResolutionsFromCache(path: string): void {
        const fileNameWithoutEnding =
            getLastPartOfPath(this.getCanonicalFileName(path)).split('.').shift() || '';
        this.cache.forEach((val, key) => {
            if (val) {
                return;
            }
            const [containingFile, moduleName = ''] = key.split(CACHE_KEY_SEPARATOR);
            if (moduleName.includes(fileNameWithoutEnding)) {
                this.cache.delete(key);
                this.pendingInvalidations.add(containingFile);
            }
        });
    }

    private getKey(moduleName: string, containingFile: string) {
        return containingFile + CACHE_KEY_SEPARATOR + ensureRealSvelteFilePath(moduleName);
    }

    clearPendingInvalidations() {
        this.pendingInvalidations.clear();
    }

    oneOfResolvedModuleChanged(path: string) {
        return this.pendingInvalidations.has(path);
    }
}

class ImpliedNodeFormatResolver {
    private alreadyResolved = new FileMap<ReturnType<typeof ts.getModeForResolutionAtIndex>>();

    constructor(private readonly tsSystem: ts.System) {}

    resolve(
        importPath: string,
        importIdxInFile: number,
        sourceFile: ts.SourceFile | undefined,
        compilerOptions: ts.CompilerOptions
    ) {
        if (isSvelteFilePath(importPath)) {
            // Svelte imports should use the old resolution algorithm, else they are not found
            return undefined;
        }

        let mode = undefined;
        if (sourceFile) {
            this.cacheImpliedNodeFormat(sourceFile, compilerOptions);
            mode = ts.getModeForResolutionAtIndex(sourceFile, importIdxInFile, compilerOptions);
        }
        return mode;
    }

    private cacheImpliedNodeFormat(sourceFile: ts.SourceFile, compilerOptions: ts.CompilerOptions) {
        if (!sourceFile.impliedNodeFormat && isSvelteFilePath(sourceFile.fileName)) {
            // impliedNodeFormat is not set for Svelte files, because the TS function which
            // calculates this works with a fixed set of file extensions,
            // which .svelte is obv not part of. Make it work by faking a TS file.
            if (!this.alreadyResolved.has(sourceFile.fileName)) {
                sourceFile.impliedNodeFormat = ts.getImpliedNodeFormatForFile(
                    toVirtualSvelteFilePath(sourceFile.fileName) as any,
                    undefined,
                    this.tsSystem,
                    compilerOptions
                );
                this.alreadyResolved.set(sourceFile.fileName, sourceFile.impliedNodeFormat);
            } else {
                sourceFile.impliedNodeFormat = this.alreadyResolved.get(sourceFile.fileName);
            }
        }
    }

    resolveForTypeReference(
        entry: string | ts.FileReference,
        sourceFile: ts.SourceFile | undefined,
        compilerOptions: ts.CompilerOptions
    ) {
        let mode = undefined;
        if (sourceFile) {
            this.cacheImpliedNodeFormat(sourceFile, compilerOptions);
            mode = ts.getModeForFileReference(entry, sourceFile?.impliedNodeFormat);
        }
        return mode;
    }
}

// https://github.com/microsoft/TypeScript/blob/dddd0667f012c51582c2ac92c08b8e57f2456587/src/compiler/program.ts#L989
function getTypeReferenceResolutionName<T extends ts.FileReference | string>(entry: T) {
    return typeof entry !== 'string' ? toFileNameLowerCase(entry.fileName) : entry;
}

/**
 * Creates a module loader specifically for `.svelte` files.
 *
 * The typescript language service tries to look up other files that are referenced in the currently open svelte file.
 * For `.ts`/`.js` files this works, for `.svelte` files it does not by default.
 * Reason: The typescript language service does not know about the `.svelte` file ending,
 * so it assumes it's a normal typescript file and searches for files like `../Component.svelte.ts`, which is wrong.
 * In order to fix this, we need to wrap typescript's module resolution and reroute all `.svelte.ts` file lookups to .svelte.
 *
 * @param getSnapshot A function which returns a (in case of svelte file fully preprocessed) typescript/javascript snapshot
 * @param compilerOptions The typescript compiler options
 */
export function createSvelteModuleLoader(
    getSnapshot: (fileName: string) => DocumentSnapshot,
    compilerOptions: ts.CompilerOptions,
    tsSystem: ts.System,
    tsModule: typeof ts,
    getModuleResolutionHost: () => ts.ModuleResolutionHost | undefined
) {
    const getCanonicalFileName = createGetCanonicalFileName(tsSystem.useCaseSensitiveFileNames);
    const svelteSys = createSvelteSys(tsSystem);
    // tsModuleCache caches package.json parsing and module resolution for directory
    const tsModuleCache = tsModule.createModuleResolutionCache(
        tsSystem.getCurrentDirectory(),
        createGetCanonicalFileName(tsSystem.useCaseSensitiveFileNames)
    );
    const tsTypeReferenceDirectiveCache = tsModule.createTypeReferenceDirectiveResolutionCache(
        tsSystem.getCurrentDirectory(),
        getCanonicalFileName,
        undefined,
        tsModuleCache.getPackageJsonInfoCache()
    );
    const moduleCache = new ModuleResolutionCache();
    const typeReferenceCache = new Map<
        string,
        ts.ResolvedTypeReferenceDirectiveWithFailedLookupLocations
    >();

    const impliedNodeFormatResolver = new ImpliedNodeFormatResolver(tsSystem);
    const failedPathToContainingFile = new FileMap<FileSet>();
    const failedLocationInvalidated = new FileSet();

    return {
        svelteFileExists: svelteSys.svelteFileExists,
        fileExists: svelteSys.fileExists,
        readFile: svelteSys.readFile,
        readDirectory: svelteSys.readDirectory,
        deleteFromModuleCache: (path: string) => {
            svelteSys.deleteFromCache(path);
            moduleCache.delete(path);
        },
        deleteUnresolvedResolutionsFromCache: (path: string) => {
            svelteSys.deleteFromCache(path);
            moduleCache.deleteUnresolvedResolutionsFromCache(path);

            const previousTriedButFailed = failedPathToContainingFile.get(path);

            if (!previousTriedButFailed) {
                return;
            }

            for (const containingFile of previousTriedButFailed) {
                failedLocationInvalidated.add(containingFile);
            }

            tsModuleCache.clear();
            typeReferenceCache.clear();
        },
        resolveModuleNames,
        resolveTypeReferenceDirectiveReferences,
        mightHaveInvalidatedResolutions,
        clearPendingInvalidations,
        getModuleResolutionCache: () => tsModuleCache
    };

    function resolveModuleNames(
        moduleNames: string[],
        containingFile: string,
        _reusedNames: string[] | undefined,
        redirectedReference: ts.ResolvedProjectReference | undefined,
        _options: ts.CompilerOptions,
        containingSourceFile?: ts.SourceFile | undefined
    ): Array<ts.ResolvedModule | undefined> {
        return moduleNames.map((moduleName, index) => {
            if (moduleCache.has(moduleName, containingFile)) {
                return moduleCache.get(moduleName, containingFile);
            }

            const resolvedModule = resolveModuleName(
                moduleName,
                containingFile,
                containingSourceFile,
                index,
                redirectedReference
            );

            resolvedModule?.failedLookupLocations?.forEach((failedLocation) => {
                const failedPaths = failedPathToContainingFile.get(failedLocation) ?? new FileSet();
                failedPaths.add(containingFile);
                failedPathToContainingFile.set(failedLocation, failedPaths);
            });

            moduleCache.set(moduleName, containingFile, resolvedModule?.resolvedModule);
            return resolvedModule?.resolvedModule;
        });
    }

    function resolveModuleName(
        name: string,
        containingFile: string,
        containingSourceFile: ts.SourceFile | undefined,
        index: number,
        redirectedReference: ts.ResolvedProjectReference | undefined
    ): ts.ResolvedModuleWithFailedLookupLocations {
        const mode = impliedNodeFormatResolver.resolve(
            name,
            index,
            containingSourceFile,
            compilerOptions
        );
        const resolvedModuleWithFailedLookup = tsModule.resolveModuleName(
            name,
            containingFile,
            compilerOptions,
<<<<<<< HEAD
            getModuleResolutionHost() ?? svelteSys,
=======
            tsSystem,
>>>>>>> 719f17be
            tsModuleCache,
            redirectedReference,
            mode
        );

        const resolvedModule = resolvedModuleWithFailedLookup.resolvedModule;

        if (!resolvedModule || !isVirtualSvelteFilePath(resolvedModule.resolvedFileName)) {
            return resolvedModuleWithFailedLookup;
        }

        const resolvedFileName = svelteSys.getRealSveltePathIfExists(
            resolvedModule.resolvedFileName
        );

        if (!isSvelteFilePath(resolvedFileName)) {
            return resolvedModuleWithFailedLookup;
        }

        const snapshot = getSnapshot(resolvedFileName);

        const resolvedSvelteModule: ts.ResolvedModuleFull = {
            extension: getExtensionFromScriptKind(snapshot && snapshot.scriptKind),
            resolvedFileName,
            isExternalLibraryImport: resolvedModule.isExternalLibraryImport
        };
        return {
            ...resolvedModuleWithFailedLookup,
            resolvedModule: resolvedSvelteModule
        };
    }

    function resolveTypeReferenceDirectiveReferences<T extends ts.FileReference | string>(
        typeDirectiveNames: readonly T[],
        containingFile: string,
        redirectedReference: ts.ResolvedProjectReference | undefined,
        options: ts.CompilerOptions,
        containingSourceFile: ts.SourceFile | undefined
    ): readonly ts.ResolvedTypeReferenceDirectiveWithFailedLookupLocations[] {
        return typeDirectiveNames.map((typeDirectiveName) => {
            const entry = getTypeReferenceResolutionName(typeDirectiveName);
            const mode = impliedNodeFormatResolver.resolveForTypeReference(
                entry,
                containingSourceFile,
                options
            );

            const key = `${entry}|${mode}`;
            let result = typeReferenceCache.get(key);
            if (!result) {
                result = ts.resolveTypeReferenceDirective(
                    entry,
                    containingFile,
                    options,
                    {
                        ...tsSystem
                    },
                    redirectedReference,
                    tsTypeReferenceDirectiveCache,
                    mode
                );

                typeReferenceCache.set(key, result);
            }

            return result;
        });
    }

    function mightHaveInvalidatedResolutions(path: string) {
        return (
            moduleCache.oneOfResolvedModuleChanged(path) ||
            // tried but failed file might now exist
            failedLocationInvalidated.has(path)
        );
    }

    function clearPendingInvalidations() {
        moduleCache.clearPendingInvalidations();
        failedLocationInvalidated.clear();
    }
}<|MERGE_RESOLUTION|>--- conflicted
+++ resolved
@@ -107,7 +107,7 @@
         let mode = undefined;
         if (sourceFile) {
             this.cacheImpliedNodeFormat(sourceFile, compilerOptions);
-            mode = ts.getModeForResolutionAtIndex(sourceFile, importIdxInFile, compilerOptions);
+            mode = ts.getModeForResolutionAtIndex(sourceFile, importIdxInFile);
         }
         return mode;
     }
@@ -274,11 +274,7 @@
             name,
             containingFile,
             compilerOptions,
-<<<<<<< HEAD
             getModuleResolutionHost() ?? svelteSys,
-=======
-            tsSystem,
->>>>>>> 719f17be
             tsModuleCache,
             redirectedReference,
             mode
