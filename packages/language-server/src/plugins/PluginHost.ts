import { flatten } from 'lodash';
import {
    CodeAction,
    CodeActionContext,
    Color,
    ColorInformation,
    ColorPresentation,
    CompletionList,
    DefinitionLink,
    Diagnostic,
    Hover,
    Position,
    Range,
    SymbolInformation,
    TextDocumentIdentifier,
    TextEdit,
    FileChangeType,
    CompletionItem,
    CompletionContext,
    WorkspaceEdit,
    FormattingOptions,
    ReferenceContext,
<<<<<<< HEAD
    Location,
    SelectionRange,
=======
    Location
>>>>>>> 5f4b139a
} from 'vscode-languageserver';
import { LSConfig, LSConfigManager } from '../ls-config';
import { DocumentManager } from '../lib/documents';
import {
    LSProvider,
    Plugin,
    OnWatchFileChanges,
    AppCompletionItem,
    FileRename
} from './interfaces';
import { Logger } from '../logger';
import { regexLastIndexOf } from '../utils';

enum ExecuteMode {
    None,
    FirstNonNull,
    Collect,
}

export class PluginHost implements LSProvider, OnWatchFileChanges {
    private filterIncompleteCompletions = false;
    private plugins: Plugin[] = [];

    constructor(private documentsManager: DocumentManager, private config: LSConfigManager) {}

    initialize(dontFilterIncompleteCompletions: boolean) {
        this.filterIncompleteCompletions = !dontFilterIncompleteCompletions;
    }

    register(plugin: Plugin) {
        this.plugins.push(plugin);
    }

    updateConfig(config: LSConfig) {
        this.config.update(config);
    }

    async getDiagnostics(textDocument: TextDocumentIdentifier): Promise<Diagnostic[]> {
        const document = this.getDocument(textDocument.uri);
        if (!document) {
            throw new Error('Cannot call methods on an unopened document');
        }

        return flatten(
            await this.execute<Diagnostic[]>('getDiagnostics', [document], ExecuteMode.Collect)
        );
    }

    async doHover(textDocument: TextDocumentIdentifier, position: Position): Promise<Hover | null> {
        const document = this.getDocument(textDocument.uri);
        if (!document) {
            throw new Error('Cannot call methods on an unopened document');
        }

        return this.execute<Hover>('doHover', [document, position], ExecuteMode.FirstNonNull);
    }

    async getCompletions(
        textDocument: TextDocumentIdentifier,
        position: Position,
        completionContext?: CompletionContext
    ): Promise<CompletionList> {
        const document = this.getDocument(textDocument.uri);
        if (!document) {
            throw new Error('Cannot call methods on an unopened document');
        }

        const completions = (
            await this.execute<CompletionList>(
                'getCompletions',
                [document, position, completionContext],
                ExecuteMode.Collect
            )
        ).filter((completion) => completion != null);

        let flattenedCompletions = flatten(completions.map((completion) => completion.items));
        const isIncomplete = completions.reduce(
            (incomplete, completion) => incomplete || completion.isIncomplete,
            false as boolean
        );

        // If the result is incomplete, we need to filter the results ourselves
        // to throw out non-matching results. VSCode does filter client-side,
        // but other IDEs might not.
        if (isIncomplete && this.filterIncompleteCompletions) {
            const offset = document.offsetAt(position);
            // Assumption for performance reasons:
            // Noone types import names longer than 20 characters and still expects perfect autocompletion.
            const text = document.getText().substring(Math.max(0, offset - 20), offset);
            const start = regexLastIndexOf(text, /[\W\s]/g) + 1;
            const filterValue = text.substring(start).toLowerCase();
            flattenedCompletions = flattenedCompletions.filter((comp) =>
                comp.label.toLowerCase().includes(filterValue)
            );
        }

        return CompletionList.create(flattenedCompletions, isIncomplete);
    }

    async resolveCompletion(
        textDocument: TextDocumentIdentifier,
        completionItem: AppCompletionItem
    ): Promise<CompletionItem> {
        const document = this.getDocument(textDocument.uri);

        if (!document) {
            throw new Error('Cannot call methods on an unopened document');
        }

        const result = await this.execute<CompletionItem>(
            'resolveCompletion',
            [document, completionItem],
            ExecuteMode.FirstNonNull
        );

        return result ?? completionItem;
    }

    async formatDocument(
        textDocument: TextDocumentIdentifier,
        options: FormattingOptions
    ): Promise<TextEdit[]> {
        const document = this.getDocument(textDocument.uri);
        if (!document) {
            throw new Error('Cannot call methods on an unopened document');
        }

        return flatten(
            await this.execute<TextEdit[]>(
                'formatDocument',
                [document, options],
                ExecuteMode.Collect
            )
        );
    }

    async doTagComplete(
        textDocument: TextDocumentIdentifier,
        position: Position
    ): Promise<string | null> {
        const document = this.getDocument(textDocument.uri);
        if (!document) {
            throw new Error('Cannot call methods on an unopened document');
        }

        return this.execute<string | null>(
            'doTagComplete',
            [document, position],
            ExecuteMode.FirstNonNull
        );
    }

    async getDocumentColors(textDocument: TextDocumentIdentifier): Promise<ColorInformation[]> {
        const document = this.getDocument(textDocument.uri);
        if (!document) {
            throw new Error('Cannot call methods on an unopened document');
        }

        return flatten(
            await this.execute<ColorInformation[]>(
                'getDocumentColors',
                [document],
                ExecuteMode.Collect
            )
        );
    }

    async getColorPresentations(
        textDocument: TextDocumentIdentifier,
        range: Range,
        color: Color
    ): Promise<ColorPresentation[]> {
        const document = this.getDocument(textDocument.uri);
        if (!document) {
            throw new Error('Cannot call methods on an unopened document');
        }

        return flatten(
            await this.execute<ColorPresentation[]>(
                'getColorPresentations',
                [document, range, color],
                ExecuteMode.Collect
            )
        );
    }

    async getDocumentSymbols(textDocument: TextDocumentIdentifier): Promise<SymbolInformation[]> {
        const document = this.getDocument(textDocument.uri);
        if (!document) {
            throw new Error('Cannot call methods on an unopened document');
        }

        return flatten(
            await this.execute<SymbolInformation[]>(
                'getDocumentSymbols',
                [document],
                ExecuteMode.Collect
            )
        );
    }

    async getDefinitions(
        textDocument: TextDocumentIdentifier,
        position: Position
    ): Promise<DefinitionLink[]> {
        const document = this.getDocument(textDocument.uri);
        if (!document) {
            throw new Error('Cannot call methods on an unopened document');
        }

        return flatten(
            await this.execute<DefinitionLink[]>(
                'getDefinitions',
                [document, position],
                ExecuteMode.Collect
            )
        );
    }

    async getCodeActions(
        textDocument: TextDocumentIdentifier,
        range: Range,
        context: CodeActionContext
    ): Promise<CodeAction[]> {
        const document = this.getDocument(textDocument.uri);
        if (!document) {
            throw new Error('Cannot call methods on an unopened document');
        }

        return flatten(
            await this.execute<CodeAction[]>(
                'getCodeActions',
                [document, range, context],
                ExecuteMode.Collect
            )
        );
    }

    async executeCommand(
        textDocument: TextDocumentIdentifier,
        command: string,
        args?: any[]
    ): Promise<WorkspaceEdit | string | null> {
        const document = this.getDocument(textDocument.uri);
        if (!document) {
            throw new Error('Cannot call methods on an unopened document');
        }

        return await this.execute<WorkspaceEdit>(
            'executeCommand',
            [document, command, args],
            ExecuteMode.FirstNonNull
        );
    }

    async updateImports(fileRename: FileRename): Promise<WorkspaceEdit | null> {
        return await this.execute<WorkspaceEdit>(
            'updateImports',
            [fileRename],
            ExecuteMode.FirstNonNull
        );
    }

    async prepareRename(
        textDocument: TextDocumentIdentifier,
        position: Position
    ): Promise<Range | null> {
        const document = this.getDocument(textDocument.uri);
        if (!document) {
            throw new Error('Cannot call methods on an unopened document');
        }

        return await this.execute<any>(
            'prepareRename',
            [document, position],
            ExecuteMode.FirstNonNull
        );
    }

    async rename(
        textDocument: TextDocumentIdentifier,
        position: Position,
        newName: string
    ): Promise<WorkspaceEdit | null> {
        const document = this.getDocument(textDocument.uri);
        if (!document) {
            throw new Error('Cannot call methods on an unopened document');
        }

        return await this.execute<any>(
            'rename',
            [document, position, newName],
            ExecuteMode.FirstNonNull
        );
    }

    async findReferences(
        textDocument: TextDocumentIdentifier,
        position: Position,
        context: ReferenceContext
    ): Promise<Location[] | null> {
        const document = this.getDocument(textDocument.uri);
        if (!document) {
            throw new Error('Cannot call methods on an unopened document');
        }

        return await this.execute<any>(
            'findReferences',
            [document, position, context],
            ExecuteMode.FirstNonNull
        );
    }

    async getSelectionRanges(
        textDocument: TextDocumentIdentifier,
        positions: Position[]
    ): Promise<SelectionRange[] | null> {
        const document = this.getDocument(textDocument.uri);
        if (!document) {
            throw new Error('Cannot call methods on an unopened document');
        }

        try {
            return Promise.all(positions.map(async (position) => {
                for (const plugin of this.plugins) {
                    const range = await plugin.getSelectionRange?.(document, position);

                    if (range) {
                        return range;
                    }
                }
                return SelectionRange.create(Range.create(position, position));
            }));
        } catch (error) {
            Logger.error(error);
            return null;
        }
    }

    onWatchFileChanges(fileName: string, changeType: FileChangeType): void {
        for (const support of this.plugins) {
            support.onWatchFileChanges?.(fileName, changeType);
        }
    }

    private getDocument(uri: string) {
        return this.documentsManager.get(uri);
    }

    private execute<T>(
        name: keyof LSProvider,
        args: any[],
        mode: ExecuteMode.FirstNonNull,
    ): Promise<T | null>;
    private execute<T>(
        name: keyof LSProvider,
        args: any[],
        mode: ExecuteMode.Collect,
    ): Promise<T[]>;
    private execute(name: keyof LSProvider, args: any[], mode: ExecuteMode.None): Promise<void>;
    private async execute<T>(
        name: keyof LSProvider,
        args: any[],
        mode: ExecuteMode
    ): Promise<(T | null) | T[] | void> {
        const plugins = this.plugins.filter((plugin) => typeof plugin[name] === 'function');

        switch (mode) {
            case ExecuteMode.FirstNonNull:
                for (const plugin of plugins) {
                    const res = await this.tryExecutePlugin(plugin, name, args, null);
                    if (res != null) {
                        return res;
                    }
                }
                return null;
            case ExecuteMode.Collect:
                return Promise.all(
                    plugins.map((plugin) => this.tryExecutePlugin(plugin, name, args, []))
                );
            case ExecuteMode.None:
                await Promise.all(
                    plugins.map((plugin) => this.tryExecutePlugin(plugin, name, args, null))
                );
                return;
        }
    }

    private async tryExecutePlugin(plugin: any, fnName: string, args: any[], failValue: any) {
        try {
            return await plugin[fnName](...args);
        } catch (e) {
            Logger.error(e);
            return failValue;
        }
    }
}<|MERGE_RESOLUTION|>--- conflicted
+++ resolved
@@ -20,12 +20,8 @@
     WorkspaceEdit,
     FormattingOptions,
     ReferenceContext,
-<<<<<<< HEAD
     Location,
-    SelectionRange,
-=======
-    Location
->>>>>>> 5f4b139a
+    SelectionRange
 } from 'vscode-languageserver';
 import { LSConfig, LSConfigManager } from '../ls-config';
 import { DocumentManager } from '../lib/documents';
