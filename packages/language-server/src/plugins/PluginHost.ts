import { flatten } from 'lodash';
import { performance } from 'perf_hooks';
import {
    CallHierarchyIncomingCall,
    CallHierarchyItem,
    CallHierarchyOutgoingCall,
    CancellationToken,
    CodeAction,
    CodeActionContext,
    CodeLens,
    Color,
    ColorInformation,
    ColorPresentation,
    CompletionContext,
    CompletionItem,
    CompletionList,
    DefinitionLink,
    Diagnostic,
    DocumentHighlight,
    FoldingRange,
    FormattingOptions,
    Hover,
    LinkedEditingRanges,
    Location,
    Position,
    Range,
    ReferenceContext,
    SelectionRange,
    SemanticTokens,
    SignatureHelp,
    SignatureHelpContext,
    SymbolInformation,
    TextDocumentContentChangeEvent,
    TextDocumentIdentifier,
    TextEdit,
    WorkspaceEdit,
    InlayHint
} from 'vscode-languageserver';
import { DocumentManager, getNodeIfIsInHTMLStartTag } from '../lib/documents';
import { Logger } from '../logger';
import { isNotNullOrUndefined, regexLastIndexOf } from '../utils';
import {
    AppCompletionItem,
    FileRename,
    LSPProviderConfig,
    LSProvider,
    OnWatchFileChanges,
    OnWatchFileChangesPara,
    Plugin
} from './interfaces';

enum ExecuteMode {
    None,
    FirstNonNull,
    Collect
}

export class PluginHost implements LSProvider, OnWatchFileChanges {
    private plugins: Plugin[] = [];
    private pluginHostConfig: LSPProviderConfig = {
        filterIncompleteCompletions: true,
        definitionLinkSupport: false
    };
    private deferredRequests: Record<string, [number, Promise<any>]> = {};
    private requestTimings: Record<string, [time: number, lastExecuted: number]> = {};

    constructor(private documentsManager: DocumentManager) {}

    initialize(pluginHostConfig: LSPProviderConfig) {
        this.pluginHostConfig = pluginHostConfig;
    }

    register(plugin: Plugin) {
        this.plugins.push(plugin);
    }

    didUpdateDocument() {
        this.deferredRequests = {};
    }

    async getDiagnostics(
        textDocument: TextDocumentIdentifier,
        cancellationToken?: CancellationToken
    ): Promise<Diagnostic[]> {
        const document = this.getDocument(textDocument.uri);

        if (
            (document.getFilePath()?.includes('/node_modules/') ||
                document.getFilePath()?.includes('\\node_modules\\')) &&
            // Sapper convention: Put stuff inside node_modules below src
            !(
                document.getFilePath()?.includes('/src/node_modules/') ||
                document.getFilePath()?.includes('\\src\\node_modules\\')
            )
        ) {
            // Don't return diagnostics for files inside node_modules. These are considered read-only (cannot be changed)
            // and in case of svelte-check they would pollute/skew the output
            return [];
        }

        return flatten(
            await this.execute<Diagnostic[]>(
                'getDiagnostics',
                [document, cancellationToken],
                ExecuteMode.Collect,
                'high'
            )
        );
    }

    async doHover(textDocument: TextDocumentIdentifier, position: Position): Promise<Hover | null> {
        const document = this.getDocument(textDocument.uri);

        return this.execute<Hover>(
            'doHover',
            [document, position],
            ExecuteMode.FirstNonNull,
            'high'
        );
    }

    async getCompletions(
        textDocument: TextDocumentIdentifier,
        position: Position,
        completionContext?: CompletionContext,
        cancellationToken?: CancellationToken
    ): Promise<CompletionList> {
        const document = this.getDocument(textDocument.uri);

        const completions = await Promise.all(
            this.plugins.map(async (plugin) => {
                const result = await this.tryExecutePlugin(
                    plugin,
                    'getCompletions',
                    [document, position, completionContext, cancellationToken],
                    null
                );
                if (result) {
                    return { result: result as CompletionList, plugin: plugin.__name };
                }
            })
        ).then((completions) => completions.filter(isNotNullOrUndefined));

        const html = completions.find((completion) => completion.plugin === 'html');
        const ts = completions.find((completion) => completion.plugin === 'ts');
        if (html && ts && getNodeIfIsInHTMLStartTag(document.html, document.offsetAt(position))) {
            // Completion in a component or html start tag and both html and ts
            // suggest something -> filter out all duplicates from TS completions
            const htmlCompletions = new Set(html.result.items.map((item) => item.label));
            ts.result.items = ts.result.items.filter((item) => {
                const label = item.label;
                if (htmlCompletions.has(label)) {
                    return false;
                }
                if (label[0] === '"' && label[label.length - 1] === '"') {
                    // this will result in a wrong completion regardless, remove the quotes
                    item.label = item.label.slice(1, -1);
                    if (htmlCompletions.has(item.label)) {
                        // "aria-label" -> aria-label -> exists in html completions
                        return false;
                    }
                }
                if (label.startsWith('on')) {
                    if (htmlCompletions.has('on:' + label.slice(2))) {
                        // onclick -> on:click -> exists in html completions
                        return false;
                    }
                }
                // adjust sort text so it does appear after html completions
                item.sortText = 'Z' + (item.sortText || '');
                return true;
            });
        }

        let flattenedCompletions = flatten(
            completions.map((completion) => completion.result.items)
        );
        const isIncomplete = completions.reduce(
            (incomplete, completion) => incomplete || completion.result.isIncomplete,
            false as boolean
        );

        // If the result is incomplete, we need to filter the results ourselves
        // to throw out non-matching results. VSCode does filter client-side,
        // but other IDEs might not.
        if (isIncomplete && this.pluginHostConfig.filterIncompleteCompletions) {
            const offset = document.offsetAt(position);
            // Assumption for performance reasons:
            // Noone types import names longer than 20 characters and still expects perfect autocompletion.
            const text = document.getText().substring(Math.max(0, offset - 20), offset);
            const start = regexLastIndexOf(text, /[\W\s]/g) + 1;
            const filterValue = text.substring(start).toLowerCase();
            flattenedCompletions = flattenedCompletions.filter((comp) =>
                comp.label.toLowerCase().includes(filterValue)
            );
        }

        return CompletionList.create(flattenedCompletions, isIncomplete);
    }

    async resolveCompletion(
        textDocument: TextDocumentIdentifier,
        completionItem: AppCompletionItem,
        cancellationToken: CancellationToken
    ): Promise<CompletionItem> {
        const document = this.getDocument(textDocument.uri);

        const result = await this.execute<CompletionItem>(
            'resolveCompletion',
            [document, completionItem, cancellationToken],
            ExecuteMode.FirstNonNull,
            'high'
        );

        return result ?? completionItem;
    }

    async formatDocument(
        textDocument: TextDocumentIdentifier,
        options: FormattingOptions
    ): Promise<TextEdit[]> {
        const document = this.getDocument(textDocument.uri);

        return flatten(
            await this.execute<TextEdit[]>(
                'formatDocument',
                [document, options],
                ExecuteMode.Collect,
                'high'
            )
        );
    }

    async doTagComplete(
        textDocument: TextDocumentIdentifier,
        position: Position
    ): Promise<string | null> {
        const document = this.getDocument(textDocument.uri);

        return this.execute<string | null>(
            'doTagComplete',
            [document, position],
            ExecuteMode.FirstNonNull,
            'high'
        );
    }

    async getDocumentColors(textDocument: TextDocumentIdentifier): Promise<ColorInformation[]> {
        const document = this.getDocument(textDocument.uri);

        return flatten(
            await this.execute<ColorInformation[]>(
                'getDocumentColors',
                [document],
                ExecuteMode.Collect,
                'low'
            )
        );
    }

    async getColorPresentations(
        textDocument: TextDocumentIdentifier,
        range: Range,
        color: Color
    ): Promise<ColorPresentation[]> {
        const document = this.getDocument(textDocument.uri);

        return flatten(
            await this.execute<ColorPresentation[]>(
                'getColorPresentations',
                [document, range, color],
                ExecuteMode.Collect,
                'high'
            )
        );
    }

    async getDocumentSymbols(
        textDocument: TextDocumentIdentifier,
        cancellationToken: CancellationToken
    ): Promise<SymbolInformation[]> {
        const document = this.getDocument(textDocument.uri);

        // VSCode requested document symbols twice for the outline view and the sticky scroll
        // Manually delay here and don't use low priority as one of them will return no symbols
        await new Promise((resolve) => setTimeout(resolve, 1000));
        if (cancellationToken.isCancellationRequested) {
            return [];
        }
        return flatten(
            await this.execute<SymbolInformation[]>(
                'getDocumentSymbols',
                [document, cancellationToken],
                ExecuteMode.Collect,
                'high'
            )
        );
    }

    async getDefinitions(
        textDocument: TextDocumentIdentifier,
        position: Position
    ): Promise<DefinitionLink[] | Location[]> {
        const document = this.getDocument(textDocument.uri);

        const definitions = flatten(
            await this.execute<DefinitionLink[]>(
                'getDefinitions',
                [document, position],
                ExecuteMode.Collect,
                'high'
            )
        );

        if (this.pluginHostConfig.definitionLinkSupport) {
            return definitions;
        } else {
            return definitions.map(
                (def) => <Location>{ range: def.targetSelectionRange, uri: def.targetUri }
            );
        }
    }

    async getCodeActions(
        textDocument: TextDocumentIdentifier,
        range: Range,
        context: CodeActionContext,
        cancellationToken: CancellationToken
    ): Promise<CodeAction[]> {
        const document = this.getDocument(textDocument.uri);

        const actions = flatten(
            await this.execute<CodeAction[]>(
                'getCodeActions',
                [document, range, context, cancellationToken],
                ExecuteMode.Collect,
                'high'
            )
        );
        // Sort Svelte actions below other actions as they are often less relevant
        actions.sort((a, b) => {
            const aPrio = a.title.startsWith('(svelte)') ? 1 : 0;
            const bPrio = b.title.startsWith('(svelte)') ? 1 : 0;
            return aPrio - bPrio;
        });
        return actions;
    }

    async executeCommand(
        textDocument: TextDocumentIdentifier,
        command: string,
        args?: any[]
    ): Promise<WorkspaceEdit | string | null> {
        const document = this.getDocument(textDocument.uri);

        return await this.execute<WorkspaceEdit>(
            'executeCommand',
            [document, command, args],
            ExecuteMode.FirstNonNull,
            'high'
        );
    }

    async resolveCodeAction(
        textDocument: TextDocumentIdentifier,
        codeAction: CodeAction,
        cancellationToken: CancellationToken
    ): Promise<CodeAction> {
        const document = this.getDocument(textDocument.uri);

        const result = await this.execute<CodeAction>(
            'resolveCodeAction',
            [document, codeAction, cancellationToken],
            ExecuteMode.FirstNonNull,
            'high'
        );

        return result ?? codeAction;
    }

    async updateImports(fileRename: FileRename): Promise<WorkspaceEdit | null> {
        return await this.execute<WorkspaceEdit>(
            'updateImports',
            [fileRename],
            ExecuteMode.FirstNonNull,
            'high'
        );
    }

    async prepareRename(
        textDocument: TextDocumentIdentifier,
        position: Position
    ): Promise<Range | null> {
        const document = this.getDocument(textDocument.uri);

        return await this.execute<any>(
            'prepareRename',
            [document, position],
            ExecuteMode.FirstNonNull,
            'high'
        );
    }

    async rename(
        textDocument: TextDocumentIdentifier,
        position: Position,
        newName: string
    ): Promise<WorkspaceEdit | null> {
        const document = this.getDocument(textDocument.uri);

        return await this.execute<any>(
            'rename',
            [document, position, newName],
            ExecuteMode.FirstNonNull,
            'high'
        );
    }

    async findReferences(
        textDocument: TextDocumentIdentifier,
        position: Position,
        context: ReferenceContext,
        cancellationToken?: CancellationToken
    ): Promise<Location[] | null> {
        const document = this.getDocument(textDocument.uri);

        return await this.execute<any>(
            'findReferences',
            [document, position, context, cancellationToken],
            ExecuteMode.FirstNonNull,
            'high'
        );
    }

    async fileReferences(uri: string): Promise<Location[] | null> {
        return await this.execute<any>('fileReferences', [uri], ExecuteMode.FirstNonNull, 'high');
    }

    async findComponentReferences(uri: string): Promise<Location[] | null> {
        return await this.execute<any>(
            'findComponentReferences',
            [uri],
            ExecuteMode.FirstNonNull,
            'high'
        );
    }

    async getSignatureHelp(
        textDocument: TextDocumentIdentifier,
        position: Position,
        context: SignatureHelpContext | undefined,
        cancellationToken: CancellationToken
    ): Promise<SignatureHelp | null> {
        const document = this.getDocument(textDocument.uri);

        return await this.execute<any>(
            'getSignatureHelp',
            [document, position, context, cancellationToken],
            ExecuteMode.FirstNonNull,
            'high'
        );
    }

    /**
     * The selection range supports multiple cursors,
     * each position should return its own selection range tree like `Array.map`.
     * Quote the LSP spec
     * > A selection range in the return array is for the position in the provided parameters at the same index. Therefore positions[i] must be contained in result[i].range.
     * @see https://microsoft.github.io/language-server-protocol/specifications/specification-current/#textDocument_selectionRange
     *
     * Making PluginHost implement the same interface would make it quite hard to get
     * the corresponding selection range of each position from different plugins.
     * Therefore the special treatment here.
     */
    async getSelectionRanges(
        textDocument: TextDocumentIdentifier,
        positions: Position[]
    ): Promise<SelectionRange[] | null> {
        const document = this.getDocument(textDocument.uri);

        try {
            return Promise.all(
                positions.map(async (position) => {
                    for (const plugin of this.plugins) {
                        const range = await plugin.getSelectionRange?.(document, position);

                        if (range) {
                            return range;
                        }
                    }
                    return SelectionRange.create(Range.create(position, position));
                })
            );
        } catch (error) {
            Logger.error(error);
            return null;
        }
    }

    async getSemanticTokens(
        textDocument: TextDocumentIdentifier,
        range?: Range,
        cancellationToken?: CancellationToken
    ) {
        const document = this.getDocument(textDocument.uri);

        return await this.execute<SemanticTokens>(
            'getSemanticTokens',
            [document, range, cancellationToken],
            ExecuteMode.FirstNonNull,
            'smart'
        );
    }

    async getLinkedEditingRanges(
        textDocument: TextDocumentIdentifier,
        position: Position
    ): Promise<LinkedEditingRanges | null> {
        const document = this.getDocument(textDocument.uri);

        return await this.execute<LinkedEditingRanges>(
            'getLinkedEditingRanges',
            [document, position],
            ExecuteMode.FirstNonNull,
            'high'
        );
    }

    getImplementation(
        textDocument: TextDocumentIdentifier,
        position: Position,
        cancellationToken?: CancellationToken
    ): Promise<Location[] | null> {
        const document = this.getDocument(textDocument.uri);

        return this.execute<Location[] | null>(
            'getImplementation',
            [document, position, cancellationToken],
            ExecuteMode.FirstNonNull,
            'high'
        );
    }

    getTypeDefinition(
        textDocument: TextDocumentIdentifier,
        position: Position
    ): Promise<Location[] | null> {
        const document = this.getDocument(textDocument.uri);

        return this.execute<Location[] | null>(
            'getTypeDefinition',
            [document, position],
            ExecuteMode.FirstNonNull,
            'high'
        );
    }

    getInlayHints(
        textDocument: TextDocumentIdentifier,
        range: Range,
        cancellationToken?: CancellationToken
    ): Promise<InlayHint[] | null> {
        const document = this.getDocument(textDocument.uri);

        return this.execute<InlayHint[] | null>(
            'getInlayHints',
            [document, range, cancellationToken],
            ExecuteMode.FirstNonNull,
            'smart'
        );
    }

    prepareCallHierarchy(
        textDocument: TextDocumentIdentifier,
        position: Position,
        cancellationToken?: CancellationToken
    ): Promise<CallHierarchyItem[] | null> {
        const document = this.getDocument(textDocument.uri);

        return this.execute<CallHierarchyItem[] | null>(
            'prepareCallHierarchy',
            [document, position, cancellationToken],
            ExecuteMode.FirstNonNull,
            'high'
        );
    }

    getIncomingCalls(
        item: CallHierarchyItem,
        cancellationToken?: CancellationToken | undefined
    ): Promise<CallHierarchyIncomingCall[] | null> {
        return this.execute<CallHierarchyIncomingCall[] | null>(
            'getIncomingCalls',
            [item, cancellationToken],
            ExecuteMode.FirstNonNull,
            'high'
        );
    }

    getOutgoingCalls(
        item: CallHierarchyItem,
        cancellationToken?: CancellationToken | undefined
    ): Promise<CallHierarchyOutgoingCall[] | null> {
        return this.execute<CallHierarchyOutgoingCall[] | null>(
            'getOutgoingCalls',
            [item, cancellationToken],
            ExecuteMode.FirstNonNull,
            'high'
        );
    }

    async getCodeLens(textDocument: TextDocumentIdentifier) {
        const document = this.getDocument(textDocument.uri);
        if (!document) {
            throw new Error('Cannot call methods on an unopened document');
        }

        return await this.execute<CodeLens[]>(
            'getCodeLens',
            [document],
            ExecuteMode.FirstNonNull,
            'smart'
        );
    }

    async getFoldingRanges(textDocument: TextDocumentIdentifier): Promise<FoldingRange[]> {
        const document = this.getDocument(textDocument.uri);

        const result = flatten(
            await this.execute<FoldingRange[]>(
                'getFoldingRanges',
                [document],
                ExecuteMode.Collect,
                'high'
            )
        );

        return result;
    }

<<<<<<< HEAD
    findDocumentHighlight(
        textDocument: TextDocumentIdentifier,
        position: Position
    ): Promise<DocumentHighlight[] | null> {
=======
    async resolveCodeLens(
        textDocument: TextDocumentIdentifier,
        codeLens: CodeLens,
        cancellationToken: CancellationToken
    ) {
>>>>>>> 156bd7d7
        const document = this.getDocument(textDocument.uri);
        if (!document) {
            throw new Error('Cannot call methods on an unopened document');
        }

<<<<<<< HEAD
        return this.execute<DocumentHighlight[] | null>(
            'findDocumentHighlight',
            [document, position],
            ExecuteMode.FirstNonNull,
            'high'
=======
        return (
            (await this.execute<CodeLens>(
                'resolveCodeLens',
                [document, codeLens, cancellationToken],
                ExecuteMode.FirstNonNull,
                'smart'
            )) ?? codeLens
>>>>>>> 156bd7d7
        );
    }

    onWatchFileChanges(onWatchFileChangesParas: OnWatchFileChangesPara[]): void {
        for (const support of this.plugins) {
            support.onWatchFileChanges?.(onWatchFileChangesParas);
        }
    }

    updateTsOrJsFile(fileName: string, changes: TextDocumentContentChangeEvent[]): void {
        for (const support of this.plugins) {
            support.updateTsOrJsFile?.(fileName, changes);
        }
    }

    private getDocument(uri: string) {
        const document = this.documentsManager.get(uri);
        if (!document) {
            throw new Error('Cannot call methods on an unopened document');
        }
        return document;
    }

    private execute<T>(
        name: keyof LSProvider,
        args: any[],
        mode: ExecuteMode.FirstNonNull,
        priority: 'low' | 'high' | 'smart'
    ): Promise<T | null>;
    private execute<T>(
        name: keyof LSProvider,
        args: any[],
        mode: ExecuteMode.Collect,
        priority: 'low' | 'high' | 'smart'
    ): Promise<T[]>;
    private execute(
        name: keyof LSProvider,
        args: any[],
        mode: ExecuteMode.None,
        priority: 'low' | 'high' | 'smart'
    ): Promise<void>;
    private async execute<T>(
        name: keyof LSProvider,
        args: any[],
        mode: ExecuteMode,
        priority: 'low' | 'high' | 'smart'
    ): Promise<(T | null) | T[] | void> {
        const plugins = this.plugins.filter((plugin) => typeof plugin[name] === 'function');
        // Priority 'smart' tries to aproximate how much time a method takes to execute,
        // making it low priority if it takes too long or if it seems like other methods do.
        const now = performance.now();
        if (
            priority === 'smart' &&
            (this.requestTimings[name]?.[0] > 500 ||
                Object.values(this.requestTimings).filter(
                    (t) => t[0] > 400 && now - t[1] < 60 * 1000
                ).length > 2)
        ) {
            Logger.debug(`Executing next invocation of "${name}" with low priority`);
            priority = 'low';
            if (this.requestTimings[name]) {
                this.requestTimings[name][0] = this.requestTimings[name][0] / 2 + 150;
            }
        }

        if (priority === 'low') {
            // If a request doesn't have priority, we first wait 1 second to
            // 1. let higher priority requests get through first
            // 2. wait for possible document changes, which make the request wait again
            // Due to waiting, low priority items should preferrably be those who do not
            // rely on positions or ranges and rather on the whole document only.
            const debounce = async (): Promise<boolean> => {
                const id = Math.random();
                this.deferredRequests[name] = [
                    id,
                    new Promise<void>((resolve, reject) => {
                        setTimeout(() => {
                            if (
                                !this.deferredRequests[name] ||
                                this.deferredRequests[name][0] === id
                            ) {
                                resolve();
                            } else {
                                // We should not get into this case. According to the spec,
                                // the language client does not send another request
                                // of the same type until the previous one is answered.
                                reject();
                            }
                        }, 1000);
                    })
                ];
                try {
                    await this.deferredRequests[name][1];
                    if (!this.deferredRequests[name]) {
                        return debounce();
                    }
                    return true;
                } catch (e) {
                    return false;
                }
            };
            const shouldContinue = await debounce();
            if (!shouldContinue) {
                return;
            }
        }

        const startTime = performance.now();
        const result = await this.executePlugins(name, args, mode, plugins);
        this.requestTimings[name] = [performance.now() - startTime, startTime];
        return result;
    }

    private async executePlugins(
        name: keyof LSProvider,
        args: any[],
        mode: ExecuteMode,
        plugins: Plugin[]
    ) {
        switch (mode) {
            case ExecuteMode.FirstNonNull:
                for (const plugin of plugins) {
                    const res = await this.tryExecutePlugin(plugin, name, args, null);
                    if (res != null) {
                        return res;
                    }
                }
                return null;
            case ExecuteMode.Collect:
                return Promise.all(
                    plugins.map((plugin) => this.tryExecutePlugin(plugin, name, args, []))
                );
            case ExecuteMode.None:
                await Promise.all(
                    plugins.map((plugin) => this.tryExecutePlugin(plugin, name, args, null))
                );
                return;
        }
    }

    private async tryExecutePlugin(plugin: any, fnName: string, args: any[], failValue: any) {
        try {
            return await plugin[fnName](...args);
        } catch (e) {
            Logger.error(e);
            return failValue;
        }
    }
}<|MERGE_RESOLUTION|>--- conflicted
+++ resolved
@@ -637,31 +637,17 @@
 
         return result;
     }
-
-<<<<<<< HEAD
-    findDocumentHighlight(
-        textDocument: TextDocumentIdentifier,
-        position: Position
-    ): Promise<DocumentHighlight[] | null> {
-=======
+   
     async resolveCodeLens(
         textDocument: TextDocumentIdentifier,
         codeLens: CodeLens,
         cancellationToken: CancellationToken
     ) {
->>>>>>> 156bd7d7
         const document = this.getDocument(textDocument.uri);
         if (!document) {
             throw new Error('Cannot call methods on an unopened document');
         }
 
-<<<<<<< HEAD
-        return this.execute<DocumentHighlight[] | null>(
-            'findDocumentHighlight',
-            [document, position],
-            ExecuteMode.FirstNonNull,
-            'high'
-=======
         return (
             (await this.execute<CodeLens>(
                 'resolveCodeLens',
@@ -669,7 +655,23 @@
                 ExecuteMode.FirstNonNull,
                 'smart'
             )) ?? codeLens
->>>>>>> 156bd7d7
+        );
+    }
+
+    findDocumentHighlight(
+        textDocument: TextDocumentIdentifier,
+        position: Position
+    ): Promise<DocumentHighlight[] | null> {
+        const document = this.getDocument(textDocument.uri);
+        if (!document) {
+            throw new Error('Cannot call methods on an unopened document');
+        }
+
+        return this.execute<DocumentHighlight[] | null>(
+            'findDocumentHighlight',
+            [document, position],
+            ExecuteMode.FirstNonNull,
+            'high'
         );
     }
 
