import { flatten } from 'lodash';
import { performance } from 'perf_hooks';
import {
    CallHierarchyIncomingCall,
    CallHierarchyItem,
    CallHierarchyOutgoingCall,
    CancellationToken,
    CodeAction,
    CodeActionContext,
    Color,
    ColorInformation,
    ColorPresentation,
    CompletionContext,
    CompletionItem,
    CompletionList,
    DefinitionLink,
    Diagnostic,
    FoldingRange,
    FormattingOptions,
    Hover,
    LinkedEditingRanges,
    Location,
    Position,
    Range,
    ReferenceContext,
    SelectionRange,
    SemanticTokens,
    SignatureHelp,
    SignatureHelpContext,
    SymbolInformation,
    TextDocumentContentChangeEvent,
    TextDocumentIdentifier,
    TextEdit,
    WorkspaceEdit,
    InlayHint
} from 'vscode-languageserver';
import { DocumentManager, getNodeIfIsInHTMLStartTag } from '../lib/documents';
import { Logger } from '../logger';
import { isNotNullOrUndefined, regexLastIndexOf } from '../utils';
import {
    AppCompletionItem,
    FileRename,
    LSPProviderConfig,
    LSProvider,
    OnWatchFileChanges,
    OnWatchFileChangesPara,
    Plugin
} from './interfaces';

enum ExecuteMode {
    None,
    FirstNonNull,
    Collect
}

export class PluginHost implements LSProvider, OnWatchFileChanges {
    private plugins: Plugin[] = [];
    private pluginHostConfig: LSPProviderConfig = {
        filterIncompleteCompletions: true,
        definitionLinkSupport: false
    };
    private deferredRequests: Record<string, [number, Promise<any>]> = {};
    private requestTimings: Record<string, [time: number, lastExecuted: number]> = {};

    constructor(private documentsManager: DocumentManager) {}

    initialize(pluginHostConfig: LSPProviderConfig) {
        this.pluginHostConfig = pluginHostConfig;
    }

    register(plugin: Plugin) {
        this.plugins.push(plugin);
    }

    didUpdateDocument() {
        this.deferredRequests = {};
    }

    async getDiagnostics(textDocument: TextDocumentIdentifier): Promise<Diagnostic[]> {
        const document = this.getDocument(textDocument.uri);

        if (
            (document.getFilePath()?.includes('/node_modules/') ||
                document.getFilePath()?.includes('\\node_modules\\')) &&
            // Sapper convention: Put stuff inside node_modules below src
            !(
                document.getFilePath()?.includes('/src/node_modules/') ||
                document.getFilePath()?.includes('\\src\\node_modules\\')
            )
        ) {
            // Don't return diagnostics for files inside node_modules. These are considered read-only (cannot be changed)
            // and in case of svelte-check they would pollute/skew the output
            return [];
        }

        return flatten(
            await this.execute<Diagnostic[]>(
                'getDiagnostics',
                [document],
                ExecuteMode.Collect,
                'high'
            )
        );
    }

    async doHover(textDocument: TextDocumentIdentifier, position: Position): Promise<Hover | null> {
        const document = this.getDocument(textDocument.uri);

        return this.execute<Hover>(
            'doHover',
            [document, position],
            ExecuteMode.FirstNonNull,
            'high'
        );
    }

    async getCompletions(
        textDocument: TextDocumentIdentifier,
        position: Position,
        completionContext?: CompletionContext,
        cancellationToken?: CancellationToken
    ): Promise<CompletionList> {
        const document = this.getDocument(textDocument.uri);

        const completions = await Promise.all(
            this.plugins.map(async (plugin) => {
                const result = await this.tryExecutePlugin(
                    plugin,
                    'getCompletions',
                    [document, position, completionContext, cancellationToken],
                    null
                );
                if (result) {
                    return { result: result as CompletionList, plugin: plugin.__name };
                }
            })
        ).then((completions) => completions.filter(isNotNullOrUndefined));

        const html = completions.find((completion) => completion.plugin === 'html');
        const ts = completions.find((completion) => completion.plugin === 'ts');
        if (html && ts && getNodeIfIsInHTMLStartTag(document.html, document.offsetAt(position))) {
            // Completion in a component or html start tag and both html and ts
            // suggest something -> filter out all duplicates from TS completions
            const htmlCompletions = new Set(html.result.items.map((item) => item.label));
            ts.result.items = ts.result.items.filter((item) => {
                const label = item.label;
                if (htmlCompletions.has(label)) {
                    return false;
                }
                if (label[0] === '"' && label[label.length - 1] === '"') {
                    // this will result in a wrong completion regardless, remove the quotes
                    item.label = item.label.slice(1, -1);
                    if (htmlCompletions.has(item.label)) {
                        // "aria-label" -> aria-label -> exists in html completions
                        return false;
                    }
                }
                if (label.startsWith('on')) {
                    if (htmlCompletions.has('on:' + label.slice(2))) {
                        // onclick -> on:click -> exists in html completions
                        return false;
                    }
                }
                // adjust sort text so it does appear after html completions
                item.sortText = 'Z' + (item.sortText || '');
                return true;
            });
        }

        let flattenedCompletions = flatten(
            completions.map((completion) => completion.result.items)
        );
        const isIncomplete = completions.reduce(
            (incomplete, completion) => incomplete || completion.result.isIncomplete,
            false as boolean
        );

        // If the result is incomplete, we need to filter the results ourselves
        // to throw out non-matching results. VSCode does filter client-side,
        // but other IDEs might not.
        if (isIncomplete && this.pluginHostConfig.filterIncompleteCompletions) {
            const offset = document.offsetAt(position);
            // Assumption for performance reasons:
            // Noone types import names longer than 20 characters and still expects perfect autocompletion.
            const text = document.getText().substring(Math.max(0, offset - 20), offset);
            const start = regexLastIndexOf(text, /[\W\s]/g) + 1;
            const filterValue = text.substring(start).toLowerCase();
            flattenedCompletions = flattenedCompletions.filter((comp) =>
                comp.label.toLowerCase().includes(filterValue)
            );
        }

        return CompletionList.create(flattenedCompletions, isIncomplete);
    }

    async resolveCompletion(
        textDocument: TextDocumentIdentifier,
        completionItem: AppCompletionItem,
        cancellationToken: CancellationToken
    ): Promise<CompletionItem> {
        const document = this.getDocument(textDocument.uri);

        const result = await this.execute<CompletionItem>(
            'resolveCompletion',
            [document, completionItem, cancellationToken],
            ExecuteMode.FirstNonNull,
            'high'
        );

        return result ?? completionItem;
    }

    async formatDocument(
        textDocument: TextDocumentIdentifier,
        options: FormattingOptions
    ): Promise<TextEdit[]> {
        const document = this.getDocument(textDocument.uri);

        return flatten(
            await this.execute<TextEdit[]>(
                'formatDocument',
                [document, options],
                ExecuteMode.Collect,
                'high'
            )
        );
    }

    async doTagComplete(
        textDocument: TextDocumentIdentifier,
        position: Position
    ): Promise<string | null> {
        const document = this.getDocument(textDocument.uri);

        return this.execute<string | null>(
            'doTagComplete',
            [document, position],
            ExecuteMode.FirstNonNull,
            'high'
        );
    }

    async getDocumentColors(textDocument: TextDocumentIdentifier): Promise<ColorInformation[]> {
        const document = this.getDocument(textDocument.uri);

        return flatten(
            await this.execute<ColorInformation[]>(
                'getDocumentColors',
                [document],
                ExecuteMode.Collect,
                'low'
            )
        );
    }

    async getColorPresentations(
        textDocument: TextDocumentIdentifier,
        range: Range,
        color: Color
    ): Promise<ColorPresentation[]> {
        const document = this.getDocument(textDocument.uri);

        return flatten(
            await this.execute<ColorPresentation[]>(
                'getColorPresentations',
                [document, range, color],
                ExecuteMode.Collect,
                'high'
            )
        );
    }

    async getDocumentSymbols(
        textDocument: TextDocumentIdentifier,
        cancellationToken: CancellationToken
    ): Promise<SymbolInformation[]> {
        const document = this.getDocument(textDocument.uri);

        return flatten(
            await this.execute<SymbolInformation[]>(
                'getDocumentSymbols',
                [document, cancellationToken],
                ExecuteMode.Collect,
                'low'
            )
        );
    }

    async getDefinitions(
        textDocument: TextDocumentIdentifier,
        position: Position
    ): Promise<DefinitionLink[] | Location[]> {
        const document = this.getDocument(textDocument.uri);

        const definitions = flatten(
            await this.execute<DefinitionLink[]>(
                'getDefinitions',
                [document, position],
                ExecuteMode.Collect,
                'high'
            )
        );

        if (this.pluginHostConfig.definitionLinkSupport) {
            return definitions;
        } else {
            return definitions.map(
                (def) => <Location>{ range: def.targetSelectionRange, uri: def.targetUri }
            );
        }
    }

    async getCodeActions(
        textDocument: TextDocumentIdentifier,
        range: Range,
        context: CodeActionContext,
        cancellationToken: CancellationToken
    ): Promise<CodeAction[]> {
        const document = this.getDocument(textDocument.uri);

        const actions = flatten(
            await this.execute<CodeAction[]>(
                'getCodeActions',
                [document, range, context, cancellationToken],
                ExecuteMode.Collect,
                'high'
            )
        );
        // Sort Svelte actions below other actions as they are often less relevant
        actions.sort((a, b) => {
            const aPrio = a.title.startsWith('(svelte)') ? 1 : 0;
            const bPrio = b.title.startsWith('(svelte)') ? 1 : 0;
            return aPrio - bPrio;
        });
        return actions;
    }

    async executeCommand(
        textDocument: TextDocumentIdentifier,
        command: string,
        args?: any[]
    ): Promise<WorkspaceEdit | string | null> {
        const document = this.getDocument(textDocument.uri);

        return await this.execute<WorkspaceEdit>(
            'executeCommand',
            [document, command, args],
            ExecuteMode.FirstNonNull,
            'high'
        );
    }

    async resolveCodeAction(
        textDocument: TextDocumentIdentifier,
        codeAction: CodeAction,
        cancellationToken: CancellationToken
    ): Promise<CodeAction> {
        const document = this.getDocument(textDocument.uri);

        const result = await this.execute<CodeAction>(
            'resolveCodeAction',
            [document, codeAction, cancellationToken],
            ExecuteMode.FirstNonNull,
            'high'
        );

        return result ?? codeAction;
    }

    async updateImports(fileRename: FileRename): Promise<WorkspaceEdit | null> {
        return await this.execute<WorkspaceEdit>(
            'updateImports',
            [fileRename],
            ExecuteMode.FirstNonNull,
            'high'
        );
    }

    async prepareRename(
        textDocument: TextDocumentIdentifier,
        position: Position
    ): Promise<Range | null> {
        const document = this.getDocument(textDocument.uri);

        return await this.execute<any>(
            'prepareRename',
            [document, position],
            ExecuteMode.FirstNonNull,
            'high'
        );
    }

    async rename(
        textDocument: TextDocumentIdentifier,
        position: Position,
        newName: string
    ): Promise<WorkspaceEdit | null> {
        const document = this.getDocument(textDocument.uri);

        return await this.execute<any>(
            'rename',
            [document, position, newName],
            ExecuteMode.FirstNonNull,
            'high'
        );
    }

    async findReferences(
        textDocument: TextDocumentIdentifier,
        position: Position,
        context: ReferenceContext
    ): Promise<Location[] | null> {
        const document = this.getDocument(textDocument.uri);

        return await this.execute<any>(
            'findReferences',
            [document, position, context],
            ExecuteMode.FirstNonNull,
            'high'
        );
    }

    async fileReferences(uri: string): Promise<Location[] | null> {
        return await this.execute<any>('fileReferences', [uri], ExecuteMode.FirstNonNull, 'high');
    }

    async findComponentReferences(uri: string): Promise<Location[] | null> {
        return await this.execute<any>(
            'findComponentReferences',
            [uri],
            ExecuteMode.FirstNonNull,
            'high'
        );
    }

    async getSignatureHelp(
        textDocument: TextDocumentIdentifier,
        position: Position,
        context: SignatureHelpContext | undefined,
        cancellationToken: CancellationToken
    ): Promise<SignatureHelp | null> {
        const document = this.getDocument(textDocument.uri);

        return await this.execute<any>(
            'getSignatureHelp',
            [document, position, context, cancellationToken],
            ExecuteMode.FirstNonNull,
            'high'
        );
    }

    /**
     * The selection range supports multiple cursors,
     * each position should return its own selection range tree like `Array.map`.
     * Quote the LSP spec
     * > A selection range in the return array is for the position in the provided parameters at the same index. Therefore positions[i] must be contained in result[i].range.
     * @see https://microsoft.github.io/language-server-protocol/specifications/specification-current/#textDocument_selectionRange
     *
     * Making PluginHost implement the same interface would make it quite hard to get
     * the corresponding selection range of each position from different plugins.
     * Therefore the special treatment here.
     */
    async getSelectionRanges(
        textDocument: TextDocumentIdentifier,
        positions: Position[]
    ): Promise<SelectionRange[] | null> {
        const document = this.getDocument(textDocument.uri);

        try {
            return Promise.all(
                positions.map(async (position) => {
                    for (const plugin of this.plugins) {
                        const range = await plugin.getSelectionRange?.(document, position);

                        if (range) {
                            return range;
                        }
                    }
                    return SelectionRange.create(Range.create(position, position));
                })
            );
        } catch (error) {
            Logger.error(error);
            return null;
        }
    }

    async getSemanticTokens(
        textDocument: TextDocumentIdentifier,
        range?: Range,
        cancellationToken?: CancellationToken
    ) {
        const document = this.getDocument(textDocument.uri);

        return await this.execute<SemanticTokens>(
            'getSemanticTokens',
            [document, range, cancellationToken],
            ExecuteMode.FirstNonNull,
            'smart'
        );
    }

    async getLinkedEditingRanges(
        textDocument: TextDocumentIdentifier,
        position: Position
    ): Promise<LinkedEditingRanges | null> {
        const document = this.getDocument(textDocument.uri);

        return await this.execute<LinkedEditingRanges>(
            'getLinkedEditingRanges',
            [document, position],
            ExecuteMode.FirstNonNull,
            'high'
        );
    }

    getImplementation(
        textDocument: TextDocumentIdentifier,
        position: Position
    ): Promise<Location[] | null> {
        const document = this.getDocument(textDocument.uri);

        return this.execute<Location[] | null>(
            'getImplementation',
            [document, position],
            ExecuteMode.FirstNonNull,
            'high'
        );
    }

    getTypeDefinition(
        textDocument: TextDocumentIdentifier,
        position: Position
    ): Promise<Location[] | null> {
        const document = this.getDocument(textDocument.uri);

        return this.execute<Location[] | null>(
            'getTypeDefinition',
            [document, position],
            ExecuteMode.FirstNonNull,
            'high'
        );
    }

<<<<<<< HEAD
    async getFoldingRange(textDocument: TextDocumentIdentifier): Promise<FoldingRange[]> {
        const document = this.getDocument(textDocument.uri);

        return flatten(
            await this.execute<FoldingRange[]>(
                'getFoldingRange',
                [document],
                ExecuteMode.Collect,
                // TODO changes to smart
                'high'
            )
=======
    getInlayHints(
        textDocument: TextDocumentIdentifier,
        range: Range,
        cancellationToken?: CancellationToken
    ): Promise<InlayHint[] | null> {
        const document = this.getDocument(textDocument.uri);

        return this.execute<InlayHint[] | null>(
            'getInlayHints',
            [document, range, cancellationToken],
            ExecuteMode.FirstNonNull,
            'smart'
        );
    }

    prepareCallHierarchy(
        textDocument: TextDocumentIdentifier,
        position: Position,
        cancellationToken?: CancellationToken
    ): Promise<CallHierarchyItem[] | null> {
        const document = this.getDocument(textDocument.uri);

        return this.execute<CallHierarchyItem[] | null>(
            'prepareCallHierarchy',
            [document, position, cancellationToken],
            ExecuteMode.FirstNonNull,
            'high'
        );
    }

    getIncomingCalls(
        item: CallHierarchyItem,
        cancellationToken?: CancellationToken | undefined
    ): Promise<CallHierarchyIncomingCall[] | null> {
        return this.execute<CallHierarchyIncomingCall[] | null>(
            'getIncomingCalls',
            [item, cancellationToken],
            ExecuteMode.FirstNonNull,
            'high'
        );
    }

    getOutgoingCalls(
        item: CallHierarchyItem,
        cancellationToken?: CancellationToken | undefined
    ): Promise<CallHierarchyOutgoingCall[] | null> {
        return this.execute<CallHierarchyOutgoingCall[] | null>(
            'getOutgoingCalls',
            [item, cancellationToken],
            ExecuteMode.FirstNonNull,
            'high'
>>>>>>> 3f247aed
        );
    }

    onWatchFileChanges(onWatchFileChangesParas: OnWatchFileChangesPara[]): void {
        for (const support of this.plugins) {
            support.onWatchFileChanges?.(onWatchFileChangesParas);
        }
    }

    updateTsOrJsFile(fileName: string, changes: TextDocumentContentChangeEvent[]): void {
        for (const support of this.plugins) {
            support.updateTsOrJsFile?.(fileName, changes);
        }
    }

    private getDocument(uri: string) {
        const document = this.documentsManager.get(uri);
        if (!document) {
            throw new Error('Cannot call methods on an unopened document');
        }
        return document;
    }

    private execute<T>(
        name: keyof LSProvider,
        args: any[],
        mode: ExecuteMode.FirstNonNull,
        priority: 'low' | 'high' | 'smart'
    ): Promise<T | null>;
    private execute<T>(
        name: keyof LSProvider,
        args: any[],
        mode: ExecuteMode.Collect,
        priority: 'low' | 'high' | 'smart'
    ): Promise<T[]>;
    private execute(
        name: keyof LSProvider,
        args: any[],
        mode: ExecuteMode.None,
        priority: 'low' | 'high' | 'smart'
    ): Promise<void>;
    private async execute<T>(
        name: keyof LSProvider,
        args: any[],
        mode: ExecuteMode,
        priority: 'low' | 'high' | 'smart'
    ): Promise<(T | null) | T[] | void> {
        const plugins = this.plugins.filter((plugin) => typeof plugin[name] === 'function');
        // Priority 'smart' tries to aproximate how much time a method takes to execute,
        // making it low priority if it takes too long or if it seems like other methods do.
        const now = performance.now();
        if (
            priority === 'smart' &&
            (this.requestTimings[name]?.[0] > 500 ||
                Object.values(this.requestTimings).filter(
                    (t) => t[0] > 400 && now - t[1] < 60 * 1000
                ).length > 2)
        ) {
            Logger.debug(`Executing next invocation of "${name}" with low priority`);
            priority = 'low';
            if (this.requestTimings[name]) {
                this.requestTimings[name][0] = this.requestTimings[name][0] / 2 + 150;
            }
        }

        if (priority === 'low') {
            // If a request doesn't have priority, we first wait 1 second to
            // 1. let higher priority requests get through first
            // 2. wait for possible document changes, which make the request wait again
            // Due to waiting, low priority items should preferrably be those who do not
            // rely on positions or ranges and rather on the whole document only.
            const debounce = async (): Promise<boolean> => {
                const id = Math.random();
                this.deferredRequests[name] = [
                    id,
                    new Promise<void>((resolve, reject) => {
                        setTimeout(() => {
                            if (
                                !this.deferredRequests[name] ||
                                this.deferredRequests[name][0] === id
                            ) {
                                resolve();
                            } else {
                                // We should not get into this case. According to the spec,
                                // the language client does not send another request
                                // of the same type until the previous one is answered.
                                reject();
                            }
                        }, 1000);
                    })
                ];
                try {
                    await this.deferredRequests[name][1];
                    if (!this.deferredRequests[name]) {
                        return debounce();
                    }
                    return true;
                } catch (e) {
                    return false;
                }
            };
            const shouldContinue = await debounce();
            if (!shouldContinue) {
                return;
            }
        }

        const startTime = performance.now();
        const result = await this.executePlugins(name, args, mode, plugins);
        this.requestTimings[name] = [performance.now() - startTime, startTime];
        return result;
    }

    private async executePlugins(
        name: keyof LSProvider,
        args: any[],
        mode: ExecuteMode,
        plugins: Plugin[]
    ) {
        switch (mode) {
            case ExecuteMode.FirstNonNull:
                for (const plugin of plugins) {
                    const res = await this.tryExecutePlugin(plugin, name, args, null);
                    if (res != null) {
                        return res;
                    }
                }
                return null;
            case ExecuteMode.Collect:
                return Promise.all(
                    plugins.map((plugin) => this.tryExecutePlugin(plugin, name, args, []))
                );
            case ExecuteMode.None:
                await Promise.all(
                    plugins.map((plugin) => this.tryExecutePlugin(plugin, name, args, null))
                );
                return;
        }
    }

    private async tryExecutePlugin(plugin: any, fnName: string, args: any[], failValue: any) {
        try {
            return await plugin[fnName](...args);
        } catch (e) {
            Logger.error(e);
            return failValue;
        }
    }
}<|MERGE_RESOLUTION|>--- conflicted
+++ resolved
@@ -542,7 +542,60 @@
         );
     }
 
-<<<<<<< HEAD
+    getInlayHints(
+        textDocument: TextDocumentIdentifier,
+        range: Range,
+        cancellationToken?: CancellationToken
+    ): Promise<InlayHint[] | null> {
+        const document = this.getDocument(textDocument.uri);
+
+        return this.execute<InlayHint[] | null>(
+            'getInlayHints',
+            [document, range, cancellationToken],
+            ExecuteMode.FirstNonNull,
+            'smart'
+        );
+    }
+
+    prepareCallHierarchy(
+        textDocument: TextDocumentIdentifier,
+        position: Position,
+        cancellationToken?: CancellationToken
+    ): Promise<CallHierarchyItem[] | null> {
+        const document = this.getDocument(textDocument.uri);
+
+        return this.execute<CallHierarchyItem[] | null>(
+            'prepareCallHierarchy',
+            [document, position, cancellationToken],
+            ExecuteMode.FirstNonNull,
+            'high'
+        );
+    }
+
+    getIncomingCalls(
+        item: CallHierarchyItem,
+        cancellationToken?: CancellationToken | undefined
+    ): Promise<CallHierarchyIncomingCall[] | null> {
+        return this.execute<CallHierarchyIncomingCall[] | null>(
+            'getIncomingCalls',
+            [item, cancellationToken],
+            ExecuteMode.FirstNonNull,
+            'high'
+        );
+    }
+
+    getOutgoingCalls(
+        item: CallHierarchyItem,
+        cancellationToken?: CancellationToken | undefined
+    ): Promise<CallHierarchyOutgoingCall[] | null> {
+        return this.execute<CallHierarchyOutgoingCall[] | null>(
+            'getOutgoingCalls',
+            [item, cancellationToken],
+            ExecuteMode.FirstNonNull,
+            'high'
+        );
+    }
+
     async getFoldingRange(textDocument: TextDocumentIdentifier): Promise<FoldingRange[]> {
         const document = this.getDocument(textDocument.uri);
 
@@ -554,59 +607,6 @@
                 // TODO changes to smart
                 'high'
             )
-=======
-    getInlayHints(
-        textDocument: TextDocumentIdentifier,
-        range: Range,
-        cancellationToken?: CancellationToken
-    ): Promise<InlayHint[] | null> {
-        const document = this.getDocument(textDocument.uri);
-
-        return this.execute<InlayHint[] | null>(
-            'getInlayHints',
-            [document, range, cancellationToken],
-            ExecuteMode.FirstNonNull,
-            'smart'
-        );
-    }
-
-    prepareCallHierarchy(
-        textDocument: TextDocumentIdentifier,
-        position: Position,
-        cancellationToken?: CancellationToken
-    ): Promise<CallHierarchyItem[] | null> {
-        const document = this.getDocument(textDocument.uri);
-
-        return this.execute<CallHierarchyItem[] | null>(
-            'prepareCallHierarchy',
-            [document, position, cancellationToken],
-            ExecuteMode.FirstNonNull,
-            'high'
-        );
-    }
-
-    getIncomingCalls(
-        item: CallHierarchyItem,
-        cancellationToken?: CancellationToken | undefined
-    ): Promise<CallHierarchyIncomingCall[] | null> {
-        return this.execute<CallHierarchyIncomingCall[] | null>(
-            'getIncomingCalls',
-            [item, cancellationToken],
-            ExecuteMode.FirstNonNull,
-            'high'
-        );
-    }
-
-    getOutgoingCalls(
-        item: CallHierarchyItem,
-        cancellationToken?: CancellationToken | undefined
-    ): Promise<CallHierarchyOutgoingCall[] | null> {
-        return this.execute<CallHierarchyOutgoingCall[] | null>(
-            'getOutgoingCalls',
-            [item, cancellationToken],
-            ExecuteMode.FirstNonNull,
-            'high'
->>>>>>> 3f247aed
         );
     }
 
