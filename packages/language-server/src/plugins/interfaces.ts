import {
    CancellationToken,
    CompletionContext,
    FileChangeType,
    LinkedEditingRanges,
    SemanticTokens,
    SignatureHelpContext,
    TextDocumentContentChangeEvent
} from 'vscode-languageserver';
import {
    CallHierarchyIncomingCall,
    CallHierarchyItem,
    CallHierarchyOutgoingCall,
    CodeAction,
    CodeActionContext,
    CodeLens,
    Color,
    ColorInformation,
    ColorPresentation,
    CompletionItem,
    CompletionList,
    DefinitionLink,
    Diagnostic,
    FoldingRange,
    FormattingOptions,
    Hover,
    InlayHint,
    Location,
    Position,
    Range,
    ReferenceContext,
    SelectionRange,
    SignatureHelp,
    SymbolInformation,
    TextDocumentIdentifier,
    TextEdit,
    WorkspaceEdit
} from 'vscode-languageserver-types';
import { Document } from '../lib/documents';

export type Resolvable<T> = T | Promise<T>;

export interface AppCompletionItem<T extends TextDocumentIdentifier = any> extends CompletionItem {
    data?: T;
}

export interface AppCompletionList<T extends TextDocumentIdentifier = any> extends CompletionList {
    items: Array<AppCompletionItem<T>>;
}

export interface DiagnosticsProvider {
    getDiagnostics(document: Document): Resolvable<Diagnostic[]>;
}

export interface HoverProvider {
    doHover(document: Document, position: Position): Resolvable<Hover | null>;
}

export interface CompletionsProvider<T extends TextDocumentIdentifier = any> {
    getCompletions(
        document: Document,
        position: Position,
        completionContext?: CompletionContext,
        cancellationToken?: CancellationToken
    ): Resolvable<AppCompletionList<T> | null>;

    resolveCompletion?(
        document: Document,
        completionItem: AppCompletionItem<T>,
        cancellationToken?: CancellationToken
    ): Resolvable<AppCompletionItem<T>>;
}

export interface FormattingProvider {
    formatDocument(document: Document, options: FormattingOptions): Resolvable<TextEdit[]>;
}

export interface TagCompleteProvider {
    doTagComplete(document: Document, position: Position): Resolvable<string | null>;
}

export interface DocumentColorsProvider {
    getDocumentColors(document: Document): Resolvable<ColorInformation[]>;
}

export interface ColorPresentationsProvider {
    getColorPresentations(
        document: Document,
        range: Range,
        color: Color
    ): Resolvable<ColorPresentation[]>;
}

export interface DocumentSymbolsProvider {
    getDocumentSymbols(
        document: Document,
        cancellationToken?: CancellationToken
    ): Resolvable<SymbolInformation[]>;
}

export interface DefinitionsProvider {
    getDefinitions(document: Document, position: Position): Resolvable<DefinitionLink[]>;
}

export interface BackwardsCompatibleDefinitionsProvider {
    getDefinitions(
        document: Document,
        position: Position
    ): Resolvable<DefinitionLink[] | Location[]>;
}

export interface CodeActionsProvider {
    getCodeActions(
        document: Document,
        range: Range,
        context: CodeActionContext,
        cancellationToken?: CancellationToken
    ): Resolvable<CodeAction[]>;
    executeCommand?(
        document: Document,
        command: string,
        args?: any[]
    ): Resolvable<WorkspaceEdit | string | null>;

    resolveCodeAction?(
        document: Document,
        codeAction: CodeAction,
        cancellationToken?: CancellationToken
    ): Resolvable<CodeAction>;
}

export interface FileRename {
    oldUri: string;
    newUri: string;
}

export interface UpdateImportsProvider {
    updateImports(fileRename: FileRename): Resolvable<WorkspaceEdit | null>;
}

export interface RenameProvider {
    rename(
        document: Document,
        position: Position,
        newName: string
    ): Resolvable<WorkspaceEdit | null>;
    prepareRename(document: Document, position: Position): Resolvable<Range | null>;
}

export interface FindReferencesProvider {
    findReferences(
        document: Document,
        position: Position,
        context: ReferenceContext,
        cancellationToken?: CancellationToken
    ): Promise<Location[] | null>;
}

export interface FileReferencesProvider {
    fileReferences(uri: string): Promise<Location[] | null>;
}

export interface FindComponentReferencesProvider {
    findComponentReferences(uri: string): Promise<Location[] | null>;
}

export interface SignatureHelpProvider {
    getSignatureHelp(
        document: Document,
        position: Position,
        context: SignatureHelpContext | undefined,
        cancellationToken?: CancellationToken
    ): Resolvable<SignatureHelp | null>;
}

export interface SelectionRangeProvider {
    getSelectionRange(document: Document, position: Position): Resolvable<SelectionRange | null>;
}

export interface SemanticTokensProvider {
    getSemanticTokens(textDocument: Document, range?: Range): Resolvable<SemanticTokens | null>;
}

export interface LinkedEditingRangesProvider {
    getLinkedEditingRanges(
        document: Document,
        position: Position
    ): Resolvable<LinkedEditingRanges | null>;
}

export interface ImplementationProvider {
    getImplementation(
        document: Document,
        position: Position,
        cancellationToken?: CancellationToken
    ): Resolvable<Location[] | null>;
}

export interface TypeDefinitionProvider {
    getTypeDefinition(document: Document, position: Position): Resolvable<Location[] | null>;
}

export interface CallHierarchyProvider {
    prepareCallHierarchy(
        document: Document,
        position: Position
    ): Resolvable<CallHierarchyItem[] | null>;

    getIncomingCalls(
        item: CallHierarchyItem,
        cancellationToken?: CancellationToken
    ): Resolvable<CallHierarchyIncomingCall[] | null>;

    getOutgoingCalls(
        item: CallHierarchyItem,
        cancellationToken?: CancellationToken
    ): Resolvable<CallHierarchyOutgoingCall[] | null>;
}

export interface CodeLensProvider {
    getCodeLens(document: Document): Resolvable<CodeLens[] | null>;
    resolveCodeLens(
        document: Document,
        codeLensToResolve: CodeLens,
        cancellationToken?: CancellationToken
    ): Resolvable<CodeLens>;
}

export interface OnWatchFileChangesPara {
    fileName: string;
    changeType: FileChangeType;
}

export interface InlayHintProvider {
    getInlayHints(
        document: Document,
        range: Range,
        cancellationToken?: CancellationToken
    ): Resolvable<InlayHint[] | null>;
}

export interface FoldingRangeProvider {
    getFoldingRanges(document: Document): Resolvable<FoldingRange[]>;
}

export interface OnWatchFileChanges {
    onWatchFileChanges(onWatchFileChangesParas: OnWatchFileChangesPara[]): void;
}

export interface UpdateTsOrJsFile {
    updateTsOrJsFile(fileName: string, changes: TextDocumentContentChangeEvent[]): void;
}

type ProviderBase = DiagnosticsProvider &
    HoverProvider &
    CompletionsProvider &
    FormattingProvider &
    TagCompleteProvider &
    DocumentColorsProvider &
    ColorPresentationsProvider &
    DocumentSymbolsProvider &
    UpdateImportsProvider &
    CodeActionsProvider &
    FindReferencesProvider &
    FileReferencesProvider &
    FindComponentReferencesProvider &
    RenameProvider &
    SignatureHelpProvider &
    SemanticTokensProvider &
    LinkedEditingRangesProvider &
    ImplementationProvider &
    TypeDefinitionProvider &
    InlayHintProvider &
    CallHierarchyProvider &
<<<<<<< HEAD
    CodeLensProvider;
=======
    FoldingRangeProvider;
>>>>>>> a2f86e10

export type LSProvider = ProviderBase & BackwardsCompatibleDefinitionsProvider;

export interface LSPProviderConfig {
    /**
     * Whether or not completion lists that are marked as imcomplete
     * should be filtered server side.
     */
    filterIncompleteCompletions: boolean;
    /**
     * Whether or not getDefinitions supports the LocationLink interface.
     */
    definitionLinkSupport: boolean;
}

export type Plugin = Partial<
    ProviderBase &
        DefinitionsProvider &
        OnWatchFileChanges &
        SelectionRangeProvider &
        UpdateTsOrJsFile
> & { __name: string };<|MERGE_RESOLUTION|>--- conflicted
+++ resolved
@@ -272,11 +272,8 @@
     TypeDefinitionProvider &
     InlayHintProvider &
     CallHierarchyProvider &
-<<<<<<< HEAD
+    FoldingRangeProvider &
     CodeLensProvider;
-=======
-    FoldingRangeProvider;
->>>>>>> a2f86e10
 
 export type LSProvider = ProviderBase & BackwardsCompatibleDefinitionsProvider;
 
