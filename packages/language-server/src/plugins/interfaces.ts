--- conflicted
+++ resolved
@@ -129,10 +129,7 @@
 }
 
 export interface SelectionRangeProvider {
-    getSelectionRange(
-        document: Document,
-        position: Position
-    ): Resolvable<SelectionRange | null>;
+    getSelectionRange(document: Document, position: Position): Resolvable<SelectionRange | null>;
 }
 
 export interface OnWatchFileChanges {
@@ -152,9 +149,6 @@
     FindReferencesProvider &
     RenameProvider;
 
-<<<<<<< HEAD
-export type Plugin = Partial<LSProvider & OnWatchFileChanges & SelectionRangeProvider>;
-=======
 export type LSProvider = ProviderBase & BackwardsCompatibleDefinitionsProvider;
 
 export interface LSPProviderConfig {
@@ -169,5 +163,6 @@
     definitionLinkSupport: boolean;
 }
 
-export type Plugin = Partial<ProviderBase & DefinitionsProvider & OnWatchFileChanges>;
->>>>>>> 934b46a5
+export type Plugin = Partial<
+    ProviderBase & DefinitionsProvider & OnWatchFileChanges & SelectionRangeProvider
+>;