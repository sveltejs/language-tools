--- conflicted
+++ resolved
@@ -20,6 +20,7 @@
     CompletionList,
     DefinitionLink,
     Diagnostic,
+    DocumentHighlight,
     FoldingRange,
     FormattingOptions,
     Hover,
@@ -33,14 +34,7 @@
     SymbolInformation,
     TextDocumentIdentifier,
     TextEdit,
-<<<<<<< HEAD
-    WorkspaceEdit,
-    SelectionRange,
-    SignatureHelp,
-    DocumentHighlight
-=======
     WorkspaceEdit
->>>>>>> 7d4f8a73
 } from 'vscode-languageserver-types';
 import { Document } from '../lib/documents';
 
@@ -201,13 +195,6 @@
     getTypeDefinition(document: Document, position: Position): Resolvable<Location[] | null>;
 }
 
-<<<<<<< HEAD
-export interface DocumentHighlightProvider {
-    findDocumentHighlight(
-        document: Document,
-        position: Position
-    ): Resolvable<DocumentHighlight[] | null>;
-=======
 export interface CallHierarchyProvider {
     prepareCallHierarchy(
         document: Document,
@@ -223,7 +210,6 @@
         item: CallHierarchyItem,
         cancellationToken?: CancellationToken
     ): Resolvable<CallHierarchyOutgoingCall[] | null>;
->>>>>>> 7d4f8a73
 }
 
 export interface OnWatchFileChangesPara {
@@ -241,6 +227,13 @@
 
 export interface FoldingRangeProvider {
     getFoldingRanges(document: Document): Resolvable<FoldingRange[]>;
+}
+
+export interface DocumentHighlightProvider {
+    findDocumentHighlight(
+        document: Document,
+        position: Position
+    ): Resolvable<DocumentHighlight[] | null>;
 }
 
 export interface OnWatchFileChanges {
@@ -270,13 +263,10 @@
     LinkedEditingRangesProvider &
     ImplementationProvider &
     TypeDefinitionProvider &
-<<<<<<< HEAD
-    DocumentHighlightProvider;
-=======
     InlayHintProvider &
     CallHierarchyProvider &
-    FoldingRangeProvider;
->>>>>>> 7d4f8a73
+    FoldingRangeProvider &
+    DocumentHighlightProvider;
 
 export type LSProvider = ProviderBase & BackwardsCompatibleDefinitionsProvider;
 
