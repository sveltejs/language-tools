--- conflicted
+++ resolved
@@ -22,6 +22,7 @@
     Diagnostic,
     FormattingOptions,
     Hover,
+    InlayHint,
     Location,
     Position,
     Range,
@@ -31,14 +32,7 @@
     SymbolInformation,
     TextDocumentIdentifier,
     TextEdit,
-<<<<<<< HEAD
     WorkspaceEdit
-=======
-    WorkspaceEdit,
-    SelectionRange,
-    SignatureHelp,
-    InlayHint
->>>>>>> fb9414ac
 } from 'vscode-languageserver-types';
 import { Document } from '../lib/documents';
 
@@ -250,11 +244,8 @@
     LinkedEditingRangesProvider &
     ImplementationProvider &
     TypeDefinitionProvider &
-<<<<<<< HEAD
+    InlayHintProvider &
     CallHierarchyProvider;
-=======
-    InlayHintProvider;
->>>>>>> fb9414ac
 
 export type LSProvider = ProviderBase & BackwardsCompatibleDefinitionsProvider;
 
