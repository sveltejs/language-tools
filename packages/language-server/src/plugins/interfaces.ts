import { CompletionContext, FileChangeType } from 'vscode-languageserver';
import {
    CodeAction,
    CodeActionContext,
    Color,
    ColorInformation,
    ColorPresentation,
    CompletionItem,
    CompletionList,
    DefinitionLink,
    Diagnostic,
    FormattingOptions,
    Hover,
    Location,
    Position,
    Range,
    ReferenceContext,
    SymbolInformation,
    TextDocumentIdentifier,
    TextEdit,
<<<<<<< HEAD
    WorkspaceEdit,
    SelectionRange,
=======
    WorkspaceEdit
>>>>>>> 5f4b139a
} from 'vscode-languageserver-types';
import { Document } from '../lib/documents';

export type Resolvable<T> = T | Promise<T>;

export interface AppCompletionItem<T extends TextDocumentIdentifier = any> extends CompletionItem {
    data?: T;
}

export interface AppCompletionList<T extends TextDocumentIdentifier = any> extends CompletionList {
    items: Array<AppCompletionItem<T>>;
}

export interface DiagnosticsProvider {
    getDiagnostics(document: Document): Resolvable<Diagnostic[]>;
}

export interface HoverProvider {
    doHover(document: Document, position: Position): Resolvable<Hover | null>;
}

export interface CompletionsProvider<T extends TextDocumentIdentifier = any> {
    getCompletions(
        document: Document,
        position: Position,
        completionContext?: CompletionContext,
    ): Resolvable<AppCompletionList<T> | null>;

    resolveCompletion?(
        document: Document,
        completionItem: AppCompletionItem<T>,
    ): Resolvable<AppCompletionItem<T>>;
}

export interface FormattingProvider {
    formatDocument(document: Document, options: FormattingOptions): Resolvable<TextEdit[]>;
}

export interface TagCompleteProvider {
    doTagComplete(document: Document, position: Position): Resolvable<string | null>;
}

export interface DocumentColorsProvider {
    getDocumentColors(document: Document): Resolvable<ColorInformation[]>;
}

export interface ColorPresentationsProvider {
    getColorPresentations(
        document: Document,
        range: Range,
        color: Color,
    ): Resolvable<ColorPresentation[]>;
}

export interface DocumentSymbolsProvider {
    getDocumentSymbols(document: Document): Resolvable<SymbolInformation[]>;
}

export interface DefinitionsProvider {
    getDefinitions(document: Document, position: Position): Resolvable<DefinitionLink[]>;
}

export interface CodeActionsProvider {
    getCodeActions(
        document: Document,
        range: Range,
        context: CodeActionContext,
    ): Resolvable<CodeAction[]>;
    executeCommand?(
        document: Document,
        command: string,
        args?: any[],
    ): Resolvable<WorkspaceEdit | string | null>;
}

export interface FileRename {
    oldUri: string;
    newUri: string;
}

export interface UpdateImportsProvider {
    updateImports(fileRename: FileRename): Resolvable<WorkspaceEdit | null>;
}

export interface RenameProvider {
    rename(
        document: Document,
        position: Position,
        newName: string,
    ): Resolvable<WorkspaceEdit | null>;
    prepareRename(document: Document, position: Position): Resolvable<Range | null>;
}

export interface FindReferencesProvider {
    findReferences(
        document: Document,
        position: Position,
        context: ReferenceContext,
    ): Promise<Location[] | null>;
}

export interface SelectionRangeProvider {
    getSelectionRange(
        document: Document,
        position: Position
    ): Resolvable<SelectionRange | null>;
}

export interface OnWatchFileChanges {
    onWatchFileChanges(fileName: string, changeType: FileChangeType): void;
}

export type LSProvider = DiagnosticsProvider &
    HoverProvider &
    CompletionsProvider &
    FormattingProvider &
    TagCompleteProvider &
    DocumentColorsProvider &
    ColorPresentationsProvider &
    DocumentSymbolsProvider &
    DefinitionsProvider &
    UpdateImportsProvider &
    CodeActionsProvider &
    FindReferencesProvider &
    RenameProvider;

export type Plugin = Partial<LSProvider & OnWatchFileChanges & SelectionRangeProvider>;<|MERGE_RESOLUTION|>--- conflicted
+++ resolved
@@ -18,12 +18,8 @@
     SymbolInformation,
     TextDocumentIdentifier,
     TextEdit,
-<<<<<<< HEAD
     WorkspaceEdit,
-    SelectionRange,
-=======
-    WorkspaceEdit
->>>>>>> 5f4b139a
+    SelectionRange
 } from 'vscode-languageserver-types';
 import { Document } from '../lib/documents';
 
