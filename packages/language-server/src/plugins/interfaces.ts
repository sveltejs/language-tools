--- conflicted
+++ resolved
@@ -168,20 +168,19 @@
     ): Resolvable<LinkedEditingRanges | null>;
 }
 
-<<<<<<< HEAD
+export interface ImplementationProvider {
+    getImplementation(document: Document, position: Position): Resolvable<Location[] | null>;
+}
+
+export interface TypeDefinitionProvider {
+    getTypeDefinition(document: Document, position: Position): Resolvable<Location[] | null>;
+}
+
 export interface DocumentHighlightProvider {
     findDocumentHighlight(
         document: Document,
         position: Position
     ): Resolvable<DocumentHighlight[] | null>
-=======
-export interface ImplementationProvider {
-    getImplementation(document: Document, position: Position): Resolvable<Location[] | null>;
-}
-
-export interface TypeDefinitionProvider {
-    getTypeDefinition(document: Document, position: Position): Resolvable<Location[] | null>;
->>>>>>> 5dfefc1c
 }
 
 export interface OnWatchFileChangesPara {
@@ -212,12 +211,9 @@
     SignatureHelpProvider &
     SemanticTokensProvider &
     LinkedEditingRangesProvider &
-<<<<<<< HEAD
+    ImplementationProvider &
+    TypeDefinitionProvider &
     DocumentHighlightProvider;
-=======
-    ImplementationProvider &
-    TypeDefinitionProvider;
->>>>>>> 5dfefc1c
 
 export type LSProvider = ProviderBase & BackwardsCompatibleDefinitionsProvider;
 
