import {
    CancellationToken,
    CompletionContext,
    FileChangeType,
    LinkedEditingRanges,
    SemanticTokens,
    SignatureHelpContext,
    TextDocumentContentChangeEvent
} from 'vscode-languageserver';
import {
    CallHierarchyIncomingCall,
    CallHierarchyItem,
    CallHierarchyOutgoingCall,
    CodeAction,
    CodeActionContext,
    Color,
    ColorInformation,
    ColorPresentation,
    CompletionItem,
    CompletionList,
    DefinitionLink,
    Diagnostic,
    FormattingOptions,
    Hover,
    InlayHint,
    Location,
    Position,
    Range,
    ReferenceContext,
    SelectionRange,
    SignatureHelp,
    SymbolInformation,
    TextDocumentIdentifier,
    TextEdit,
<<<<<<< HEAD
    WorkspaceEdit,
    SelectionRange,
    SignatureHelp,
    FoldingRange
=======
    WorkspaceEdit
>>>>>>> 3f247aed
} from 'vscode-languageserver-types';
import { Document } from '../lib/documents';

export type Resolvable<T> = T | Promise<T>;

export interface AppCompletionItem<T extends TextDocumentIdentifier = any> extends CompletionItem {
    data?: T;
}

export interface AppCompletionList<T extends TextDocumentIdentifier = any> extends CompletionList {
    items: Array<AppCompletionItem<T>>;
}

export interface DiagnosticsProvider {
    getDiagnostics(document: Document): Resolvable<Diagnostic[]>;
}

export interface HoverProvider {
    doHover(document: Document, position: Position): Resolvable<Hover | null>;
}

export interface CompletionsProvider<T extends TextDocumentIdentifier = any> {
    getCompletions(
        document: Document,
        position: Position,
        completionContext?: CompletionContext,
        cancellationToken?: CancellationToken
    ): Resolvable<AppCompletionList<T> | null>;

    resolveCompletion?(
        document: Document,
        completionItem: AppCompletionItem<T>,
        cancellationToken?: CancellationToken
    ): Resolvable<AppCompletionItem<T>>;
}

export interface FormattingProvider {
    formatDocument(document: Document, options: FormattingOptions): Resolvable<TextEdit[]>;
}

export interface TagCompleteProvider {
    doTagComplete(document: Document, position: Position): Resolvable<string | null>;
}

export interface DocumentColorsProvider {
    getDocumentColors(document: Document): Resolvable<ColorInformation[]>;
}

export interface ColorPresentationsProvider {
    getColorPresentations(
        document: Document,
        range: Range,
        color: Color
    ): Resolvable<ColorPresentation[]>;
}

export interface DocumentSymbolsProvider {
    getDocumentSymbols(
        document: Document,
        cancellationToken?: CancellationToken
    ): Resolvable<SymbolInformation[]>;
}

export interface DefinitionsProvider {
    getDefinitions(document: Document, position: Position): Resolvable<DefinitionLink[]>;
}

export interface BackwardsCompatibleDefinitionsProvider {
    getDefinitions(
        document: Document,
        position: Position
    ): Resolvable<DefinitionLink[] | Location[]>;
}

export interface CodeActionsProvider {
    getCodeActions(
        document: Document,
        range: Range,
        context: CodeActionContext,
        cancellationToken?: CancellationToken
    ): Resolvable<CodeAction[]>;
    executeCommand?(
        document: Document,
        command: string,
        args?: any[]
    ): Resolvable<WorkspaceEdit | string | null>;

    resolveCodeAction?(
        document: Document,
        codeAction: CodeAction,
        cancellationToken?: CancellationToken
    ): Resolvable<CodeAction>;
}

export interface FileRename {
    oldUri: string;
    newUri: string;
}

export interface UpdateImportsProvider {
    updateImports(fileRename: FileRename): Resolvable<WorkspaceEdit | null>;
}

export interface RenameProvider {
    rename(
        document: Document,
        position: Position,
        newName: string
    ): Resolvable<WorkspaceEdit | null>;
    prepareRename(document: Document, position: Position): Resolvable<Range | null>;
}

export interface FindReferencesProvider {
    findReferences(
        document: Document,
        position: Position,
        context: ReferenceContext
    ): Promise<Location[] | null>;
}

export interface FileReferencesProvider {
    fileReferences(uri: string): Promise<Location[] | null>;
}

export interface FindComponentReferencesProvider {
    findComponentReferences(uri: string): Promise<Location[] | null>;
}

export interface SignatureHelpProvider {
    getSignatureHelp(
        document: Document,
        position: Position,
        context: SignatureHelpContext | undefined,
        cancellationToken?: CancellationToken
    ): Resolvable<SignatureHelp | null>;
}

export interface SelectionRangeProvider {
    getSelectionRange(document: Document, position: Position): Resolvable<SelectionRange | null>;
}

export interface SemanticTokensProvider {
    getSemanticTokens(textDocument: Document, range?: Range): Resolvable<SemanticTokens | null>;
}

export interface LinkedEditingRangesProvider {
    getLinkedEditingRanges(
        document: Document,
        position: Position
    ): Resolvable<LinkedEditingRanges | null>;
}

export interface ImplementationProvider {
    getImplementation(document: Document, position: Position): Resolvable<Location[] | null>;
}

export interface TypeDefinitionProvider {
    getTypeDefinition(document: Document, position: Position): Resolvable<Location[] | null>;
}

<<<<<<< HEAD
export interface FoldingRangeProvider {
    getFoldingRange(document: Document): Resolvable<FoldingRange[]>
=======
export interface CallHierarchyProvider {
    prepareCallHierarchy(
        document: Document,
        position: Position
    ): Resolvable<CallHierarchyItem[] | null>;

    getIncomingCalls(
        item: CallHierarchyItem,
        cancellationToken?: CancellationToken
    ): Resolvable<CallHierarchyIncomingCall[] | null>;

    getOutgoingCalls(
        item: CallHierarchyItem,
        cancellationToken?: CancellationToken
    ): Resolvable<CallHierarchyOutgoingCall[] | null>;
>>>>>>> 3f247aed
}

export interface OnWatchFileChangesPara {
    fileName: string;
    changeType: FileChangeType;
}

export interface InlayHintProvider {
    getInlayHints(
        document: Document,
        range: Range,
        cancellationToken?: CancellationToken
    ): Resolvable<InlayHint[] | null>;
}

export interface OnWatchFileChanges {
    onWatchFileChanges(onWatchFileChangesParas: OnWatchFileChangesPara[]): void;
}

export interface UpdateTsOrJsFile {
    updateTsOrJsFile(fileName: string, changes: TextDocumentContentChangeEvent[]): void;
}

type ProviderBase = DiagnosticsProvider &
    HoverProvider &
    CompletionsProvider &
    FormattingProvider &
    TagCompleteProvider &
    DocumentColorsProvider &
    ColorPresentationsProvider &
    DocumentSymbolsProvider &
    UpdateImportsProvider &
    CodeActionsProvider &
    FindReferencesProvider &
    FileReferencesProvider &
    FindComponentReferencesProvider &
    RenameProvider &
    SignatureHelpProvider &
    SemanticTokensProvider &
    LinkedEditingRangesProvider &
    ImplementationProvider &
    TypeDefinitionProvider &
<<<<<<< HEAD
    FoldingRangeProvider;
=======
    InlayHintProvider &
    CallHierarchyProvider;
>>>>>>> 3f247aed

export type LSProvider = ProviderBase & BackwardsCompatibleDefinitionsProvider;

export interface LSPProviderConfig {
    /**
     * Whether or not completion lists that are marked as imcomplete
     * should be filtered server side.
     */
    filterIncompleteCompletions: boolean;
    /**
     * Whether or not getDefinitions supports the LocationLink interface.
     */
    definitionLinkSupport: boolean;
}

export type Plugin = Partial<
    ProviderBase &
        DefinitionsProvider &
        OnWatchFileChanges &
        SelectionRangeProvider &
        UpdateTsOrJsFile
> & { __name: string };<|MERGE_RESOLUTION|>--- conflicted
+++ resolved
@@ -20,6 +20,7 @@
     CompletionList,
     DefinitionLink,
     Diagnostic,
+    FoldingRange,
     FormattingOptions,
     Hover,
     InlayHint,
@@ -32,14 +33,7 @@
     SymbolInformation,
     TextDocumentIdentifier,
     TextEdit,
-<<<<<<< HEAD
-    WorkspaceEdit,
-    SelectionRange,
-    SignatureHelp,
-    FoldingRange
-=======
     WorkspaceEdit
->>>>>>> 3f247aed
 } from 'vscode-languageserver-types';
 import { Document } from '../lib/documents';
 
@@ -200,10 +194,6 @@
     getTypeDefinition(document: Document, position: Position): Resolvable<Location[] | null>;
 }
 
-<<<<<<< HEAD
-export interface FoldingRangeProvider {
-    getFoldingRange(document: Document): Resolvable<FoldingRange[]>
-=======
 export interface CallHierarchyProvider {
     prepareCallHierarchy(
         document: Document,
@@ -219,7 +209,6 @@
         item: CallHierarchyItem,
         cancellationToken?: CancellationToken
     ): Resolvable<CallHierarchyOutgoingCall[] | null>;
->>>>>>> 3f247aed
 }
 
 export interface OnWatchFileChangesPara {
@@ -233,6 +222,10 @@
         range: Range,
         cancellationToken?: CancellationToken
     ): Resolvable<InlayHint[] | null>;
+}
+
+export interface FoldingRangeProvider {
+    getFoldingRange(document: Document): Resolvable<FoldingRange[]>
 }
 
 export interface OnWatchFileChanges {
@@ -262,12 +255,9 @@
     LinkedEditingRangesProvider &
     ImplementationProvider &
     TypeDefinitionProvider &
-<<<<<<< HEAD
+    InlayHintProvider &
+    CallHierarchyProvider &
     FoldingRangeProvider;
-=======
-    InlayHintProvider &
-    CallHierarchyProvider;
->>>>>>> 3f247aed
 
 export type LSProvider = ProviderBase & BackwardsCompatibleDefinitionsProvider;
 
