import { doComplete as doEmmetComplete } from '@vscode/emmet-helper';
import {
    Color,
    ColorInformation,
    ColorPresentation,
    CompletionContext,
    CompletionList,
    CompletionTriggerKind,
    Diagnostic,
    Hover,
    Position,
    Range,
    SymbolInformation,
    CompletionItem,
    CompletionItemKind,
    SelectionRange,
<<<<<<< HEAD
    DocumentHighlight
=======
    WorkspaceFolder
>>>>>>> 7d4f8a73
} from 'vscode-languageserver';
import {
    Document,
    DocumentManager,
    mapColorPresentationToOriginal,
    mapCompletionItemToOriginal,
    mapRangeToGenerated,
    mapSymbolInformationToOriginal,
    mapObjWithRangeToOriginal,
    mapHoverToParent,
    mapSelectionRangeToParent,
    isInTag,
    mapRangeToOriginal,
    TagInformation
} from '../../lib/documents';
import { LSConfigManager, LSCSSConfig } from '../../ls-config';
import {
    ColorPresentationsProvider,
    CompletionsProvider,
    DiagnosticsProvider,
    DocumentColorsProvider,
    DocumentHighlightProvider,
    DocumentSymbolsProvider,
    FoldingRangeProvider,
    HoverProvider,
    SelectionRangeProvider
} from '../interfaces';
import { CSSDocument, CSSDocumentBase } from './CSSDocument';
import { CSSLanguageServices, getLanguage, getLanguageService } from './service';
import { GlobalVars } from './global-vars';
import { getIdClassCompletion } from './features/getIdClassCompletion';
import { AttributeContext, getAttributeContextAtPosition } from '../../lib/documents/parseHtml';
import { StyleAttributeDocument } from './StyleAttributeDocument';
import { getDocumentContext } from '../documentContext';
import { FoldingRange, FoldingRangeKind } from 'vscode-languageserver-types';
import { indentBasedFoldingRangeForTag } from '../../lib/foldingRange/indentFolding';

export class CSSPlugin
    implements
        HoverProvider,
        CompletionsProvider,
        DiagnosticsProvider,
        DocumentColorsProvider,
        ColorPresentationsProvider,
        DocumentSymbolsProvider,
        SelectionRangeProvider,
<<<<<<< HEAD
        DocumentHighlightProvider
=======
        FoldingRangeProvider
>>>>>>> 7d4f8a73
{
    __name = 'css';
    private configManager: LSConfigManager;
    private cssDocuments = new WeakMap<Document, CSSDocument>();
    private cssLanguageServices: CSSLanguageServices;
    private workspaceFolders: WorkspaceFolder[];
    private triggerCharacters = ['.', ':', '-', '/'];
    private globalVars = new GlobalVars();

    constructor(
        docManager: DocumentManager,
        configManager: LSConfigManager,
        workspaceFolders: WorkspaceFolder[],
        cssLanguageServices: CSSLanguageServices
    ) {
        this.cssLanguageServices = cssLanguageServices;
        this.workspaceFolders = workspaceFolders;
        this.configManager = configManager;
        this.updateConfigs();

        this.globalVars.watchFiles(this.configManager.get('css.globals'));
        this.configManager.onChange((config) => {
            this.globalVars.watchFiles(config.get('css.globals'));
            this.updateConfigs();
        });

        docManager.on('documentChange', (document) =>
            this.cssDocuments.set(document, new CSSDocument(document, this.cssLanguageServices))
        );
        docManager.on('documentClose', (document) => this.cssDocuments.delete(document));
    }

    getSelectionRange(document: Document, position: Position): SelectionRange | null {
        if (!this.featureEnabled('selectionRange') || !isInTag(position, document.styleInfo)) {
            return null;
        }

        const cssDocument = this.getCSSDoc(document);
        const [range] = this.getLanguageService(extractLanguage(cssDocument)).getSelectionRanges(
            cssDocument,
            [cssDocument.getGeneratedPosition(position)],
            cssDocument.stylesheet
        );

        if (!range) {
            return null;
        }

        return mapSelectionRangeToParent(cssDocument, range);
    }

    getDiagnostics(document: Document): Diagnostic[] {
        if (!this.featureEnabled('diagnostics')) {
            return [];
        }

        const cssDocument = this.getCSSDoc(document);
        const kind = extractLanguage(cssDocument);

        if (shouldExcludeValidation(kind)) {
            return [];
        }

        return this.getLanguageService(kind)
            .doValidation(cssDocument, cssDocument.stylesheet)
            .map((diagnostic) => ({ ...diagnostic, source: getLanguage(kind) }))
            .map((diagnostic) => mapObjWithRangeToOriginal(cssDocument, diagnostic));
    }

    doHover(document: Document, position: Position): Hover | null {
        if (!this.featureEnabled('hover')) {
            return null;
        }

        const cssDocument = this.getCSSDoc(document);
        if (shouldExcludeHover(cssDocument)) {
            return null;
        }
        if (cssDocument.isInGenerated(position)) {
            return this.doHoverInternal(cssDocument, position);
        }
        const attributeContext = getAttributeContextAtPosition(document, position);
        if (
            attributeContext &&
            this.inStyleAttributeWithoutInterpolation(attributeContext, document.getText())
        ) {
            const [start, end] = attributeContext.valueRange;
            return this.doHoverInternal(
                new StyleAttributeDocument(document, start, end, this.cssLanguageServices),
                position
            );
        }

        return null;
    }
    private doHoverInternal(cssDocument: CSSDocumentBase, position: Position) {
        const hoverInfo = this.getLanguageService(extractLanguage(cssDocument)).doHover(
            cssDocument,
            cssDocument.getGeneratedPosition(position),
            cssDocument.stylesheet
        );
        return hoverInfo ? mapHoverToParent(cssDocument, hoverInfo) : hoverInfo;
    }

    async getCompletions(
        document: Document,
        position: Position,
        completionContext?: CompletionContext
    ): Promise<CompletionList | null> {
        const triggerCharacter = completionContext?.triggerCharacter;
        const triggerKind = completionContext?.triggerKind;
        const isCustomTriggerCharacter = triggerKind === CompletionTriggerKind.TriggerCharacter;

        if (
            isCustomTriggerCharacter &&
            triggerCharacter &&
            !this.triggerCharacters.includes(triggerCharacter)
        ) {
            return null;
        }

        if (!this.featureEnabled('completions')) {
            return null;
        }

        const cssDocument = this.getCSSDoc(document);

        if (cssDocument.isInGenerated(position)) {
            return this.getCompletionsInternal(document, position, cssDocument);
        }

        const attributeContext = getAttributeContextAtPosition(document, position);
        if (!attributeContext) {
            return null;
        }

        if (this.inStyleAttributeWithoutInterpolation(attributeContext, document.getText())) {
            const [start, end] = attributeContext.valueRange;
            return this.getCompletionsInternal(
                document,
                position,
                new StyleAttributeDocument(document, start, end, this.cssLanguageServices)
            );
        } else {
            return getIdClassCompletion(cssDocument, attributeContext);
        }
    }

    private inStyleAttributeWithoutInterpolation(
        attrContext: AttributeContext,
        text: string
    ): attrContext is Required<AttributeContext> {
        return (
            attrContext.name === 'style' &&
            !!attrContext.valueRange &&
            !text.substring(attrContext.valueRange[0], attrContext.valueRange[1]).includes('{')
        );
    }

    private async getCompletionsInternal(
        document: Document,
        position: Position,
        cssDocument: CSSDocumentBase
    ) {
        if (isSASS(cssDocument)) {
            // the css language service does not support sass, still we can use
            // the emmet helper directly to at least get emmet completions
            return (
                doEmmetComplete(document, position, 'sass', this.configManager.getEmmetConfig()) ||
                null
            );
        }

        const type = extractLanguage(cssDocument);
        if (shouldExcludeCompletion(type)) {
            return null;
        }

        const lang = this.getLanguageService(type);
        let emmetResults: CompletionList = {
            isIncomplete: false,
            items: []
        };
        if (
            this.configManager.getConfig().css.completions.emmet &&
            this.configManager.getEmmetConfig().showExpandedAbbreviation !== 'never'
        ) {
            lang.setCompletionParticipants([
                {
                    onCssProperty: (context) => {
                        if (context?.propertyName) {
                            emmetResults =
                                doEmmetComplete(
                                    cssDocument,
                                    cssDocument.getGeneratedPosition(position),
                                    getLanguage(type),
                                    this.configManager.getEmmetConfig()
                                ) || emmetResults;
                        }
                    },
                    onCssPropertyValue: (context) => {
                        if (context?.propertyValue) {
                            emmetResults =
                                doEmmetComplete(
                                    cssDocument,
                                    cssDocument.getGeneratedPosition(position),
                                    getLanguage(type),
                                    this.configManager.getEmmetConfig()
                                ) || emmetResults;
                        }
                    }
                }
            ]);
        }

        const results = await lang.doComplete2(
            cssDocument,
            cssDocument.getGeneratedPosition(position),
            cssDocument.stylesheet,
            getDocumentContext(cssDocument.uri, this.workspaceFolders)
        );
        return CompletionList.create(
            this.appendGlobalVars(
                [...(results ? results.items : []), ...emmetResults.items].map((completionItem) =>
                    mapCompletionItemToOriginal(cssDocument, completionItem)
                )
            ),
            // Emmet completions change on every keystroke, so they are never complete
            emmetResults.items.length > 0
        );
    }

    private appendGlobalVars(items: CompletionItem[]): CompletionItem[] {
        // Finding one value with that item kind means we are in a value completion scenario
        const value = items.find((item) => item.kind === CompletionItemKind.Value);
        if (!value) {
            return items;
        }

        const additionalItems: CompletionItem[] = this.globalVars
            .getGlobalVars()
            .map((globalVar) => ({
                label: `var(${globalVar.name})`,
                sortText: '-',
                detail: `${globalVar.filename}\n\n${globalVar.name}: ${globalVar.value}`,
                kind: CompletionItemKind.Value
            }));
        return [...items, ...additionalItems];
    }

    getDocumentColors(document: Document): ColorInformation[] {
        if (!this.featureEnabled('documentColors')) {
            return [];
        }

        const cssDocument = this.getCSSDoc(document);

        if (shouldExcludeColor(cssDocument)) {
            return [];
        }

        return this.getLanguageService(extractLanguage(cssDocument))
            .findDocumentColors(cssDocument, cssDocument.stylesheet)
            .map((colorInfo) => mapObjWithRangeToOriginal(cssDocument, colorInfo));
    }

    getColorPresentations(document: Document, range: Range, color: Color): ColorPresentation[] {
        if (!this.featureEnabled('colorPresentations')) {
            return [];
        }

        const cssDocument = this.getCSSDoc(document);
        if (
            (!cssDocument.isInGenerated(range.start) && !cssDocument.isInGenerated(range.end)) ||
            shouldExcludeColor(cssDocument)
        ) {
            return [];
        }

        return this.getLanguageService(extractLanguage(cssDocument))
            .getColorPresentations(
                cssDocument,
                cssDocument.stylesheet,
                color,
                mapRangeToGenerated(cssDocument, range)
            )
            .map((colorPres) => mapColorPresentationToOriginal(cssDocument, colorPres));
    }

    getDocumentSymbols(document: Document): SymbolInformation[] {
        if (!this.featureEnabled('documentColors')) {
            return [];
        }

        const cssDocument = this.getCSSDoc(document);

        if (shouldExcludeDocumentSymbols(cssDocument)) {
            return [];
        }

        return this.getLanguageService(extractLanguage(cssDocument))
            .findDocumentSymbols(cssDocument, cssDocument.stylesheet)
            .map((symbol) => {
                if (!symbol.containerName) {
                    return {
                        ...symbol,
                        // TODO: this could contain other things, e.g. style.myclass
                        containerName: 'style'
                    };
                }

                return symbol;
            })
            .map((symbol) => mapSymbolInformationToOriginal(cssDocument, symbol));
    }

<<<<<<< HEAD
    findDocumentHighlight(document: Document, position: Position): DocumentHighlight[] | null {
        if (!this.featureEnabled('documentHighlight')) {
            return null;
=======
    getFoldingRanges(document: Document): FoldingRange[] {
        if (!document.styleInfo) {
            return [];
>>>>>>> 7d4f8a73
        }

        const cssDocument = this.getCSSDoc(document);

<<<<<<< HEAD
        if (cssDocument.isInGenerated(position)) {
            return this.findDocumentHighlightInternal(cssDocument, position);
        }

        const attributeContext = getAttributeContextAtPosition(document, position);
        if (
            attributeContext &&
            this.inStyleAttributeWithoutInterpolation(attributeContext, document.getText())
        ) {
            const [start, end] = attributeContext.valueRange;
            return this.findDocumentHighlightInternal(
                new StyleAttributeDocument(document, start, end),
                position
            );
        }

        return null;
    }

    private findDocumentHighlightInternal(
        cssDocument: CSSDocumentBase,
        position: Position
    ): DocumentHighlight[] | null {
        if (!cssDocument.isInGenerated(position)) {
            return null;
        }

        const kind = extractLanguage(cssDocument);

        if (shouldExcludeDocumentHighlights(cssDocument)) {
            return null;
        }

        const result = getLanguageService(kind)
            .findDocumentHighlights(
                cssDocument,
                cssDocument.getGeneratedPosition(position),
                cssDocument.stylesheet
            )
            .map((highlight) => mapObjWithRangeToOriginal(cssDocument, highlight));

        return result;
=======
        if (shouldUseIndentBasedFolding(cssDocument.languageId)) {
            return this.nonSyntacticFolding(document, document.styleInfo);
        }

        return this.getLanguageService(extractLanguage(cssDocument))
            .getFoldingRanges(cssDocument)
            .map((range) => {
                const originalRange = mapRangeToOriginal(cssDocument, {
                    start: { line: range.startLine, character: range.startCharacter ?? 0 },
                    end: { line: range.endLine, character: range.endCharacter ?? 0 }
                });

                return {
                    startLine: originalRange.start.line,
                    endLine: originalRange.end.line,
                    kind: range.kind
                };
            });
    }

    private nonSyntacticFolding(document: Document, styleInfo: TagInformation): FoldingRange[] {
        const ranges = indentBasedFoldingRangeForTag(document, styleInfo);
        const startRegion = /^\s*(\/\/|\/\*\*?)\s*#?region\b/;
        const endRegion = /^\s*(\/\/|\/\*\*?)\s*#?endregion\b/;

        const lines = document
            .getText()
            .split(/\r?\n/)
            .slice(styleInfo.startPos.line, styleInfo.endPos.line);

        let start = -1;

        for (let index = 0; index < lines.length; index++) {
            const line = lines[index];

            if (startRegion.test(line)) {
                start = index;
            } else if (endRegion.test(line)) {
                if (start >= 0) {
                    ranges.push({
                        startLine: start + styleInfo.startPos.line,
                        endLine: index + styleInfo.startPos.line,
                        kind: FoldingRangeKind.Region
                    });
                }
                start = -1;
            }
        }

        return ranges.sort((a, b) => a.startLine - b.startLine);
>>>>>>> 7d4f8a73
    }

    private getCSSDoc(document: Document) {
        let cssDoc = this.cssDocuments.get(document);
        if (!cssDoc || cssDoc.version < document.version) {
            cssDoc = new CSSDocument(document, this.cssLanguageServices);
            this.cssDocuments.set(document, cssDoc);
        }
        return cssDoc;
    }

    private updateConfigs() {
        this.getLanguageService('css')?.configure(this.configManager.getCssConfig());
        this.getLanguageService('scss')?.configure(this.configManager.getScssConfig());
        this.getLanguageService('less')?.configure(this.configManager.getLessConfig());
    }

    private featureEnabled(feature: keyof LSCSSConfig) {
        return (
            this.configManager.enabled('css.enable') &&
            this.configManager.enabled(`css.${feature}.enable`)
        );
    }

    private getLanguageService(kind: string) {
        return getLanguageService(this.cssLanguageServices, kind);
    }
}

function shouldExcludeValidation(kind?: string) {
    switch (kind) {
        case 'postcss':
        case 'sass':
        case 'stylus':
        case 'styl':
            return true;
        default:
            return false;
    }
}

function shouldExcludeCompletion(kind?: string) {
    switch (kind) {
        case 'stylus':
        case 'styl':
            return true;
        default:
            return false;
    }
}

function shouldExcludeDocumentSymbols(document: CSSDocument) {
    switch (extractLanguage(document)) {
        case 'sass':
        case 'stylus':
        case 'styl':
            return true;
        default:
            return false;
    }
}

function shouldExcludeHover(document: CSSDocument) {
    switch (extractLanguage(document)) {
        case 'sass':
        case 'stylus':
        case 'styl':
            return true;
        default:
            return false;
    }
}

function shouldExcludeColor(document: CSSDocument) {
    switch (extractLanguage(document)) {
        case 'sass':
        case 'stylus':
        case 'styl':
            return true;
        default:
            return false;
    }
}

<<<<<<< HEAD
function shouldExcludeDocumentHighlights(document: CSSDocumentBase) {
    switch (extractLanguage(document)) {
=======
function shouldUseIndentBasedFolding(kind?: string) {
    switch (kind) {
        case 'postcss':
>>>>>>> 7d4f8a73
        case 'sass':
        case 'stylus':
        case 'styl':
            return true;
        default:
            return false;
    }
}

function isSASS(document: CSSDocumentBase) {
    switch (extractLanguage(document)) {
        case 'sass':
            return true;
        default:
            return false;
    }
}

function extractLanguage(document: CSSDocumentBase): string {
    const lang = document.languageId;
    return lang.replace(/^text\//, '');
}<|MERGE_RESOLUTION|>--- conflicted
+++ resolved
@@ -14,11 +14,8 @@
     CompletionItem,
     CompletionItemKind,
     SelectionRange,
-<<<<<<< HEAD
-    DocumentHighlight
-=======
+    DocumentHighlight,
     WorkspaceFolder
->>>>>>> 7d4f8a73
 } from 'vscode-languageserver';
 import {
     Document,
@@ -65,11 +62,8 @@
         ColorPresentationsProvider,
         DocumentSymbolsProvider,
         SelectionRangeProvider,
-<<<<<<< HEAD
-        DocumentHighlightProvider
-=======
+        DocumentHighlightProvider,
         FoldingRangeProvider
->>>>>>> 7d4f8a73
 {
     __name = 'css';
     private configManager: LSConfigManager;
@@ -386,63 +380,12 @@
             .map((symbol) => mapSymbolInformationToOriginal(cssDocument, symbol));
     }
 
-<<<<<<< HEAD
-    findDocumentHighlight(document: Document, position: Position): DocumentHighlight[] | null {
-        if (!this.featureEnabled('documentHighlight')) {
-            return null;
-=======
     getFoldingRanges(document: Document): FoldingRange[] {
         if (!document.styleInfo) {
             return [];
->>>>>>> 7d4f8a73
-        }
-
-        const cssDocument = this.getCSSDoc(document);
-
-<<<<<<< HEAD
-        if (cssDocument.isInGenerated(position)) {
-            return this.findDocumentHighlightInternal(cssDocument, position);
-        }
-
-        const attributeContext = getAttributeContextAtPosition(document, position);
-        if (
-            attributeContext &&
-            this.inStyleAttributeWithoutInterpolation(attributeContext, document.getText())
-        ) {
-            const [start, end] = attributeContext.valueRange;
-            return this.findDocumentHighlightInternal(
-                new StyleAttributeDocument(document, start, end),
-                position
-            );
-        }
-
-        return null;
-    }
-
-    private findDocumentHighlightInternal(
-        cssDocument: CSSDocumentBase,
-        position: Position
-    ): DocumentHighlight[] | null {
-        if (!cssDocument.isInGenerated(position)) {
-            return null;
-        }
-
-        const kind = extractLanguage(cssDocument);
-
-        if (shouldExcludeDocumentHighlights(cssDocument)) {
-            return null;
-        }
-
-        const result = getLanguageService(kind)
-            .findDocumentHighlights(
-                cssDocument,
-                cssDocument.getGeneratedPosition(position),
-                cssDocument.stylesheet
-            )
-            .map((highlight) => mapObjWithRangeToOriginal(cssDocument, highlight));
-
-        return result;
-=======
+        }
+
+        const cssDocument = this.getCSSDoc(document);
         if (shouldUseIndentBasedFolding(cssDocument.languageId)) {
             return this.nonSyntacticFolding(document, document.styleInfo);
         }
@@ -493,7 +436,60 @@
         }
 
         return ranges.sort((a, b) => a.startLine - b.startLine);
->>>>>>> 7d4f8a73
+    }
+
+    findDocumentHighlight(document: Document, position: Position): DocumentHighlight[] | null {
+        if (!this.featureEnabled('documentHighlight')) {
+            return null;
+        }
+
+        if (!document.styleInfo) {
+            return [];
+        }
+
+        const cssDocument = this.getCSSDoc(document);
+        if (cssDocument.isInGenerated(position)) {
+            return this.findDocumentHighlightInternal(cssDocument, position);
+        }
+
+        const attributeContext = getAttributeContextAtPosition(document, position);
+        if (
+            attributeContext &&
+            this.inStyleAttributeWithoutInterpolation(attributeContext, document.getText())
+        ) {
+            const [start, end] = attributeContext.valueRange;
+            return this.findDocumentHighlightInternal(
+                new StyleAttributeDocument(document, start, end, this.cssLanguageServices),
+                position
+            );
+        }
+
+        return null;
+    }
+
+    private findDocumentHighlightInternal(
+        cssDocument: CSSDocumentBase,
+        position: Position
+    ): DocumentHighlight[] | null {
+        if (!cssDocument.isInGenerated(position)) {
+            return null;
+        }
+
+        const kind = extractLanguage(cssDocument);
+
+        if (shouldExcludeDocumentHighlights(cssDocument)) {
+            return null;
+        }
+
+        const result = getLanguageService(this.cssLanguageServices, kind)
+            .findDocumentHighlights(
+                cssDocument,
+                cssDocument.getGeneratedPosition(position),
+                cssDocument.stylesheet
+            )
+            .map((highlight) => mapObjWithRangeToOriginal(cssDocument, highlight));
+
+        return result;
     }
 
     private getCSSDoc(document: Document) {
@@ -578,14 +574,21 @@
     }
 }
 
-<<<<<<< HEAD
-function shouldExcludeDocumentHighlights(document: CSSDocumentBase) {
-    switch (extractLanguage(document)) {
-=======
 function shouldUseIndentBasedFolding(kind?: string) {
     switch (kind) {
         case 'postcss':
->>>>>>> 7d4f8a73
+        case 'sass':
+        case 'stylus':
+        case 'styl':
+            return true;
+        default:
+            return false;
+    }
+}
+
+function shouldExcludeDocumentHighlights(document: CSSDocumentBase) {
+    switch (extractLanguage(document)) {
+        case 'postcss':
         case 'sass':
         case 'stylus':
         case 'styl':
