import { doComplete as doEmmetComplete } from 'vscode-emmet-helper';
import {
    Color,
    ColorInformation,
    ColorPresentation,
    CompletionContext,
    CompletionList,
    CompletionTriggerKind,
    Diagnostic,
    Hover,
    Position,
    Range,
    SymbolInformation,
    CompletionItem,
    CompletionItemKind,
    SelectionRange,
    DocumentHighlight
} from 'vscode-languageserver';
import {
    Document,
    DocumentManager,
    mapColorPresentationToOriginal,
    mapCompletionItemToOriginal,
    mapRangeToGenerated,
    mapSymbolInformationToOriginal,
    mapObjWithRangeToOriginal,
    mapHoverToParent,
    mapSelectionRangeToParent,
    isInTag
} from '../../lib/documents';
import { LSConfigManager, LSCSSConfig } from '../../ls-config';
import {
    ColorPresentationsProvider,
    CompletionsProvider,
    DiagnosticsProvider,
    DocumentColorsProvider,
    DocumentHighlightProvider,
    DocumentSymbolsProvider,
    HoverProvider,
    SelectionRangeProvider
} from '../interfaces';
import { CSSDocument, CSSDocumentBase } from './CSSDocument';
import { getLanguage, getLanguageService } from './service';
import { GlobalVars } from './global-vars';
import { getIdClassCompletion } from './features/getIdClassCompletion';
import { AttributeContext, getAttributeContextAtPosition } from '../../lib/documents/parseHtml';
import { StyleAttributeDocument } from './StyleAttributeDocument';

export class CSSPlugin
    implements
        HoverProvider,
        CompletionsProvider,
        DiagnosticsProvider,
        DocumentColorsProvider,
        ColorPresentationsProvider,
        DocumentSymbolsProvider,
<<<<<<< HEAD
        SelectionRangeProvider,
        DocumentHighlightProvider {
=======
        SelectionRangeProvider
{
    __name = 'css';
>>>>>>> 5dfefc1c
    private configManager: LSConfigManager;
    private cssDocuments = new WeakMap<Document, CSSDocument>();
    private triggerCharacters = ['.', ':', '-', '/'];
    private globalVars = new GlobalVars();

    constructor(docManager: DocumentManager, configManager: LSConfigManager) {
        this.configManager = configManager;
        this.updateConfigs();

        this.globalVars.watchFiles(this.configManager.get('css.globals'));
        this.configManager.onChange((config) => {
            this.globalVars.watchFiles(config.get('css.globals'));
            this.updateConfigs();
        });

        docManager.on('documentChange', (document) =>
            this.cssDocuments.set(document, new CSSDocument(document))
        );
        docManager.on('documentClose', (document) => this.cssDocuments.delete(document));
    }

    getSelectionRange(document: Document, position: Position): SelectionRange | null {
        if (!this.featureEnabled('selectionRange') || !isInTag(position, document.styleInfo)) {
            return null;
        }

        const cssDocument = this.getCSSDoc(document);
        const [range] = getLanguageService(extractLanguage(cssDocument)).getSelectionRanges(
            cssDocument,
            [cssDocument.getGeneratedPosition(position)],
            cssDocument.stylesheet
        );

        if (!range) {
            return null;
        }

        return mapSelectionRangeToParent(cssDocument, range);
    }

    getDiagnostics(document: Document): Diagnostic[] {
        if (!this.featureEnabled('diagnostics')) {
            return [];
        }

        const cssDocument = this.getCSSDoc(document);
        const kind = extractLanguage(cssDocument);

        if (shouldExcludeValidation(kind)) {
            return [];
        }

        return getLanguageService(kind)
            .doValidation(cssDocument, cssDocument.stylesheet)
            .map((diagnostic) => ({ ...diagnostic, source: getLanguage(kind) }))
            .map((diagnostic) => mapObjWithRangeToOriginal(cssDocument, diagnostic));
    }

    doHover(document: Document, position: Position): Hover | null {
        if (!this.featureEnabled('hover')) {
            return null;
        }

        const cssDocument = this.getCSSDoc(document);
        if (shouldExcludeHover(cssDocument)) {
            return null;
        }
        if (cssDocument.isInGenerated(position)) {
            return this.doHoverInternal(cssDocument, position);
        }
        const attributeContext = getAttributeContextAtPosition(document, position);
        if (
            attributeContext &&
            this.inStyleAttributeWithoutInterpolation(attributeContext, document.getText())
        ) {
            const [start, end] = attributeContext.valueRange;
            return this.doHoverInternal(new StyleAttributeDocument(document, start, end), position);
        }

        return null;
    }
    private doHoverInternal(cssDocument: CSSDocumentBase, position: Position) {
        const hoverInfo = getLanguageService(extractLanguage(cssDocument)).doHover(
            cssDocument,
            cssDocument.getGeneratedPosition(position),
            cssDocument.stylesheet
        );
        return hoverInfo ? mapHoverToParent(cssDocument, hoverInfo) : hoverInfo;
    }

    getCompletions(
        document: Document,
        position: Position,
        completionContext?: CompletionContext
    ): CompletionList | null {
        const triggerCharacter = completionContext?.triggerCharacter;
        const triggerKind = completionContext?.triggerKind;
        const isCustomTriggerCharacter = triggerKind === CompletionTriggerKind.TriggerCharacter;

        if (
            isCustomTriggerCharacter &&
            triggerCharacter &&
            !this.triggerCharacters.includes(triggerCharacter)
        ) {
            return null;
        }

        if (!this.featureEnabled('completions')) {
            return null;
        }

        const cssDocument = this.getCSSDoc(document);

        if (cssDocument.isInGenerated(position)) {
            return this.getCompletionsInternal(document, position, cssDocument);
        }

        const attributeContext = getAttributeContextAtPosition(document, position);
        if (!attributeContext) {
            return null;
        }

        if (this.inStyleAttributeWithoutInterpolation(attributeContext, document.getText())) {
            const [start, end] = attributeContext.valueRange;
            return this.getCompletionsInternal(
                document,
                position,
                new StyleAttributeDocument(document, start, end)
            );
        } else {
            return getIdClassCompletion(cssDocument, attributeContext);
        }
    }

    private inStyleAttributeWithoutInterpolation(
        attrContext: AttributeContext,
        text: string
    ): attrContext is Required<AttributeContext> {
        return (
            attrContext.name === 'style' &&
            !!attrContext.valueRange &&
            !text.substring(attrContext.valueRange[0], attrContext.valueRange[1]).includes('{')
        );
    }

    private getCompletionsInternal(
        document: Document,
        position: Position,
        cssDocument: CSSDocumentBase
    ) {
        if (isSASS(cssDocument)) {
            // the css language service does not support sass, still we can use
            // the emmet helper directly to at least get emmet completions
            return (
                doEmmetComplete(document, position, 'sass', this.configManager.getEmmetConfig()) ||
                null
            );
        }

        const type = extractLanguage(cssDocument);
        if (shouldExcludeCompletion(type)) {
            return null;
        }

        const lang = getLanguageService(type);
        let emmetResults: CompletionList = {
            isIncomplete: false,
            items: []
        };
        if (
            this.configManager.getConfig().css.completions.emmet &&
            this.configManager.getEmmetConfig().showExpandedAbbreviation !== 'never'
        ) {
            lang.setCompletionParticipants([
                {
                    onCssProperty: (context) => {
                        if (context?.propertyName) {
                            emmetResults =
                                doEmmetComplete(
                                    cssDocument,
                                    cssDocument.getGeneratedPosition(position),
                                    getLanguage(type),
                                    this.configManager.getEmmetConfig()
                                ) || emmetResults;
                        }
                    },
                    onCssPropertyValue: (context) => {
                        if (context?.propertyValue) {
                            emmetResults =
                                doEmmetComplete(
                                    cssDocument,
                                    cssDocument.getGeneratedPosition(position),
                                    getLanguage(type),
                                    this.configManager.getEmmetConfig()
                                ) || emmetResults;
                        }
                    }
                }
            ]);
        }

        const results = lang.doComplete(
            cssDocument,
            cssDocument.getGeneratedPosition(position),
            cssDocument.stylesheet
        );
        return CompletionList.create(
            this.appendGlobalVars(
                [...(results ? results.items : []), ...emmetResults.items].map((completionItem) =>
                    mapCompletionItemToOriginal(cssDocument, completionItem)
                )
            ),
            // Emmet completions change on every keystroke, so they are never complete
            emmetResults.items.length > 0
        );
    }

    private appendGlobalVars(items: CompletionItem[]): CompletionItem[] {
        // Finding one value with that item kind means we are in a value completion scenario
        const value = items.find((item) => item.kind === CompletionItemKind.Value);
        if (!value) {
            return items;
        }

        const additionalItems: CompletionItem[] = this.globalVars
            .getGlobalVars()
            .map((globalVar) => ({
                label: `var(${globalVar.name})`,
                sortText: '-',
                detail: `${globalVar.filename}\n\n${globalVar.name}: ${globalVar.value}`,
                kind: CompletionItemKind.Value
            }));
        return [...items, ...additionalItems];
    }

    getDocumentColors(document: Document): ColorInformation[] {
        if (!this.featureEnabled('documentColors')) {
            return [];
        }

        const cssDocument = this.getCSSDoc(document);

        if (shouldExcludeColor(cssDocument)) {
            return [];
        }

        return getLanguageService(extractLanguage(cssDocument))
            .findDocumentColors(cssDocument, cssDocument.stylesheet)
            .map((colorInfo) => mapObjWithRangeToOriginal(cssDocument, colorInfo));
    }

    getColorPresentations(document: Document, range: Range, color: Color): ColorPresentation[] {
        if (!this.featureEnabled('colorPresentations')) {
            return [];
        }

        const cssDocument = this.getCSSDoc(document);
        if (
            (!cssDocument.isInGenerated(range.start) && !cssDocument.isInGenerated(range.end)) ||
            shouldExcludeColor(cssDocument)
        ) {
            return [];
        }

        return getLanguageService(extractLanguage(cssDocument))
            .getColorPresentations(
                cssDocument,
                cssDocument.stylesheet,
                color,
                mapRangeToGenerated(cssDocument, range)
            )
            .map((colorPres) => mapColorPresentationToOriginal(cssDocument, colorPres));
    }

    getDocumentSymbols(document: Document): SymbolInformation[] {
        if (!this.featureEnabled('documentColors')) {
            return [];
        }

        const cssDocument = this.getCSSDoc(document);

        if (shouldExcludeDocumentSymbols(cssDocument)) {
            return [];
        }

        return getLanguageService(extractLanguage(cssDocument))
            .findDocumentSymbols(cssDocument, cssDocument.stylesheet)
            .map((symbol) => {
                if (!symbol.containerName) {
                    return {
                        ...symbol,
                        // TODO: this could contain other things, e.g. style.myclass
                        containerName: 'style'
                    };
                }

                return symbol;
            })
            .map((symbol) => mapSymbolInformationToOriginal(cssDocument, symbol));
    }

    findDocumentHighlight(document: Document, position: Position): DocumentHighlight[] | null {
        const cssDocument = this.getCSSDoc(document);

        if (!cssDocument.isInGenerated(position)) {
            return null;
        }

        const kind = extractLanguage(cssDocument);

        const result = getLanguageService(kind).findDocumentHighlights(
            cssDocument,
            cssDocument.getGeneratedPosition(position),
            cssDocument.stylesheet
        ).map(highlight => mapObjWithRangeToOriginal(cssDocument, highlight));

        return result;
    }

    private getCSSDoc(document: Document) {
        let cssDoc = this.cssDocuments.get(document);
        if (!cssDoc || cssDoc.version < document.version) {
            cssDoc = new CSSDocument(document);
            this.cssDocuments.set(document, cssDoc);
        }
        return cssDoc;
    }

    private updateConfigs() {
        getLanguageService('css')?.configure(this.configManager.getCssConfig());
        getLanguageService('scss')?.configure(this.configManager.getScssConfig());
        getLanguageService('less')?.configure(this.configManager.getLessConfig());
    }

    private featureEnabled(feature: keyof LSCSSConfig) {
        return (
            this.configManager.enabled('css.enable') &&
            this.configManager.enabled(`css.${feature}.enable`)
        );
    }
}

function shouldExcludeValidation(kind?: string) {
    switch (kind) {
        case 'postcss':
        case 'sass':
        case 'stylus':
        case 'styl':
            return true;
        default:
            return false;
    }
}

function shouldExcludeCompletion(kind?: string) {
    switch (kind) {
        case 'stylus':
        case 'styl':
            return true;
        default:
            return false;
    }
}

function shouldExcludeDocumentSymbols(document: CSSDocument) {
    switch (extractLanguage(document)) {
        case 'sass':
        case 'stylus':
        case 'styl':
            return true;
        default:
            return false;
    }
}

function shouldExcludeHover(document: CSSDocument) {
    switch (extractLanguage(document)) {
        case 'sass':
        case 'stylus':
        case 'styl':
            return true;
        default:
            return false;
    }
}

function shouldExcludeColor(document: CSSDocument) {
    switch (extractLanguage(document)) {
        case 'sass':
        case 'stylus':
        case 'styl':
            return true;
        default:
            return false;
    }
}

function isSASS(document: CSSDocumentBase) {
    switch (extractLanguage(document)) {
        case 'sass':
            return true;
        default:
            return false;
    }
}

function extractLanguage(document: CSSDocumentBase): string {
    const lang = document.languageId;
    return lang.replace(/^text\//, '');
}<|MERGE_RESOLUTION|>--- conflicted
+++ resolved
@@ -54,14 +54,10 @@
         DocumentColorsProvider,
         ColorPresentationsProvider,
         DocumentSymbolsProvider,
-<<<<<<< HEAD
         SelectionRangeProvider,
-        DocumentHighlightProvider {
-=======
-        SelectionRangeProvider
+        DocumentHighlightProvider
 {
     __name = 'css';
->>>>>>> 5dfefc1c
     private configManager: LSConfigManager;
     private cssDocuments = new WeakMap<Document, CSSDocument>();
     private triggerCharacters = ['.', ':', '-', '/'];
