--- conflicted
+++ resolved
@@ -5,19 +5,14 @@
     CompletionContext,
     CompletionList,
     Diagnostic,
+    DocumentHighlight,
     FormattingOptions,
     Hover,
     Position,
     Range,
-    SelectionRange,
     TextEdit,
-<<<<<<< HEAD
     WorkspaceEdit,
-    SelectionRange,
-    DocumentHighlight
-=======
-    WorkspaceEdit
->>>>>>> 5dfefc1c
+    SelectionRange
 } from 'vscode-languageserver';
 import { getPackageInfo, importPrettier } from '../../importPackage';
 import { Document } from '../../lib/documents';
@@ -37,12 +32,9 @@
 import { getDiagnostics } from './features/getDiagnostics';
 import { getHoverInfo } from './features/getHoverInfo';
 import { getSelectionRange } from './features/getSelectionRanges';
-<<<<<<< HEAD
+import { SvelteCompileResult, SvelteDocument } from './SvelteDocument';
 import { merge } from 'lodash';
 import { getDocumentHighlight } from './features/getDocumentHighlight';
-=======
-import { SvelteCompileResult, SvelteDocument } from './SvelteDocument';
->>>>>>> 5dfefc1c
 
 export class SveltePlugin
     implements
@@ -51,14 +43,10 @@
         CompletionsProvider,
         HoverProvider,
         CodeActionsProvider,
-<<<<<<< HEAD
         SelectionRangeProvider,
-        DocumentHighlightProvider {
-=======
-        SelectionRangeProvider
+        DocumentHighlightProvider
 {
     __name = 'svelte';
->>>>>>> 5dfefc1c
     private docManager = new Map<Document, SvelteDocument>();
 
     constructor(private configManager: LSConfigManager) {}
