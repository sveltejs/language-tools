import { Hover, Position } from 'vscode-languageserver';
import { SvelteDocument } from '../SvelteDocument';
import { documentation, SvelteTag, getLatestOpeningTag } from './SvelteTags';
import { flatten } from '../../../utils';
<<<<<<< HEAD
import { isInTag } from '../../../lib/documents';
import { inStyleOrScript } from '../utils';
=======
import { Document, isInTag } from '../../../lib/documents';
import { AttributeContext, getAttributeContextAtPosition } from '../../../lib/documents/parseHtml';
import { attributeCanHaveEventModifier } from './utils';
import { getModifierData } from './getModifierData';
>>>>>>> 5dfefc1c

/**
 * Get hover information for special svelte tags within moustache tags.
 */
export function getHoverInfo(
    document: Document,
    svelteDoc: SvelteDocument,
    position: Position
): Hover | null {
    const offset = svelteDoc.offsetAt(position);

    const isInStyleOrScript = inStyleOrScript(svelteDoc, position);

    const offsetStart = Math.max(offset - 10, 0);
    const charactersAroundOffset = svelteDoc
        .getText()
        // use last 10 and next 10 characters, should cover 99% of all cases
        .substr(offsetStart, 20);
    const isSvelteTag = tagRegexp.test(charactersAroundOffset);

    if (isInStyleOrScript) {
        return null;
    }

    if (isSvelteTag) {
        return getTagHoverInfoAtOffset(svelteDoc, offsetStart, charactersAroundOffset, offset);
    }

    const attributeContext = getAttributeContextAtPosition(document, position);

    if (!attributeContext || !attributeCanHaveEventModifier(attributeContext)) {
        return null;
    }

    const attributeOffset = svelteDoc.getText().lastIndexOf(attributeContext.name, offset);

    return getEventModifierHoverInfo(attributeContext, attributeOffset, offset);
}

function getTagHoverInfoAtOffset(
    svelteDoc: SvelteDocument,
    charactersOffset: number,
    charactersAroundOffset: string,
    offset: number
): Hover | null {
    const tag = getTagAtOffset(svelteDoc, charactersOffset, charactersAroundOffset, offset);
    if (!tag) {
        return null;
    }

    return { contents: documentation[tag] };
}

/**
 * Get the tag that is at the offset.
 */
function getTagAtOffset(
    svelteDoc: SvelteDocument,
    charactersOffset: number,
    charactersAroundOffset: string,
    offset: number
): SvelteTag | null {
    const foundTag = tagPossibilities.find((tagAndValues) =>
        tagAndValues.values.find((value) =>
            isAroundOffset(charactersOffset, charactersAroundOffset, value, offset)
        )
    );

    if (!foundTag) {
        return null;
    }
    if (foundTag.tag !== ':else') {
        return foundTag.tag;
    }
    // ':else can be part of one of each, await, if --> find out which one
    return getLatestOpeningTag(svelteDoc, offset);
}

function isAroundOffset(
    charactersOffset: number,
    charactersAroundOffset: string,
    toFind: string,
    offset: number
) {
    const match = charactersAroundOffset.match(toFind);
    if (!match || match.index === undefined) {
        return false;
    }
    const idx = match.index + charactersOffset;
    return idx <= offset && idx + toFind.length >= offset;
}

const tagPossibilities: Array<{ tag: SvelteTag | ':else'; values: string[] }> = [
    { tag: 'if' as const, values: ['#if', '/if', ':else if'] },
    // each
    { tag: 'each' as const, values: ['#each', '/each'] },
    // await
    { tag: 'await' as const, values: ['#await', '/await', ':then', ':catch'] },
    // key
    { tag: 'key' as const, values: ['#key', '/key'] },
    // @
    { tag: 'html' as const, values: ['@html'] },
    { tag: 'debug' as const, values: ['@debug'] },
    { tag: 'const' as const, values: ['@const'] },
    // this tag has multiple possibilities
    { tag: ':else' as const, values: [':else'] }
];

const tagRegexp = new RegExp(
    `[\\s\\S]*{\\s*(${flatten(tagPossibilities.map((p) => p.values)).join('|')})(\\s|})`
);
function getEventModifierHoverInfo(
    attributeContext: AttributeContext,
    attributeOffset: number,
    offset: number
): Hover | null {
    const { name } = attributeContext;

    const modifierData = getModifierData();

    const found = modifierData.find((modifier) =>
        isAroundOffset(attributeOffset, name, modifier.modifier, offset)
    );

    if (!found) {
        return null;
    }

    return {
        contents: found.documentation
    };
}<|MERGE_RESOLUTION|>--- conflicted
+++ resolved
@@ -2,15 +2,11 @@
 import { SvelteDocument } from '../SvelteDocument';
 import { documentation, SvelteTag, getLatestOpeningTag } from './SvelteTags';
 import { flatten } from '../../../utils';
-<<<<<<< HEAD
-import { isInTag } from '../../../lib/documents';
 import { inStyleOrScript } from '../utils';
-=======
-import { Document, isInTag } from '../../../lib/documents';
+import { Document } from '../../../lib/documents';
 import { AttributeContext, getAttributeContextAtPosition } from '../../../lib/documents/parseHtml';
 import { attributeCanHaveEventModifier } from './utils';
 import { getModifierData } from './getModifierData';
->>>>>>> 5dfefc1c
 
 /**
  * Get hover information for special svelte tags within moustache tags.
