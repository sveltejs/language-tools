--- conflicted
+++ resolved
@@ -13,12 +13,9 @@
     CompletionItem,
     CompletionItemKind,
     TextEdit,
-<<<<<<< HEAD
+    Range,
+    WorkspaceEdit,
     LinkedEditingRanges
-=======
-    Range,
-    WorkspaceEdit
->>>>>>> eac5c747
 } from 'vscode-languageserver';
 import {
     DocumentManager,
@@ -28,17 +25,10 @@
 } from '../../lib/documents';
 import { LSConfigManager, LSHTMLConfig } from '../../ls-config';
 import { svelteHtmlDataProvider } from './dataProvider';
-<<<<<<< HEAD
-import { HoverProvider, CompletionsProvider, LinkedEditingRangesProvider } from '../interfaces';
-import { isInsideMoustacheTag } from '../../lib/documents/utils';
-
-export class HTMLPlugin implements HoverProvider, CompletionsProvider, LinkedEditingRangesProvider {
-=======
-import { HoverProvider, CompletionsProvider, RenameProvider } from '../interfaces';
+import { HoverProvider, CompletionsProvider, RenameProvider, LinkedEditingRangesProvider } from '../interfaces';
 import { isInsideMoustacheTag, toRange } from '../../lib/documents/utils';
 
-export class HTMLPlugin implements HoverProvider, CompletionsProvider, RenameProvider {
->>>>>>> eac5c747
+export class HTMLPlugin implements HoverProvider, CompletionsProvider, RenameProvider, LinkedEditingRangesProvider {
     private configManager: LSConfigManager;
     private lang = getLanguageService({
         customDataProviders: [svelteHtmlDataProvider],
@@ -217,32 +207,16 @@
         return this.lang.findDocumentSymbols(document, html);
     }
 
-<<<<<<< HEAD
-    getLinkedEditingRanges(document: Document, position: Position): LinkedEditingRanges | null {
-        if (!this.featureEnabled('linkedEditing')) {
-            return null;
-        }
-
-=======
     rename(document: Document, position: Position, newName: string): WorkspaceEdit | null {
         if (!this.featureEnabled('renameTags')) {
             return null;
         }
->>>>>>> eac5c747
-        const html = this.documents.get(document);
-        if (!html) {
-            return null;
-        }
-
-<<<<<<< HEAD
-        const ranges = this.lang.findLinkedEditingRanges(document, position, html);
-
-        if (!ranges) {
-            return null;
-        }
-
-        return { ranges };
-=======
+
+        const html = this.documents.get(document);
+        if (!html) {
+            return null;
+        }
+
         const node = html.findNodeAt(document.offsetAt(position));
         if (!node || this.possiblyComponent(node)) {
             return null;
@@ -276,6 +250,25 @@
         return toRange(document.getText(), tagNameStart, tagNameStart + node.tag.length);
     }
 
+    getLinkedEditingRanges(document: Document, position: Position): LinkedEditingRanges | null {
+        if (!this.featureEnabled('linkedEditing')) {
+            return null;
+        }
+
+        const html = this.documents.get(document);
+        if (!html) {
+            return null;
+        }
+
+        const ranges = this.lang.findLinkedEditingRanges(document, position, html);
+
+        if (!ranges) {
+            return null;
+        }
+
+        return { ranges };
+    }
+
     /**
      *
      * The language service is case insensitive, and would provide
@@ -299,7 +292,6 @@
         const isAtStartTag = offset > node.start && offset <= startTagNameEnd;
         const isAtEndTag = offset >= endTagNameStart && offset < node.end;
         return isAtStartTag || isAtEndTag;
->>>>>>> eac5c747
     }
 
     private featureEnabled(feature: keyof LSHTMLConfig) {
