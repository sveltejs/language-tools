import { doComplete as doEmmetComplete } from 'vscode-emmet-helper';
import {
    getLanguageService,
    HTMLDocument,
    CompletionItem as HtmlCompletionItem,
    Node
} from 'vscode-html-languageservice';
import {
    CompletionList,
    Hover,
    Position,
    SymbolInformation,
    CompletionItem,
    CompletionItemKind,
    TextEdit,
    Range,
    WorkspaceEdit,
    LinkedEditingRanges,
    DocumentHighlight
} from 'vscode-languageserver';
import {
    DocumentManager,
    Document,
    isInTag,
    getNodeIfIsInComponentStartTag
} from '../../lib/documents';
import { LSConfigManager, LSHTMLConfig } from '../../ls-config';
import { svelteHtmlDataProvider } from './dataProvider';
import {
    HoverProvider,
    CompletionsProvider,
    RenameProvider,
    LinkedEditingRangesProvider,
    DocumentHighlightProvider
} from '../interfaces';
import { isInsideMoustacheTag, toRange } from '../../lib/documents/utils';
import { possiblyComponent } from '../../utils';

export class HTMLPlugin
<<<<<<< HEAD
    implements
        HoverProvider,
        CompletionsProvider,
        RenameProvider,
        LinkedEditingRangesProvider,
        DocumentHighlightProvider {
=======
    implements HoverProvider, CompletionsProvider, RenameProvider, LinkedEditingRangesProvider
{
    __name = 'html';
>>>>>>> 5dfefc1c
    private configManager: LSConfigManager;
    private lang = getLanguageService({
        customDataProviders: [svelteHtmlDataProvider],
        useDefaultDataProvider: false
    });
    private documents = new WeakMap<Document, HTMLDocument>();
    private styleScriptTemplate = new Set(['template', 'style', 'script']);

    constructor(docManager: DocumentManager, configManager: LSConfigManager) {
        this.configManager = configManager;
        docManager.on('documentChange', (document) => {
            this.documents.set(document, document.html);
        });
    }

    doHover(document: Document, position: Position): Hover | null {
        if (!this.featureEnabled('hover')) {
            return null;
        }

        const html = this.documents.get(document);
        if (!html) {
            return null;
        }

        const node = html.findNodeAt(document.offsetAt(position));
        if (!node || possiblyComponent(node)) {
            return null;
        }

        return this.lang.doHover(document, position, html);
    }

    getCompletions(document: Document, position: Position): CompletionList | null {
        if (!this.featureEnabled('completions')) {
            return null;
        }

        const html = this.documents.get(document);
        if (!html) {
            return null;
        }

        if (
            this.isInsideMoustacheTag(html, document, position) ||
            isInTag(position, document.scriptInfo) ||
            isInTag(position, document.moduleScriptInfo)
        ) {
            return null;
        }

        let emmetResults: CompletionList = {
            isIncomplete: false,
            items: []
        };
        if (
            this.configManager.getConfig().html.completions.emmet &&
            this.configManager.getEmmetConfig().showExpandedAbbreviation !== 'never'
        ) {
            this.lang.setCompletionParticipants([
                {
                    onHtmlContent: () =>
                        (emmetResults =
                            doEmmetComplete(
                                document,
                                position,
                                'html',
                                this.configManager.getEmmetConfig()
                            ) || emmetResults)
                }
            ]);
        }

        const results = this.isInComponentTag(html, document, position)
            ? // Only allow emmet inside component element tags.
              // Other attributes/events would be false positives.
              CompletionList.create([])
            : this.lang.doComplete(document, position, html);
        const items = this.toCompletionItems(results.items);

        items.forEach((item) => {
            if (item.label.startsWith('on:') && item.textEdit) {
                item.textEdit = {
                    ...item.textEdit,
                    newText: item.textEdit.newText.replace('="$1"', '$2="$1"')
                };
            }
        });

        return CompletionList.create(
            [
                ...this.toCompletionItems(items),
                ...this.getLangCompletions(items),
                ...emmetResults.items
            ],
            // Emmet completions change on every keystroke, so they are never complete
            emmetResults.items.length > 0
        );
    }

    /**
     * The HTML language service uses newer types which clash
     * without the stable ones. Transform to the stable types.
     */
    private toCompletionItems(items: HtmlCompletionItem[]): CompletionItem[] {
        return items.map((item) => {
            if (!item.textEdit || TextEdit.is(item.textEdit)) {
                return <CompletionItem>item;
            }
            return {
                ...item,
                textEdit: TextEdit.replace(item.textEdit.replace, item.textEdit.newText)
            };
        });
    }

    private isInComponentTag(html: HTMLDocument, document: Document, position: Position) {
        return !!getNodeIfIsInComponentStartTag(html, document.offsetAt(position));
    }

    private getLangCompletions(completions: CompletionItem[]): CompletionItem[] {
        const styleScriptTemplateCompletions = completions.filter(
            (completion) =>
                completion.kind === CompletionItemKind.Property &&
                this.styleScriptTemplate.has(completion.label)
        );
        const langCompletions: CompletionItem[] = [];
        addLangCompletion('script', ['ts']);
        addLangCompletion('style', ['less', 'scss']);
        addLangCompletion('template', ['pug']);
        return langCompletions;

        function addLangCompletion(tag: string, languages: string[]) {
            const existingCompletion = styleScriptTemplateCompletions.find(
                (completion) => completion.label === tag
            );
            if (!existingCompletion) {
                return;
            }

            languages.forEach((lang) =>
                langCompletions.push({
                    ...existingCompletion,
                    label: `${tag} (lang="${lang}")`,
                    insertText:
                        existingCompletion.insertText &&
                        `${existingCompletion.insertText} lang="${lang}"`,
                    textEdit:
                        existingCompletion.textEdit && TextEdit.is(existingCompletion.textEdit)
                            ? {
                                  range: existingCompletion.textEdit.range,
                                  newText: `${existingCompletion.textEdit.newText} lang="${lang}"`
                              }
                            : undefined
                })
            );
        }
    }

    doTagComplete(document: Document, position: Position): string | null {
        if (!this.featureEnabled('tagComplete')) {
            return null;
        }

        const html = this.documents.get(document);
        if (!html) {
            return null;
        }

        if (this.isInsideMoustacheTag(html, document, position)) {
            return null;
        }

        return this.lang.doTagComplete(document, position, html);
    }

    private isInsideMoustacheTag(html: HTMLDocument, document: Document, position: Position) {
        const offset = document.offsetAt(position);
        const node = html.findNodeAt(offset);
        return isInsideMoustacheTag(document.getText(), node.start, offset);
    }

    getDocumentSymbols(document: Document): SymbolInformation[] {
        if (!this.featureEnabled('documentSymbols')) {
            return [];
        }

        const html = this.documents.get(document);
        if (!html) {
            return [];
        }

        return this.lang.findDocumentSymbols(document, html);
    }

    rename(document: Document, position: Position, newName: string): WorkspaceEdit | null {
        if (!this.featureEnabled('renameTags')) {
            return null;
        }

        const html = this.documents.get(document);
        if (!html) {
            return null;
        }

        const node = html.findNodeAt(document.offsetAt(position));
        if (!node || possiblyComponent(node)) {
            return null;
        }

        return this.lang.doRename(document, position, newName, html);
    }

    prepareRename(document: Document, position: Position): Range | null {
        if (!this.featureEnabled('renameTags')) {
            return null;
        }

        const html = this.documents.get(document);
        if (!html) {
            return null;
        }

        const offset = document.offsetAt(position);
        const node = html.findNodeAt(offset);
        if (!node || possiblyComponent(node) || !node.tag || !this.isRenameAtTag(node, offset)) {
            return null;
        }
        const tagNameStart = node.start + '<'.length;

        return toRange(document.getText(), tagNameStart, tagNameStart + node.tag.length);
    }

    getLinkedEditingRanges(document: Document, position: Position): LinkedEditingRanges | null {
        if (!this.featureEnabled('linkedEditing')) {
            return null;
        }

        const html = this.documents.get(document);
        if (!html) {
            return null;
        }

        const ranges = this.lang.findLinkedEditingRanges(document, position, html);

        if (!ranges) {
            return null;
        }

        return { ranges };
    }

    findDocumentHighlight(
        document: Document,
        position: Position
    ): DocumentHighlight[] | null {
        const html = this.documents.get(document);
        if (!html) {
            return null;
        }

        // const node = html.findNodeAt(document.offsetAt(position));
        // if (!node || this.possiblyComponent(node)) {
        //     return null;
        // }

        const result = this.lang.findDocumentHighlights(document, position, html);

        if (!result.length) {
            return null;
        }

        return result;
    }

    /**
     * Returns true if rename happens at the tag name, not anywhere inbetween.
     */
    private isRenameAtTag(node: Node, offset: number): boolean {
        if (!node.tag) {
            return false;
        }

        const startTagNameEnd = node.start + `<${node.tag}`.length;
        const isAtStartTag = offset > node.start && offset <= startTagNameEnd;
        const isAtEndTag =
            node.endTagStart !== undefined && offset >= node.endTagStart && offset < node.end;
        return isAtStartTag || isAtEndTag;
    }

    private featureEnabled(feature: keyof LSHTMLConfig) {
        return (
            this.configManager.enabled('html.enable') &&
            this.configManager.enabled(`html.${feature}.enable`)
        );
    }
}<|MERGE_RESOLUTION|>--- conflicted
+++ resolved
@@ -37,18 +37,15 @@
 import { possiblyComponent } from '../../utils';
 
 export class HTMLPlugin
-<<<<<<< HEAD
+
     implements
         HoverProvider,
         CompletionsProvider,
         RenameProvider,
         LinkedEditingRangesProvider,
-        DocumentHighlightProvider {
-=======
-    implements HoverProvider, CompletionsProvider, RenameProvider, LinkedEditingRangesProvider
+        DocumentHighlightProvider
 {
     __name = 'html';
->>>>>>> 5dfefc1c
     private configManager: LSConfigManager;
     private lang = getLanguageService({
         customDataProviders: [svelteHtmlDataProvider],
