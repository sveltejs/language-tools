{
    "name": "svelte-language-server",
    "version": "0.14.0",
    "description": "A language server for Svelte",
    "main": "dist/src/index.js",
    "typings": "dist/src/index",
    "scripts": {
        "test": "cross-env TS_NODE_TRANSPILE_ONLY=true mocha --require ts-node/register \"test/**/*.ts\" --exclude \"test/**/*.d.ts\"",
        "build": "tsc",
        "prepublishOnly": "npm run build",
        "watch": "tsc -w"
    },
    "bin": {
        "svelteserver": "bin/server.js"
    },
    "repository": {
        "type": "git",
        "url": "git+https://github.com/sveltejs/language-tools.git"
    },
    "keywords": [
        "svelte",
        "vscode",
        "atom",
        "editor",
        "language-server"
    ],
    "author": "James Birtles <jameshbirtles@gmail.com> and the Svelte Language Tools contributors",
    "license": "MIT",
    "bugs": {
        "url": "https://github.com/sveltejs/language-tools/issues"
    },
    "homepage": "https://github.com/sveltejs/language-tools#readme",
    "engines": {
        "node": ">= 12.0.0"
    },
    "devDependencies": {
        "@tsconfig/node12": "^1.0.0",
        "@types/estree": "^0.0.42",
        "@types/lodash": "^4.14.116",
        "@types/mocha": "^9.1.0",
        "@types/node": "^13.9.0",
        "@types/prettier": "^2.2.3",
        "@types/sinon": "^7.5.2",
        "cross-env": "^7.0.2",
        "mocha": "^9.2.0",
        "sinon": "^11.0.0",
        "ts-node": "^10.0.0"
    },
    "dependencies": {
        "@jridgewell/trace-mapping": "^0.3.9",
        "@vscode/emmet-helper": "^2.8.4",
        "chokidar": "^3.4.1",
        "estree-walker": "^2.0.1",
        "fast-glob": "^3.2.7",
        "lodash": "^4.17.21",
        "prettier": "2.8.0",
        "prettier-plugin-svelte": "~2.8.0",
        "svelte": "^3.49.0",
        "svelte-preprocess": "~4.10.1",
        "svelte2tsx": "~0.5.0",
        "typescript": "*",
<<<<<<< HEAD
        "vscode-css-languageservice": "~6.0.0",
        "vscode-emmet-helper": "~2.6.0",
        "vscode-html-languageservice": "~5.0.0",
        "vscode-languageserver": "8.0.1",
        "vscode-languageserver-protocol": "3.17.1",
        "vscode-languageserver-types": "3.17.1",
=======
        "vscode-css-languageservice": "~5.1.0",
        "vscode-html-languageservice": "~4.1.0",
        "vscode-languageserver": "7.1.0-next.4",
        "vscode-languageserver-protocol": "3.16.0",
        "vscode-languageserver-types": "3.16.0",
>>>>>>> 5ef7acf6
        "vscode-uri": "~3.0.0"
    }
}<|MERGE_RESOLUTION|>--- conflicted
+++ resolved
@@ -59,20 +59,11 @@
         "svelte-preprocess": "~4.10.1",
         "svelte2tsx": "~0.5.0",
         "typescript": "*",
-<<<<<<< HEAD
-        "vscode-css-languageservice": "~6.0.0",
-        "vscode-emmet-helper": "~2.6.0",
+        "vscode-css-languageservice": "~6.2.0",
         "vscode-html-languageservice": "~5.0.0",
-        "vscode-languageserver": "8.0.1",
-        "vscode-languageserver-protocol": "3.17.1",
-        "vscode-languageserver-types": "3.17.1",
-=======
-        "vscode-css-languageservice": "~5.1.0",
-        "vscode-html-languageservice": "~4.1.0",
-        "vscode-languageserver": "7.1.0-next.4",
-        "vscode-languageserver-protocol": "3.16.0",
-        "vscode-languageserver-types": "3.16.0",
->>>>>>> 5ef7acf6
+        "vscode-languageserver": "8.0.2",
+        "vscode-languageserver-protocol": "3.17.2",
+        "vscode-languageserver-types": "3.17.2",
         "vscode-uri": "~3.0.0"
     }
 }