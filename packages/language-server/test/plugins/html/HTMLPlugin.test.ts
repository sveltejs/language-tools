--- conflicted
+++ resolved
@@ -117,18 +117,6 @@
         );
     });
 
-<<<<<<< HEAD
-    it('provides linked editing ranges', async () => {
-        const { plugin, document } = setup('<div></div>');
-
-        const ranges = plugin.getLinkedEditingRanges(document, Position.create(0, 3));
-        assert.deepStrictEqual(ranges, {
-            ranges: [
-                { start: { line: 0, character: 1 }, end: { line: 0, character: 4 } },
-                { start: { line: 0, character: 7 }, end: { line: 0, character: 10 } }
-            ]
-        });
-=======
     it('does not provide rename for element being uppercase', async () => {
         const { plugin, document } = setup('<Div></Div>');
 
@@ -188,6 +176,17 @@
             plugin.rename(document, Position.create(0, 28), newName),
             renameInfo
         );
->>>>>>> eac5c747
+    });
+
+    it('provides linked editing ranges', async () => {
+        const { plugin, document } = setup('<div></div>');
+
+        const ranges = plugin.getLinkedEditingRanges(document, Position.create(0, 3));
+        assert.deepStrictEqual(ranges, {
+            ranges: [
+                { start: { line: 0, character: 1 }, end: { line: 0, character: 4 } },
+                { start: { line: 0, character: 7 }, end: { line: 0, character: 10 } }
+            ]
+        });
     });
 });