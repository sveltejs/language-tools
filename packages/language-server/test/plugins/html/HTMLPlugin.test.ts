--- conflicted
+++ resolved
@@ -14,13 +14,10 @@
 import { HTMLPlugin } from '../../../src/plugins';
 import { DocumentManager, Document } from '../../../src/lib/documents';
 import { LSConfigManager } from '../../../src/ls-config';
-<<<<<<< HEAD
 import { DocumentHighlight } from 'vscode-languageserver-types';
-=======
 import { VERSION } from 'svelte/compiler';
 
 const isSvelte5Plus = Number(VERSION.split('.')[0]) >= 5;
->>>>>>> ac10174d
 
 describe('HTML Plugin', () => {
     function setup(content: string) {
