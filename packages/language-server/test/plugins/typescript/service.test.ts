--- conflicted
+++ resolved
@@ -1,25 +1,18 @@
 import assert from 'assert';
 import path from 'path';
 import ts from 'typescript';
-<<<<<<< HEAD
 import { Document, DocumentManager } from '../../../src/lib/documents';
-=======
-import { Document } from '../../../src/lib/documents';
 import { GlobalSnapshotsManager } from '../../../src/plugins/typescript/SnapshotManager';
->>>>>>> 719f17be
 import {
     LanguageServiceDocumentContext,
     getService
 } from '../../../src/plugins/typescript/service';
 import { pathToUrl } from '../../../src/utils';
 import { createVirtualTsSystem, getRandomVirtualDirPath } from './test-utils';
-<<<<<<< HEAD
 import { LSConfigManager } from '../../../src/ls-config';
 import { LSAndTSDocResolver } from '../../../src/plugins';
-=======
 import sinon from 'sinon';
 import { RelativePattern } from 'vscode-languageserver-protocol';
->>>>>>> 719f17be
 
 describe('service', () => {
     const testDir = path.join(__dirname, 'testfiles');
@@ -276,7 +269,6 @@
         });
     });
 
-<<<<<<< HEAD
     it('resolve module with the compilerOptions from project reference', async () => {
         // Don't test this with module not found diagnostics
         // because there is a case where is won't have an error but still not resolved the module
@@ -333,7 +325,6 @@
 
         return { lsAndTsDocResolver, docManager };
     }
-=======
     it('skip directory watching if directory is root', async () => {
         const dirPath = getRandomVirtualDirPath(path.join(testDir, 'Test'));
         const { virtualSystem, lsDocumentContext } = setup();
@@ -390,5 +381,4 @@
 
         sinon.assert.calledWith(watchDirectory.firstCall, <RelativePattern[]>[]);
     });
->>>>>>> 719f17be
 });