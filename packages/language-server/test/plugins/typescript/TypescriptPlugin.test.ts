--- conflicted
+++ resolved
@@ -31,9 +31,11 @@
         const filePath = path.join(testDir, filename);
         const document = new Document(pathToUrl(filePath), ts.sys.readFile(filePath) || '');
         const lsConfigManager = new LSConfigManager();
+        const workspaceUris = [pathToUrl(testDir)];
         const plugin = new TypeScriptPlugin(
             lsConfigManager,
-            new LSAndTSDocResolver(docManager, [pathToUrl(testDir)], lsConfigManager)
+            new LSAndTSDocResolver(docManager, [pathToUrl(testDir)], lsConfigManager),
+            workspaceUris
         );
         docManager.openDocument(<any>'some doc');
         return { plugin, document };
@@ -50,23 +52,6 @@
                     s1.location.range.start.character -
                     (s2.location.range.start.line * 100 + s2.location.range.start.character)
             );
-<<<<<<< HEAD
-            const testDir = path.join(__dirname, 'testfiles');
-            const filePath = path.join(testDir, filename);
-            const document = new Document(pathToUrl(filePath), ts.sys.readFile(filePath) || '');
-            const lsConfigManager = new LSConfigManager();
-            lsConfigManager.update({ svelte: { useNewTransformation } });
-            const workspaceUris = [pathToUrl(testDir)];
-            const plugin = new TypeScriptPlugin(
-                lsConfigManager,
-                new LSAndTSDocResolver(docManager, workspaceUris, lsConfigManager),
-                workspaceUris
-            );
-            docManager.openDocument(<any>'some doc');
-            return { plugin, document };
-        }
-=======
->>>>>>> fb9414ac
 
         assert.deepStrictEqual(symbols, [
             {
