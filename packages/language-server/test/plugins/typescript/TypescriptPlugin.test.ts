--- conflicted
+++ resolved
@@ -2,12 +2,7 @@
 import * as path from 'path';
 import { dirname, join } from 'path';
 import ts from 'typescript';
-import {
-    FileChangeType,
-    Hover,
-    Position,
-    Range,
-} from 'vscode-languageserver';
+import { FileChangeType, Hover, Position, Range } from 'vscode-languageserver';
 import { DocumentManager, TextDocument } from '../../../src/lib/documents';
 import { LSConfigManager } from '../../../src/ls-config';
 import { TypeScriptPlugin } from '../../../src/plugins';
@@ -111,7 +106,7 @@
         const symbols = await plugin.getDocumentSymbols(document);
 
         assert.deepStrictEqual(
-            symbols.find(symbol => symbol.name === 'bla'),
+            symbols.find((symbol) => symbol.name === 'bla'),
             {
                 containerName: 'render',
                 kind: 12,
@@ -133,30 +128,7 @@
         );
     });
 
-<<<<<<< HEAD
-    it('provides completions', async () => {
-        const { plugin, document } = setup('completions.svelte');
-
-        const completions = await plugin.getCompletions(document, Position.create(0, 49), '.');
-
-        assert.ok(
-            Array.isArray(completions && completions.items),
-            'Expected completion items to be an array',
-        );
-        assert.ok(completions!.items.length > 0, 'Expected completions to have length');
-        assert.deepStrictEqual(completions!.items[0], <CompletionItem>{
-            label: 'b',
-            kind: CompletionItemKind.Method,
-            sortText: '0',
-            commitCharacters: ['.', ',', '('],
-            preselect: undefined,
-        });
-    });
-
     it('provides definitions within svelte doc', async () => {
-=======
-    it('provides definitions within svelte doc', () => {
->>>>>>> 5d4c8c22
         const { plugin, document } = setup('definitions.svelte');
 
         const definitions = await plugin.getDefinitions(document, Position.create(4, 1));
