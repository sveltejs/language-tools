# Svelte Language Server

A language server (implementing the [language server protocol](https://microsoft.github.io/language-server-protocol/))
for Svelte.

Requires Node 12 or later.

## What is a language server?

From https://microsoft.github.io/language-server-protocol/overview

> The idea behind a Language Server is to provide the language-specific smarts inside a server that can communicate with development tooling over a protocol that enables inter-process communication.

In simpler terms, this allows editor and addon devs to add support for svelte specific 'smarts' (e.g. diagnostics, autocomplete, etc) to any editor without reinventing the wheel.

## Features

Svelte language server is under development and the list of features will surely grow over time.

Currently Supported:

-   Svelte
    -   Diagnostic messages for warnings and errors
    -   Svelte specific formatting (via [prettier-plugin-svelte](https://github.com/UnwrittenFun/prettier-plugin-svelte))
-   HTML (via [vscode-html-languageservice](https://github.com/Microsoft/vscode-html-languageservice))
    -   Hover info
    -   Autocompletions
    -   [Emmet](https://emmet.io/)
    -   Symbols in Outline panel
-   CSS / SCSS / LESS (via [vscode-css-languageservice](https://github.com/Microsoft/vscode-css-languageservice))
    -   Diagnostic messages for syntax and lint errors
    -   Hover info
    -   Autocompletions
    -   Formatting (via [prettier](https://github.com/prettier/prettier))
    -   [Emmet](https://emmet.io/)
    -   Color highlighting and color picker
    -   Symbols in Outline panel
-   TypeScript / JavaScript (via TypeScript)
    -   Diagnostics messages for syntax errors, semantic errors, and suggestions
    -   Hover info
    -   Formatting (via [prettier](https://github.com/prettier/prettier))
    -   Symbols in Outline panel
    -   Autocompletions
    -   Go to definition
    -   Code Actions

## How can I use it?

Install a plugin for your editor:

-   [VS Code](../svelte-vscode)

## Settings

The language server has quite a few settings to toggle features. They are listed below. When using the VS Code extension, you can set these through the settings UI or in the `settings.json` using the keys mentioned below.

When using the language server directly, put the settings as JSON inside `initializationOptions.configuration` for the [initialize command](https://microsoft.github.io/language-server-protocol/specification#initialize). When using the [didChangeConfiguration command](https://microsoft.github.io/language-server-protocol/specification#workspace_didChangeConfiguration), pass the JSON directly. The language server also accepts configuration for Emmet (key: `emmet`; [settings reference](https://github.com/microsoft/vscode/blob/main/extensions/emmet/package.json#L26)), Prettier (key: `prettier`), CSS (key: `css` / `less` / `scss`; [settings reference](https://github.com/microsoft/vscode/blob/main/extensions/css-language-features/package.json#L36)) and TypeScript (keys: `javascript` and `typescript` for JS/TS config; [settings reference](https://github.com/microsoft/vscode/blob/main/extensions/typescript-language-features/package.json#L141)).

Example:

Init:

```js
{
    initializationOptions: {
        configuration: {
            svelte: {
                plugin: {
                    css: { enable: false },
                    // ...
                }
            },
            typescript: { /* .. */ },
            javascript: { /* .. */ },
            prettier: { /* .. */ },
            // ...
        }
    }
}
```

Update:

```js
{
    svelte: {
        plugin: {
            css: { enable: false },
            // ...
        }
    },
    typescript: { /* .. */ },
    javascript: { /* .. */ },
    prettier: { /* .. */ },
    // ...
    }
}
```

### List of settings

##### `svelte.plugin.typescript.enable`

Enable the TypeScript plugin. _Default_: `true`

##### `svelte.plugin.typescript.diagnostics.enable`

Enable diagnostic messages for TypeScript. _Default_: `true`

##### `svelte.plugin.typescript.hover.enable`

Enable hover info for TypeScript. _Default_: `true`

##### `svelte.plugin.typescript.documentSymbols.enable`

Enable document symbols for TypeScript. _Default_: `true`

##### `svelte.plugin.typescript.completions.enable`

Enable completions for TypeScript. _Default_: `true`

##### `svelte.plugin.typescript.codeActions.enable`

Enable code actions for TypeScript. _Default_: `true`

##### `svelte.plugin.typescript.selectionRange.enable`

Enable selection range for TypeScript. _Default_: `true`

##### `svelte.plugin.typescript.signatureHelp.enable`

Enable signature help (parameter hints) for JS/TS. _Default_: `true`

##### `svelte.plugin.typescript.semanticTokens.enable`

Enable semantic tokens (semantic highlight) for TypeScript. _Default_: `true`

<<<<<<< HEAD
##### `svelte.plugin.typescript.implementation.enable`

Enable go to implementation for Typescript. _Default_: `true`

#### `svelte.plugin.typescript.typeDefinition.enable`

Enable go to Type Definition for Typescript. _Default_: `true`

#### `svelte.plugin.typescript.documentHighlight.enable`

Enable document highlight for Typescript. _Default_: `true`

=======
>>>>>>> 7d4f8a73
##### `svelte.plugin.css.enable`

Enable the CSS plugin. _Default_: `true`

##### `svelte.plugin.css.globals`

Which css files should be checked for global variables (`--global-var: value;`). These variables are added to the css completions. String of comma-separated file paths or globs relative to workspace root.

##### `svelte.plugin.css.diagnostics.enable`

Enable diagnostic messages for CSS. _Default_: `true`

##### `svelte.plugin.css.hover.enable`

Enable hover info for CSS. _Default_: `true`

##### `svelte.plugin.css.completions.enable`

Enable auto completions for CSS. _Default_: `true`

##### `svelte.plugin.css.completions.emmet`

Enable emmet auto completions for CSS. _Default_: `true`
If you want to disable emmet completely everywhere (not just Svelte), you can also set `"emmet.showExpandedAbbreviation": "never"` in your settings.

##### `svelte.plugin.css.documentColors.enable`

Enable document colors for CSS. _Default_: `true`

##### `svelte.plugin.css.colorPresentations.enable`

Enable color picker for CSS. _Default_: `true`

##### `svelte.plugin.css.documentSymbols.enable`

Enable document symbols for CSS. _Default_: `true`

##### `svelte.plugin.css.selectionRange.enable`

Enable selection range for CSS. _Default_: `true`

#### `svelte.plugin.css.documentHighlight.enable`

Enable document highlight for CSS. _Default_: `true`

##### `svelte.plugin.html.enable`

Enable the HTML plugin. _Default_: `true`

##### `svelte.plugin.html.hover.enable`

Enable hover info for HTML. _Default_: `true`

##### `svelte.plugin.html.completions.enable`

Enable auto completions for HTML. _Default_: `true`

##### `svelte.plugin.html.completions.emmet`

Enable emmet auto completions for HTML. _Default_: `true`
If you want to disable emmet completely everywhere (not just Svelte), you can also set `"emmet.showExpandedAbbreviation": "never"` in your settings.

##### `svelte.plugin.html.tagComplete.enable`

Enable HTML tag auto closing. _Default_: `true`

##### `svelte.plugin.html.documentSymbols.enable`

Enable document symbols for HTML. _Default_: `true`

##### `svelte.plugin.html.linkedEditing.enable`

Enable Linked Editing for HTML. _Default_: `true`

<<<<<<< HEAD
##### `svelte.plugin.html.renameTags.enable`

Enable rename tags for the opening/closing tag pairs in HTML. _Default_: `true`

#### `svelte.plugin.html.documentHighlight.enable`

Enable document highlight for HTML. _Default_: `true`

=======
>>>>>>> 7d4f8a73
##### `svelte.plugin.svelte.enable`

Enable the Svelte plugin. _Default_: `true`

##### `svelte.plugin.svelte.diagnostics.enable`

Enable diagnostic messages for Svelte. _Default_: `true`

##### `svelte.plugin.svelte.compilerWarnings`

Svelte compiler warning codes to ignore or to treat as errors. Example: { 'css-unused-selector': 'ignore', 'unused-export-let': 'error'}

##### `svelte.plugin.svelte.format.enable`

Enable formatting for Svelte (includes css & js) using [prettier-plugin-svelte](https://github.com/sveltejs/prettier-plugin-svelte). _Default_: `true`

You can set some formatting options through this extension. They will be ignored if there's any kind of configuration file, for example a `.prettierrc` file. Read more about Prettier's configuration file [here](https://prettier.io/docs/en/configuration.html).

##### `svelte.plugin.svelte.format.config.svelteSortOrder`

Format: join the keys `options`, `scripts`, `markup`, `styles` with a `-` in the order you want. _Default_: `options-scripts-markup-styles`

This option is ignored if there's any kind of configuration file, for example a `.prettierrc` file.

##### `svelte.plugin.svelte.format.config.svelteStrictMode`

More strict HTML syntax. _Default_: `false`

This option is ignored if there's any kind of configuration file, for example a `.prettierrc` file.

##### `svelte.plugin.svelte.format.config.svelteAllowShorthand`

Option to enable/disable component attribute shorthand if attribute name and expression are the same. _Default_: `true`

This option is ignored if there's any kind of configuration file, for example a `.prettierrc` file.

##### `svelte.plugin.svelte.format.config.svelteBracketNewLine`

Put the `>` of a multiline element on a new line. _Default_: `true`

This option is ignored if there's any kind of configuration file, for example a `.prettierrc` file.

##### `svelte.plugin.svelte.format.config.svelteIndentScriptAndStyle`

Whether or not to indent code inside `<script>` and `<style>` tags. _Default_: `true`

This option is ignored if there's any kind of configuration file, for example a `.prettierrc` file.

##### `svelte.plugin.svelte.format.config.printWidth`

Maximum line width after which code is tried to be broken up. This is a Prettier core option. If you have the Prettier extension installed, this option is ignored and the corresponding option of that extension is used instead. This option is also ignored if there's any kind of configuration file, for example a `.prettierrc` file. _Default_: `80`

##### `svelte.plugin.svelte.format.config.singleQuote`

Use single quotes instead of double quotes, where possible. This is a Prettier core option. If you have the Prettier extension installed, this option is ignored and the corresponding option of that extension is used instead. This option is also ignored if there's any kind of configuration file, for example a `.prettierrc` file. _Default_: `false`

##### `svelte.plugin.svelte.hover.enable`

Enable hover info for Svelte (for tags like #if/#each). _Default_: `true`

##### `svelte.plugin.svelte.completions.enable`

Enable autocompletion for Svelte (for tags like #if/#each). _Default_: `true`

##### `svelte.plugin.svelte.rename.enable`

Enable rename/move Svelte files functionality. _Default_: `true`

##### `svelte.plugin.svelte.codeActions.enable`

Enable code actions for Svelte. _Default_: `true`

##### `svelte.plugin.svelte.selectionRange.enable`

Enable selection range for Svelte. _Default_: `true`

#### `svelte.plugin.svelte.documentHighlight.enable`

Enable document highlight for Svelte tags or block. _Default_: `true`

##### `svelte.plugin.svelte.defaultScriptLanguage`

The default language to use when generating new script tags in Svelte. _Default_: `none`

## Credits

-   [James Birtles](https://github.com/jamesbirtles) for creating the foundation which this language server is built on
-   Vue's [Vetur](https://github.com/vuejs/vetur) language server which heavily inspires this project<|MERGE_RESOLUTION|>--- conflicted
+++ resolved
@@ -135,21 +135,10 @@
 
 Enable semantic tokens (semantic highlight) for TypeScript. _Default_: `true`
 
-<<<<<<< HEAD
-##### `svelte.plugin.typescript.implementation.enable`
-
-Enable go to implementation for Typescript. _Default_: `true`
-
-#### `svelte.plugin.typescript.typeDefinition.enable`
-
-Enable go to Type Definition for Typescript. _Default_: `true`
-
 #### `svelte.plugin.typescript.documentHighlight.enable`
 
 Enable document highlight for Typescript. _Default_: `true`
 
-=======
->>>>>>> 7d4f8a73
 ##### `svelte.plugin.css.enable`
 
 Enable the CSS plugin. _Default_: `true`
@@ -224,17 +213,10 @@
 
 Enable Linked Editing for HTML. _Default_: `true`
 
-<<<<<<< HEAD
-##### `svelte.plugin.html.renameTags.enable`
-
-Enable rename tags for the opening/closing tag pairs in HTML. _Default_: `true`
-
 #### `svelte.plugin.html.documentHighlight.enable`
 
 Enable document highlight for HTML. _Default_: `true`
 
-=======
->>>>>>> 7d4f8a73
 ##### `svelte.plugin.svelte.enable`
 
 Enable the Svelte plugin. _Default_: `true`
