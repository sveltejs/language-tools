--- conflicted
+++ resolved
@@ -111,20 +111,16 @@
         );
     }
 
-<<<<<<< HEAD
     private removeGeneratedCode(text: string): string {
         return text.replace(/\/\*Ωignore_startΩ\*\/.+\/\*Ωignore_endΩ\*\//g, '');
     }
 
-    completion(_f: number, errorCount: number, warningCount: number) {
-=======
     completion(
         _f: number,
         errorCount: number,
         warningCount: number,
         fileCountWithProblems: number
     ) {
->>>>>>> 377fbc1a
         this.stream.write('====================================\n');
         const message = [
             'svelte-check found ',
