{
    "name": "svelte-check",
    "description": "Svelte Code Checker Terminal Interface",
    "version": "4.3.4",
    "main": "./dist/src/index.js",
    "bin": "./bin/svelte-check",
    "author": "The Svelte Community",
    "license": "MIT",
    "repository": {
        "type": "git",
        "url": "git+https://github.com/sveltejs/language-tools.git"
    },
    "keywords": [
        "svelte",
        "cli"
    ],
    "files": [
        "bin",
        "dist"
    ],
    "bugs": {
        "url": "https://github.com/sveltejs/language-tools/issues"
    },
    "homepage": "https://github.com/sveltejs/language-tools#readme",
    "engines": {
        "node": ">= 18.0.0"
    },
    "dependencies": {
        "@jridgewell/trace-mapping": "^0.3.25",
        "chokidar": "^4.0.1",
        "fdir": "^6.2.0",
        "picocolors": "^1.0.0",
        "sade": "^1.7.4"
    },
    "peerDependencies": {
        "svelte": "^4.0.0 || ^5.0.0-next.0",
        "typescript": ">=5.0.0"
    },
    "scripts": {
        "build": "cd ../svelte2tsx && pnpm build && cd ../language-server && pnpm build && cd ../svelte-check && rollup -c && node ./dist/src/index.js --workspace ./test --tsconfig ./tsconfig.json",
        "prepublishOnly": "pnpm build",
        "test": "pnpm build"
    },
    "devDependencies": {
        "@rollup/plugin-commonjs": "^24.0.0",
        "@rollup/plugin-json": "^6.0.0",
        "@rollup/plugin-node-resolve": "^15.0.0",
        "@rollup/plugin-replace": "5.0.2",
        "@rollup/plugin-typescript": "^10.0.0",
        "@types/sade": "^1.7.2",
        "builtin-modules": "^3.3.0",
        "rollup": "3.7.5",
        "rollup-plugin-cleanup": "^3.2.0",
        "rollup-plugin-copy": "^3.4.0",
        "svelte": "^4.2.19",
        "svelte-language-server": "workspace:*",
<<<<<<< HEAD
        "typescript": "^5.5.2",
        "vscode-languageserver": "9.0.1",
        "vscode-languageserver-protocol": "3.17.5",
        "vscode-languageserver-types": "3.17.5",
        "vscode-uri": "~3.0.0"
=======
        "typescript": "^5.9.2",
        "vscode-languageserver": "8.0.2",
        "vscode-languageserver-protocol": "3.17.2",
        "vscode-languageserver-types": "3.17.2",
        "vscode-uri": "~3.1.0"
>>>>>>> d0562f97
    }
}<|MERGE_RESOLUTION|>--- conflicted
+++ resolved
@@ -54,18 +54,10 @@
         "rollup-plugin-copy": "^3.4.0",
         "svelte": "^4.2.19",
         "svelte-language-server": "workspace:*",
-<<<<<<< HEAD
-        "typescript": "^5.5.2",
+        "typescript": "^5.9.2",
         "vscode-languageserver": "9.0.1",
         "vscode-languageserver-protocol": "3.17.5",
         "vscode-languageserver-types": "3.17.5",
         "vscode-uri": "~3.0.0"
-=======
-        "typescript": "^5.9.2",
-        "vscode-languageserver": "8.0.2",
-        "vscode-languageserver-protocol": "3.17.2",
-        "vscode-languageserver-types": "3.17.2",
-        "vscode-uri": "~3.1.0"
->>>>>>> d0562f97
     }
 }