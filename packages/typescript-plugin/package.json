--- conflicted
+++ resolved
@@ -19,12 +19,8 @@
     "license": "MIT",
     "devDependencies": {
         "@types/node": "^16.0.0",
-<<<<<<< HEAD
-        "typescript": "^5.3.2",
+        "typescript": "^5.4.5",
         "svelte": "^3.57.0"
-=======
-        "typescript": "^5.4.5"
->>>>>>> 4c8c0db1
     },
     "dependencies": {
         "@jridgewell/sourcemap-codec": "^1.4.14",
