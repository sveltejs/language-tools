{
    "name": "svelte-vscode",
    "version": "0.5.0",
    "description": "Svelte language support for VS Code",
    "main": "dist/src/extension.js",
    "scripts": {
        "build:grammar": "npx js-yaml syntaxes/svelte.tmLanguage.src.yaml > syntaxes/svelte.tmLanguage.json",
        "build:ts": "tsc -p ./",
        "build": "npm run build:ts && npm run build:grammar",
        "vscode:prepublish": "npm run build && npm prune --production",
        "watch": "npm run build:grammar && tsc -w -p ./",
        "test": "echo 'NOOP'"
    },
    "repository": {
        "type": "git",
        "url": "https://github.com/sveltejs/language-tools.git"
    },
    "keywords": [
        "svelte",
        "vscode"
    ],
    "author": "James Birtles <jameshbirtles@gmail.com> & the Svelte Core Team",
    "license": "MIT",
    "bugs": {
        "url": "https://github.com/sveltejs/language-tools/issues"
    },
    "homepage": "https://github.com/sveltejs/language-tools#readme",
    "displayName": "Svelte for VS Code",
    "publisher": "svelte",
    "icon": "icons/logo.png",
    "galleryBanner": {
        "color": "#FF3E00",
        "theme": "dark"
    },
    "categories": [
        "Programming Languages",
        "Formatters"
    ],
    "engines": {
        "vscode": "^1.52.0"
    },
    "activationEvents": [
        "onLanguage:svelte",
        "onCommand:svelte.restartLanguageServer"
    ],
    "contributes": {
        "configuration": {
            "type": "object",
            "title": "Svelte",
            "properties": {
                "svelte.language-server.runtime": {
                    "type": "string",
                    "title": "Language Server Runtime",
                    "description": "- You normally don't need this - Path to the node executable to use to spawn the language server. This is useful when you depend on native modules such as node-sass as without this they will run in the context of vscode, meaning node version mismatch is likely."
                },
                "svelte.language-server.ls-path": {
                    "type": "string",
                    "title": "Language Server Path",
                    "description": "- You normally don't set this - Path to the language server executable. If you installed the \"svelte-language-server\" npm package, it's within there at \"bin/server.js\". Path can be either relative to your workspace root or absolute. Set this only if you want to use a custom version of the language server."
                },
                "svelte.language-server.port": {
                    "type": "number",
                    "title": "Language Server Port",
                    "description": "- You normally don't set this - At which port to spawn the language server. Can be used for attaching to the process for debugging / profiling. If you experience crashes due to \"port already in use\", try setting the port. -1 = default port is used.",
                    "default": -1
                },
                "svelte.trace.server": {
                    "type": "string",
                    "enum": [
                        "off",
                        "messages",
                        "verbose"
                    ],
                    "default": "off",
                    "description": "Traces the communication between VS Code and the Svelte Language Server."
                },
                "svelte.plugin.typescript.enable": {
                    "type": "boolean",
                    "default": true,
                    "title": "TypeScript",
                    "description": "Enable the TypeScript plugin"
                },
                "svelte.plugin.typescript.diagnostics.enable": {
                    "type": "boolean",
                    "default": true,
                    "title": "TypeScript: Diagnostics",
                    "description": "Enable diagnostic messages for TypeScript"
                },
                "svelte.plugin.typescript.hover.enable": {
                    "type": "boolean",
                    "default": true,
                    "title": "TypeScript: Hover Info",
                    "description": "Enable hover info for TypeScript"
                },
                "svelte.plugin.typescript.documentSymbols.enable": {
                    "type": "boolean",
                    "default": true,
                    "title": "TypeScript: Symbols in Outline",
                    "description": "Enable document symbols for TypeScript"
                },
                "svelte.plugin.typescript.completions.enable": {
                    "type": "boolean",
                    "default": true,
                    "title": "TypeScript: Completions",
                    "description": "Enable completions for TypeScript"
                },
                "svelte.plugin.typescript.findReferences.enable": {
                    "type": "boolean",
                    "default": true,
                    "title": "TypeScript: Find References",
                    "description": "Enable find-references for TypeScript"
                },
                "svelte.plugin.typescript.definitions.enable": {
                    "type": "boolean",
                    "default": true,
                    "title": "TypeScript: Go to Definition",
                    "description": "Enable go to definition for TypeScript"
                },
                "svelte.plugin.typescript.codeActions.enable": {
                    "type": "boolean",
                    "default": true,
                    "title": "TypeScript: Code Actions",
                    "description": "Enable code actions for TypeScript"
                },
                "svelte.plugin.typescript.selectionRange.enable": {
                    "type": "boolean",
                    "default": true,
                    "title": "TypeScript: Selection Range",
                    "description": "Enable selection range for TypeScript"
                },
                "svelte.plugin.typescript.signatureHelp.enable": {
                    "type": "boolean",
                    "default": true,
                    "title": "TypeScript: Signature Help",
                    "description": "Enable signature help (parameter hints) for TypeScript"
                },
                "svelte.plugin.typescript.rename.enable": {
                    "type": "boolean",
                    "default": true,
                    "title": "TypeScript: Rename",
                    "description": "Enable rename functionality for JS/TS variables inside Svelte files"
                },
                "svelte.plugin.typescript.semanticTokens.enable": {
                    "type": "boolean",
                    "default": true,
                    "title": "TypeScript: Semantic Tokens",
                    "description": "Enable semantic tokens (semantic highlight) for TypeScript. Doesn't apply to JavaScript"
                },
                "svelte.plugin.css.enable": {
                    "type": "boolean",
                    "default": true,
                    "title": "CSS",
                    "description": "Enable the CSS plugin"
                },
                "svelte.plugin.css.globals": {
                    "type": "string",
                    "default": "",
                    "title": "CSS: Global Files",
                    "description": "Which css files should be checked for global variables (`--global-var: value;`). These variables are added to the css completions. String of comma-separated file paths or globs relative to workspace root."
                },
                "svelte.plugin.css.diagnostics.enable": {
                    "type": "boolean",
                    "default": true,
                    "title": "CSS: Diagnostics",
                    "description": "Enable diagnostic messages for CSS"
                },
                "svelte.plugin.css.hover.enable": {
                    "type": "boolean",
                    "default": true,
                    "title": "CSS: Hover Info",
                    "description": "Enable hover info for CSS"
                },
                "svelte.plugin.css.completions.enable": {
                    "type": "boolean",
                    "default": true,
                    "title": "CSS: Auto Complete",
                    "description": "Enable auto completions for CSS"
                },
                "svelte.plugin.css.completions.emmet": {
                    "type": "boolean",
                    "default": true,
                    "title": "CSS: Include Emmet Completions",
                    "description": "Enable emmet auto completions for CSS"
                },
                "svelte.plugin.css.documentColors.enable": {
                    "type": "boolean",
                    "default": true,
                    "title": "CSS: Document Colors",
                    "description": "Enable document colors for CSS"
                },
                "svelte.plugin.css.colorPresentations.enable": {
                    "type": "boolean",
                    "default": true,
                    "title": "CSS: Color Picker",
                    "description": "Enable color picker for CSS"
                },
                "svelte.plugin.css.documentSymbols.enable": {
                    "type": "boolean",
                    "default": true,
                    "title": "CSS: Symbols in Outline",
                    "description": "Enable document symbols for CSS"
                },
                "svelte.plugin.css.selectionRange.enable": {
                    "type": "boolean",
                    "default": true,
                    "title": "CSS: SelectionRange",
                    "description": "Enable selection range for CSS"
                },
                "svelte.plugin.html.enable": {
                    "type": "boolean",
                    "default": true,
                    "title": "HTML",
                    "description": "Enable the HTML plugin"
                },
                "svelte.plugin.html.hover.enable": {
                    "type": "boolean",
                    "default": true,
                    "title": "HTML: Hover Info",
                    "description": "Enable hover info for HTML"
                },
                "svelte.plugin.html.completions.enable": {
                    "type": "boolean",
                    "default": true,
                    "title": "HTML: Auto Complete",
                    "description": "Enable auto completions for HTML"
                },
                "svelte.plugin.html.completions.emmet": {
                    "type": "boolean",
                    "default": true,
                    "title": "HTML: Include Emmet Completions",
                    "description": "Enable emmet auto completions for HTML"
                },
                "svelte.plugin.html.tagComplete.enable": {
                    "type": "boolean",
                    "default": true,
                    "title": "HTML: Tag Auto Closing",
                    "description": "Enable HTML tag auto closing"
                },
                "svelte.plugin.html.documentSymbols.enable": {
                    "type": "boolean",
                    "default": true,
                    "title": "HTML: Symbols in Outline",
                    "description": "Enable document symbols for HTML"
                },
<<<<<<< HEAD
                "svelte.plugin.html.linkedEditing.enable": {
                    "type": "boolean",
                    "default": true,
                    "title": "HTML: Linked Editing",
                    "description": "Enable Linked Editing for HTML"
=======
                "svelte.plugin.html.renameTags.enable": {
                    "type": "boolean",
                    "default": true,
                    "title": "HTML: Rename tags",
                    "description": "Enable rename for the opening/closing tag pairs in HTML"
>>>>>>> eac5c747
                },
                "svelte.plugin.svelte.enable": {
                    "type": "boolean",
                    "default": true,
                    "title": "Svelte",
                    "description": "Enable the Svelte plugin"
                },
                "svelte.plugin.svelte.diagnostics.enable": {
                    "type": "boolean",
                    "default": true,
                    "title": "Svelte: Diagnostics",
                    "description": "Enable diagnostic messages for Svelte"
                },
                "svelte.plugin.svelte.compilerWarnings": {
                    "type": "object",
                    "additionalProperties": {
                        "type": "string",
                        "enum": [
                            "ignore",
                            "error"
                        ]
                    },
                    "default": {},
                    "title": "Svelte: Compiler Warnings Settings",
                    "description": "Svelte compiler warning codes to ignore or to treat as errors. Example: { 'css-unused-selector': 'ignore', 'unused-export-let': 'error'}"
                },
                "svelte.plugin.svelte.format.enable": {
                    "type": "boolean",
                    "default": true,
                    "title": "Svelte: Format",
                    "description": "Enable formatting for Svelte (includes css & js). You can set some formatting options through this extension. They will be ignored if there's any kind of configuration file, for example a `.prettierrc` file."
                },
                "svelte.plugin.svelte.format.config.svelteSortOrder": {
                    "type": "string",
                    "default": "options-scripts-markup-styles",
                    "title": "Svelte Format: Sort Order",
                    "description": "Format: join the keys `options`, `scripts`, `markup`, `styles` with a - in the order you want. This option is ignored if there's any kind of configuration file, for example a `.prettierrc` file."
                },
                "svelte.plugin.svelte.format.config.svelteStrictMode": {
                    "type": "boolean",
                    "default": false,
                    "title": "Svelte Format: Strict Mode",
                    "description": "More strict HTML syntax. This option is ignored if there's any kind of configuration file, for example a `.prettierrc` file."
                },
                "svelte.plugin.svelte.format.config.svelteAllowShorthand": {
                    "type": "boolean",
                    "default": true,
                    "title": "Svelte Format: Allow Shorthand",
                    "description": "Option to enable/disable component attribute shorthand if attribute name and expression are the same. This option is ignored if there's any kind of configuration file, for example a `.prettierrc` file."
                },
                "svelte.plugin.svelte.format.config.svelteBracketNewLine": {
                    "type": "boolean",
                    "default": true,
                    "title": "Svelte Format: Bracket New Line",
                    "description": "Put the `>` of a multiline element on a new line. This option is ignored if there's any kind of configuration file, for example a `.prettierrc` file."
                },
                "svelte.plugin.svelte.format.config.svelteIndentScriptAndStyle": {
                    "type": "boolean",
                    "default": true,
                    "title": "Svelte Format: Indent Script And Style",
                    "description": "Whether or not to indent code inside `<script>` and `<style>` tags. This option is ignored if there's any kind of configuration file, for example a `.prettierrc` file."
                },
                "svelte.plugin.svelte.format.config.printWidth": {
                    "type": "number",
                    "default": 80,
                    "title": "Svelte Format: Print Width",
                    "description": "Maximum line width after which code is tried to be broken up. This is a Prettier core option. If you have the Prettier extension installed, this option is ignored and the corresponding option of that extension is used instead. This option is also ignored if there's any kind of configuration file, for example a `.prettierrc` file."
                },
                "svelte.plugin.svelte.format.config.singleQuote": {
                    "type": "boolean",
                    "default": false,
                    "title": "Svelte Format: Quotes",
                    "description": "Use single quotes instead of double quotes, where possible. This is a Prettier core option. If you have the Prettier extension installed, this option is ignored and the corresponding option of that extension is used instead. This option is also ignored if there's any kind of configuration file, for example a `.prettierrc` file."
                },
                "svelte.plugin.svelte.completions.enable": {
                    "type": "boolean",
                    "default": true,
                    "title": "Svelte: Completions",
                    "description": "Enable auto completions for Svelte"
                },
                "svelte.plugin.svelte.hover.enable": {
                    "type": "boolean",
                    "default": true,
                    "title": "Svelte: Hover",
                    "description": "Enable hover information for Svelte"
                },
                "svelte.plugin.svelte.codeActions.enable": {
                    "type": "boolean",
                    "default": true,
                    "title": "Svelte: Code Actions",
                    "description": "Enable Code Actions for Svelte"
                },
                "svelte.plugin.svelte.selectionRange.enable": {
                    "type": "boolean",
                    "default": true,
                    "title": "Svelte: Selection Range",
                    "description": "Enable selection range for Svelte"
                },
                "svelte.plugin.svelte.rename.enable": {
                    "type": "boolean",
                    "default": true,
                    "title": "Svelte: Rename",
                    "description": "Enable rename/move Svelte files functionality"
                }
            }
        },
        "languages": [
            {
                "id": "svelte",
                "aliases": [
                    "Svelte",
                    "svelte"
                ],
                "extensions": [
                    ".svelte"
                ],
                "configuration": "./language-configuration.json"
            },
            {
                "id": "json",
                "filenames": [
                    ".prettierrc"
                ]
            }
        ],
        "jsonValidation": [
            {
                "fileMatch": ".prettierrc",
                "url": "./prettier-options-schema.json"
            },
            {
                "fileMatch": ".prettierrc.json",
                "url": "./prettier-options-schema.json"
            },
            {
                "fileMatch": "package.json",
                "url": "./package-json-schema.json"
            }
        ],
        "grammars": [
            {
                "language": "svelte",
                "scopeName": "source.svelte",
                "path": "./syntaxes/svelte.tmLanguage.json",
                "embeddedLanguages": {
                    "text.html.basic": "html",
                    "text.html.markdown": "markdown",
                    "text.pug": "jade",
                    "source.css": "css",
                    "source.css.less": "less",
                    "source.css.scss": "scss",
                    "source.css.postcss": "postcss",
                    "source.sass": "sass",
                    "source.stylus": "stylus",
                    "source.js": "javascript",
                    "source.ts": "typescript"
                }
            },
            {
                "scopeName": "svelte.pug",
                "path": "./syntaxes/pug-svelte.json",
                "injectTo": [
                    "source.svelte"
                ],
                "embeddedLanguages": {
                    "source.ts": "typescript",
                    "text.pug": "jade"
                }
            },
            {
                "scopeName": "svelte.pug.tags",
                "path": "./syntaxes/pug-svelte-tags.json",
                "injectTo": [
                    "source.svelte"
                ],
                "embeddedLanguages": {
                    "source.ts": "typescript",
                    "text.pug": "jade"
                }
            },
            {
                "scopeName": "svelte.pug.dotblock",
                "path": "./syntaxes/pug-svelte-dotblock.json",
                "injectTo": [
                    "source.svelte"
                ],
                "embeddedLanguages": {
                    "source.ts": "typescript"
                }
            },
            {
                "scopeName": "markdown.svelte.codeblock",
                "path": "./syntaxes/markdown-svelte.json",
                "injectTo": [
                    "text.html.markdown"
                ],
                "embeddedLanguages": {
                    "meta.embedded.block.svelte": "svelte"
                }
            }
        ],
        "commands": [
            {
                "command": "svelte.restartLanguageServer",
                "title": "Svelte: Restart Language Server"
            },
            {
                "command": "svelte.showCompiledCodeToSide",
                "title": "Svelte: Show Compiled Code",
                "icon": {
                    "light": "icons/preview-right-light.svg",
                    "dark": "icons/preview-right-dark.svg"
                }
            },
            {
                "command": "svelte.extractComponent",
                "title": "Svelte: Extract Component"
            }
        ],
        "menus": {
            "commandPalette": [
                {
                    "command": "svelte.showCompiledCodeToSide",
                    "when": "editorLangId == svelte"
                }
            ],
            "editor/title": [
                {
                    "command": "svelte.showCompiledCodeToSide",
                    "when": "editorLangId == svelte",
                    "group": "navigation"
                }
            ],
            "editor/context": [
                {
                    "command": "svelte.extractComponent",
                    "when": "editorLangId == svelte",
                    "group": "1_modification"
                }
            ]
        },
        "breakpoints": [
            {
                "language": "svelte"
            }
        ]
    },
    "devDependencies": {
        "@tsconfig/node12": "^1.0.0",
        "@types/lodash": "^4.14.116",
        "@types/node": "^13.9.0",
        "@types/vscode": "*",
        "js-yaml": "^3.14.0",
        "typescript": "*"
    },
    "dependencies": {
        "lodash": "^4.17.19",
        "svelte-language-server": "*",
        "vscode-languageclient": "^7.0.0"
    }
}<|MERGE_RESOLUTION|>--- conflicted
+++ resolved
@@ -242,19 +242,17 @@
                     "title": "HTML: Symbols in Outline",
                     "description": "Enable document symbols for HTML"
                 },
-<<<<<<< HEAD
                 "svelte.plugin.html.linkedEditing.enable": {
                     "type": "boolean",
                     "default": true,
                     "title": "HTML: Linked Editing",
                     "description": "Enable Linked Editing for HTML"
-=======
+                },
                 "svelte.plugin.html.renameTags.enable": {
                     "type": "boolean",
                     "default": true,
                     "title": "HTML: Rename tags",
                     "description": "Enable rename for the opening/closing tag pairs in HTML"
->>>>>>> eac5c747
                 },
                 "svelte.plugin.svelte.enable": {
                     "type": "boolean",
