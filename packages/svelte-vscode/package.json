{
    "name": "svelte-vscode",
    "version": "0.0.0-volar-regular.1",
    "description": "Svelte language support for VS Code",
    "main": "dist/client.js",
    "scripts": {
        "build:grammar": "npx js-yaml syntaxes/svelte.tmLanguage.src.yaml > syntaxes/svelte.tmLanguage.json && npx js-yaml syntaxes/postcss.src.yaml > syntaxes/postcss.json",
        "build:ts": "tsc -p ./",
        "build:esbuild": "node scripts/build.js",
        "build": "npm run build:ts && npm run build:esbuild && npm run build:grammar",
        "vscode:prepublish": "npm run build",
        "watch": "npm run build:grammar && tsc -w -p ./",
        "test": "npm run build:grammar && node test/grammar/test.js"
    },
    "repository": {
        "type": "git",
        "url": "https://github.com/sveltejs/language-tools.git"
    },
    "keywords": [
        "svelte",
        "vscode"
    ],
    "author": "James Birtles <jameshbirtles@gmail.com> & the Svelte Core Team",
    "license": "MIT",
    "bugs": {
        "url": "https://github.com/sveltejs/language-tools/issues"
    },
    "homepage": "https://github.com/sveltejs/language-tools#readme",
    "displayName": "Svelte for VS Code",
    "publisher": "svelte",
    "icon": "icons/logo.png",
    "galleryBanner": {
        "color": "#FF3E00",
        "theme": "dark"
    },
    "categories": [
        "Programming Languages",
        "Formatters"
    ],
    "engines": {
        "vscode": "^1.82.0"
    },
    "activationEvents": [
        "onLanguage:svelte"
    ],
    "contributes": {
        "typescriptServerPlugins": [
            {
                "name": "typescript-svelte-plugin-bundled",
                "enableForWorkspaceTypeScriptVersions": true
            }
        ],
        "languages": [
            {
                "id": "svelte",
                "aliases": [
                    "Svelte",
                    "svelte"
                ],
                "extensions": [
                    ".svelte"
                ],
                "configuration": "./language-configuration.json"
            },
            {
                "id": "json",
                "filenames": [
                    ".prettierrc"
                ]
            }
        ],
        "jsonValidation": [
            {
                "fileMatch": ".prettierrc",
                "url": "./prettier-options-schema.json"
            },
            {
                "fileMatch": ".prettierrc.json",
                "url": "./prettier-options-schema.json"
            },
            {
                "fileMatch": "package.json",
                "url": "./package-json-schema.json"
            }
        ],
        "grammars": [
            {
                "language": "svelte",
                "scopeName": "source.svelte",
                "path": "./syntaxes/svelte.tmLanguage.json",
                "embeddedLanguages": {
                    "text.html.basic": "html",
                    "text.html.markdown": "markdown",
                    "text.pug": "jade",
                    "source.css": "css",
                    "source.css.less": "less",
                    "source.css.scss": "scss",
                    "source.css.postcss": "postcss",
                    "source.sass": "sass",
                    "source.stylus": "stylus",
                    "source.js": "javascript",
                    "source.ts": "typescript",
                    "source.coffee": "coffeescript"
                },
                "unbalancedBracketScopes": [
                    "keyword.operator.relational",
                    "storage.type.function.arrow",
                    "keyword.operator.bitwise.shift",
                    "meta.brace.angle",
                    "punctuation.definition.tag"
                ]
            },
            {
                "scopeName": "svelte.pug",
                "path": "./syntaxes/pug-svelte.json",
                "injectTo": [
                    "source.svelte"
                ],
                "embeddedLanguages": {
                    "source.ts": "typescript",
                    "text.pug": "jade"
                }
            },
            {
                "scopeName": "svelte.pug.tags",
                "path": "./syntaxes/pug-svelte-tags.json",
                "injectTo": [
                    "source.svelte"
                ],
                "embeddedLanguages": {
                    "source.ts": "typescript",
                    "text.pug": "jade"
                }
            },
            {
                "scopeName": "svelte.pug.dotblock",
                "path": "./syntaxes/pug-svelte-dotblock.json",
                "injectTo": [
                    "source.svelte"
                ],
                "embeddedLanguages": {
                    "source.ts": "typescript"
                }
            },
            {
                "scopeName": "markdown.svelte.codeblock",
                "path": "./syntaxes/markdown-svelte.json",
                "injectTo": [
                    "text.html.markdown",
                    "source.mdx"
                ],
                "embeddedLanguages": {
                    "meta.embedded.block.svelte": "svelte"
                }
            },
            {
                "scopeName": "markdown.svelte.codeblock.script",
                "path": "./syntaxes/markdown-svelte-js.json",
                "injectTo": [
                    "text.html.markdown",
                    "source.mdx"
                ]
            },
            {
                "scopeName": "markdown.svelte.codeblock.style",
                "path": "./syntaxes/markdown-svelte-css.json",
                "injectTo": [
                    "text.html.markdown",
                    "source.mdx"
                ]
            },
            {
                "scopeName": "source.css.postcss",
                "path": "./syntaxes/postcss.json",
                "injectTo": [
                    "source.svelte"
                ]
            }
        ],
        "breakpoints": [
            {
                "language": "svelte"
            }
        ],
        "snippets": [
            {
                "language": "svelte",
                "path": "./snippets/svelte.json"
            },
            {
                "language": "javascript",
                "path": "./snippets/javascript.json"
            },
            {
                "language": "typescript",
                "path": "./snippets/typescript.json"
            }
        ]
    },
    "devDependencies": {
        "@types/vscode": "^1.82.0",
        "@volar/language-server": "~2.0.0",
        "@volar/vscode": "~2.0.0",
        "esbuild": "latest",
        "js-yaml": "^3.14.0",
<<<<<<< HEAD
        "svelte-language-server": "0.0.0",
        "typescript-svelte-plugin": "0.0.0",
        "vsce": "latest"
=======
        "tslib": "^2.4.0",
        "typescript": "^5.4.5",
        "vscode-tmgrammar-test": "^0.0.11"
    },
    "dependencies": {
        "lodash": "^4.17.21",
        "svelte-language-server": "workspace:*",
        "typescript-svelte-plugin": "workspace:*",
        "vscode-languageclient": "^8.0.0",
        "vscode-languageserver-protocol": "3.17.2"
>>>>>>> 2478212c
    }
}<|MERGE_RESOLUTION|>--- conflicted
+++ resolved
@@ -203,21 +203,8 @@
         "@volar/vscode": "~2.0.0",
         "esbuild": "latest",
         "js-yaml": "^3.14.0",
-<<<<<<< HEAD
         "svelte-language-server": "0.0.0",
         "typescript-svelte-plugin": "0.0.0",
         "vsce": "latest"
-=======
-        "tslib": "^2.4.0",
-        "typescript": "^5.4.5",
-        "vscode-tmgrammar-test": "^0.0.11"
-    },
-    "dependencies": {
-        "lodash": "^4.17.21",
-        "svelte-language-server": "workspace:*",
-        "typescript-svelte-plugin": "workspace:*",
-        "vscode-languageclient": "^8.0.0",
-        "vscode-languageserver-protocol": "3.17.2"
->>>>>>> 2478212c
     }
 }