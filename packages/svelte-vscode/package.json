{
    "name": "svelte-vscode",
    "version": "0.0.0-volar-regular.1",
    "description": "Svelte language support for VS Code",
    "main": "dist/client.js",
    "scripts": {
        "build:grammar": "npx js-yaml syntaxes/svelte.tmLanguage.src.yaml > syntaxes/svelte.tmLanguage.json && npx js-yaml syntaxes/postcss.src.yaml > syntaxes/postcss.json",
        "build:ts": "tsc -p ./",
        "build:esbuild": "node scripts/build.js",
        "build": "npm run build:ts && npm run build:esbuild && npm run build:grammar",
        "vscode:prepublish": "npm run build",
        "watch": "npm run build:grammar && tsc -w -p ./",
        "test": "npm run build:grammar && node test/grammar/test.js"
    },
    "repository": {
        "type": "git",
        "url": "https://github.com/sveltejs/language-tools.git"
    },
    "keywords": [
        "svelte",
        "vscode"
    ],
    "author": "James Birtles <jameshbirtles@gmail.com> & the Svelte Core Team",
    "license": "MIT",
    "bugs": {
        "url": "https://github.com/sveltejs/language-tools/issues"
    },
    "homepage": "https://github.com/sveltejs/language-tools#readme",
    "displayName": "Svelte for VS Code",
    "publisher": "svelte",
    "icon": "icons/logo.png",
    "galleryBanner": {
        "color": "#FF3E00",
        "theme": "dark"
    },
    "categories": [
        "Programming Languages",
        "Formatters"
    ],
    "engines": {
        "vscode": "^1.82.0"
    },
    "activationEvents": [
        "onLanguage:svelte"
    ],
    "contributes": {
        "typescriptServerPlugins": [
            {
                "name": "typescript-svelte-plugin-bundled",
<<<<<<< HEAD
                "enableForWorkspaceTypeScriptVersions": true,
                "configNamespace": "typescript",
                "languages": [
                    "svelte"
                ]
=======
                "enableForWorkspaceTypeScriptVersions": true
>>>>>>> 4eddf6fe
            }
        ],
        "menus": {
            "editor/context": [
                {
                    "command": "typescript.goToSourceDefinition",
                    "when": "tsSupportsSourceDefinition && resourceLangId == svelte",
                    "group": "navigation@9"
                }
            ],
            "explorer/context": [
                {
                    "command": "typescript.findAllFileReferences",
                    "when": "tsSupportsFileReferences && resourceLangId == svelte",
                    "group": "4_search"
                }
            ],
            "editor/title/context": [
                {
                    "command": "typescript.findAllFileReferences",
                    "when": "tsSupportsFileReferences && resourceLangId == svelte"
                }
            ],
            "commandPalette": [
                {
                    "command": "typescript.reloadProjects",
                    "when": "editorLangId == svelte && typescript.isManagedFile"
                },
                {
                    "command": "typescript.goToProjectConfig",
                    "when": "editorLangId == svelte"
                }
            ]
        },
        "languages": [
            {
                "id": "svelte",
                "aliases": [
                    "Svelte",
                    "svelte"
                ],
                "extensions": [
                    ".svelte"
                ],
                "configuration": "./language-configuration.json"
            },
            {
                "id": "json",
                "filenames": [
                    ".prettierrc"
                ]
            }
        ],
        "jsonValidation": [
            {
                "fileMatch": ".prettierrc",
                "url": "./prettier-options-schema.json"
            },
            {
                "fileMatch": ".prettierrc.json",
                "url": "./prettier-options-schema.json"
            },
            {
                "fileMatch": "package.json",
                "url": "./package-json-schema.json"
            }
        ],
        "grammars": [
            {
                "language": "svelte",
                "scopeName": "source.svelte",
                "path": "./syntaxes/svelte.tmLanguage.json",
                "embeddedLanguages": {
                    "text.html.basic": "html",
                    "text.html.markdown": "markdown",
                    "text.pug": "jade",
                    "source.css": "css",
                    "source.css.less": "less",
                    "source.css.scss": "scss",
                    "source.css.postcss": "postcss",
                    "source.sass": "sass",
                    "source.stylus": "stylus",
                    "source.js": "javascript",
                    "source.ts": "typescript",
                    "source.coffee": "coffeescript"
                },
                "unbalancedBracketScopes": [
                    "keyword.operator.relational",
                    "storage.type.function.arrow",
                    "keyword.operator.bitwise.shift",
                    "meta.brace.angle",
                    "punctuation.definition.tag"
                ]
            },
            {
                "scopeName": "svelte.pug",
                "path": "./syntaxes/pug-svelte.json",
                "injectTo": [
                    "source.svelte"
                ],
                "embeddedLanguages": {
                    "source.ts": "typescript",
                    "text.pug": "jade"
                }
            },
            {
                "scopeName": "svelte.pug.tags",
                "path": "./syntaxes/pug-svelte-tags.json",
                "injectTo": [
                    "source.svelte"
                ],
                "embeddedLanguages": {
                    "source.ts": "typescript",
                    "text.pug": "jade"
                }
            },
            {
                "scopeName": "svelte.pug.dotblock",
                "path": "./syntaxes/pug-svelte-dotblock.json",
                "injectTo": [
                    "source.svelte"
                ],
                "embeddedLanguages": {
                    "source.ts": "typescript"
                }
            },
            {
                "scopeName": "markdown.svelte.codeblock",
                "path": "./syntaxes/markdown-svelte.json",
                "injectTo": [
                    "text.html.markdown"
                ],
                "embeddedLanguages": {
                    "meta.embedded.block.svelte": "svelte"
                }
            },
            {
                "scopeName": "markdown.svelte.codeblock.script",
                "path": "./syntaxes/markdown-svelte-js.json",
                "injectTo": [
                    "text.html.markdown"
                ]
            },
            {
                "scopeName": "markdown.svelte.codeblock.style",
                "path": "./syntaxes/markdown-svelte-css.json",
                "injectTo": [
                    "text.html.markdown"
                ]
            },
            {
                "scopeName": "source.css.postcss",
                "path": "./syntaxes/postcss.json",
                "injectTo": [
                    "source.svelte"
                ]
            }
        ],
        "breakpoints": [
            {
                "language": "svelte"
            }
        ],
        "snippets": [
            {
                "language": "svelte",
                "path": "./snippets/svelte.json"
            },
            {
                "language": "javascript",
                "path": "./snippets/javascript.json"
            },
            {
                "language": "typescript",
                "path": "./snippets/typescript.json"
            }
        ]
    },
    "devDependencies": {
        "@types/vscode": "^1.82.0",
        "@volar/language-server": "~2.0.0",
        "@volar/vscode": "~2.0.0",
        "esbuild": "latest",
        "js-yaml": "^3.14.0",
        "svelte-language-server": "0.0.0",
        "typescript-svelte-plugin": "0.0.0",
        "vsce": "latest"
    }
}<|MERGE_RESOLUTION|>--- conflicted
+++ resolved
@@ -47,15 +47,11 @@
         "typescriptServerPlugins": [
             {
                 "name": "typescript-svelte-plugin-bundled",
-<<<<<<< HEAD
                 "enableForWorkspaceTypeScriptVersions": true,
                 "configNamespace": "typescript",
                 "languages": [
                     "svelte"
                 ]
-=======
-                "enableForWorkspaceTypeScriptVersions": true
->>>>>>> 4eddf6fe
             }
         ],
         "menus": {
