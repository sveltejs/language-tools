--- conflicted
+++ resolved
@@ -216,12 +216,7 @@
          { match: await|then|catch,  name: keyword.control.flow.svelte        },
          { match: html,              name: keyword.other.svelte               },
          { match: debug,             name: keyword.other.debugger.svelte      },
-<<<<<<< HEAD
-         { match: const,             name: keyword.other.svelte               },
-         ]}
-=======
          { match: const,             name: storage.type.svelte                }]}
->>>>>>> e4c2194b
 
   # Scopes special tag _block start nodes_ depending on what type they are, such as `#if` or `#await` blocks.
   special-tags-modes:
